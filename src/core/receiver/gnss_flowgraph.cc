--- conflicted
+++ resolved
@@ -284,7 +284,6 @@
                 }
             catch (const std::exception& e)
                 {
-
                     LOG(WARNING) << "Can't connect sample counter";
                     LOG(ERROR) << e.what();
                     top_block_->disconnect_all();
@@ -429,7 +428,6 @@
             else
                 {
                     std::string gnss_system;
-<<<<<<< HEAD
                     Gnss_Signal signal_value;
                     switch (mapStringValues_[gnss_signal])
                         {
@@ -473,6 +471,12 @@
                             gnss_system = "Glonass";
                             signal_value = Gnss_Signal(Gnss_Satellite(gnss_system, sat), gnss_signal);
                             available_GLO_2G_signals_.remove(signal_value);
+                            break;
+
+                      case evGLO_5C:
+                            gnss_system = "Beidou";
+                            signal_value = Gnss_Signal(Gnss_Satellite(gnss_system, sat), gnss_signal);
+                            available_GLO_5C_signals_.remove(signal_value);
                             break;
 
                         default:
@@ -483,14 +487,6 @@
                             break;
                         }
 
-=======
-                    if ((gnss_signal.compare("1C") == 0) or (gnss_signal.compare("2S") == 0) or (gnss_signal.compare("L5") == 0)) gnss_system = "GPS";
-                    if ((gnss_signal.compare("1B") == 0) or (gnss_signal.compare("5X") == 0)) gnss_system = "Galileo";
-                    if ((gnss_signal.compare("1G") == 0) or (gnss_signal.compare("2G") == 0)) gnss_system = "Glonass";
-                    if ((gnss_signal.compare("5C") == 0)) gnss_system = "Beidou";
-                    Gnss_Signal signal_value = Gnss_Signal(Gnss_Satellite(gnss_system, sat), gnss_signal);
-                    available_GNSS_signals_.remove(signal_value);
->>>>>>> 9a2cfe01
                     channels_.at(i)->set_signal(signal_value);
                 }
         }
@@ -535,7 +531,6 @@
     for (unsigned int i = 0; i < channels_count_; i++)
         {
             LOG(INFO) << "Channel " << i << " assigned to " << channels_.at(i)->get_signal();
-
             if (channels_state_[i] == 1)
                 {
                     if (FPGA_enabled == false)
@@ -874,10 +869,14 @@
                             available_GLO_2G_signals_.push_back(channels_[who]->get_signal());
                             break;
 
+                        case evBDS_5C:
+                            available_BDS_5C_signals_.push_back(channels_[who]->get_signal());
+                            break;
+
                         default:
                             LOG(ERROR) << "This should not happen :-(";
                             break;
-                        }
+                }
                 }
             channels_state_[who] = 0;
             acq_channels_count_--;
@@ -940,6 +939,10 @@
 
                 case evGLO_2G:
                     available_GLO_2G_signals_.remove(channels_[who]->get_signal());
+                    break;
+
+                case evBDS_5C:
+                    available_BDS_5C_signals_.remove(channels_[who]->get_signal());
                     break;
 
                 default:
@@ -1021,6 +1024,11 @@
                                 case evGLO_2G:
                                     available_GLO_2G_signals_.push_back(channels_[who]->get_signal());
                                     break;
+
+                                case evBDS_5C:
+                                    available_BDS_5C_signals_.push_back(channels_[who]->get_signal());
+                                    break;
+
 
                                 default:
                                     LOG(ERROR) << "This should not happen :-(";
@@ -1156,6 +1164,7 @@
     mapStringValues_["5X"] = evGAL_5X;
     mapStringValues_["1G"] = evGLO_1G;
     mapStringValues_["2G"] = evGLO_2G;
+		mapStringValues_["5C"] = evBDS_5C;
 
     // fill the signals queue with the satellites ID's to be searched by the acquisition
     set_signals_list();
@@ -1390,11 +1399,9 @@
         }
     if (configuration_->property("Channels_5C.count", 0) > 0)
         {
-            /*
-             * Loop to create BEIDOU B2a signals
-             */
-            for (available_gnss_prn_iter = available_beidou_prn.cbegin();
-                 available_gnss_prn_iter != available_beidou_prn.cend();
+            // Loop to create BEIDOU B2a signals
+            for (available_gnss_prn_iter = available_beidou_prn.begin();
+                 available_gnss_prn_iter != available_beidou_prn.end();
                  available_gnss_prn_iter++)
                 {
                     available_GNSS_signals_.push_back(Gnss_Signal(
@@ -1444,7 +1451,7 @@
             if (!pop)
                 {
                     available_GPS_1C_signals_.push_back(result);
-                }
+        }
             if (tracked)
                 {
                     if ((configuration_->property("Channels_2S.count", 0) > 0) or (configuration_->property("Channels_L5.count", 0) > 0))
@@ -1631,20 +1638,39 @@
                 }
             break;
 
+        case evBDS_5C:
+            result = available_BDS_5C_signals_.front();
+            available_BDS_5C_signals_.pop_front();
+            if (!pop)
+                {
+                    available_BDS_5C_signals_.push_back(result);
+                }
+            if (tracked)
+                {
+										// Do nothing as of now
+/*
+                    if (configuration_->property("Channels_B1.count", 0) > 0)
+                        {
+                            for (unsigned int ch = 0; ch < channels_count_; ch++)
+                                {
+                                    if ((channels_[ch]->get_signal().get_satellite() == result.get_satellite()) and (channels_[ch]->get_signal().get_signal_str().compare("B1") != 0)) untracked_satellite = false;
+                                }
+                            if (untracked_satellite)
+                                {
+                                    Gnss_Signal gs = Gnss_Signal(result.get_satellite(), "B1");
+                                    available_BDS_1G_signals_.remove(gs);
+                                    available_GLO_1G_signals_.push_front(gs);
+                                }
+                        }
+*/
+                }
+            break;
+
         default:
             LOG(ERROR) << "This should not happen :-(";
             result = available_GPS_1C_signals_.front();
-            if (pop)
-                {
-                    available_GPS_1C_signals_.pop_front();
-                }
-            break;
-        }
-    return result;
-}
-
-std::vector<std::string> GNSSFlowgraph::split_string(const std::string &s, char delim)
-{
+    if (pop)
+        {
     std::vector<std::string> v;
     std::stringstream ss(s);
     std::string item;
