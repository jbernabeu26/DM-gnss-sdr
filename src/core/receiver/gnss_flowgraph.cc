--- conflicted
+++ resolved
@@ -473,10 +473,10 @@
                             available_GLO_2G_signals_.remove(signal_value);
                             break;
 
-                      case evGLO_5C:
+                      case evBDS_5C:
                             gnss_system = "Beidou";
                             signal_value = Gnss_Signal(Gnss_Satellite(gnss_system, sat), gnss_signal);
-                            available_GLO_5C_signals_.remove(signal_value);
+                            available_BDS_5C_signals_.remove(signal_value);
                             break;
 
                         default:
@@ -876,7 +876,7 @@
                         default:
                             LOG(ERROR) << "This should not happen :-(";
                             break;
-                }
+                        }
                 }
             channels_state_[who] = 0;
             acq_channels_count_--;
@@ -1400,11 +1400,11 @@
     if (configuration_->property("Channels_5C.count", 0) > 0)
         {
             // Loop to create BEIDOU B2a signals
-            for (available_gnss_prn_iter = available_beidou_prn.begin();
-                 available_gnss_prn_iter != available_beidou_prn.end();
+            for (available_gnss_prn_iter = available_beidou_prn.cbegin();
+                 available_gnss_prn_iter != available_beidou_prn.cend();
                  available_gnss_prn_iter++)
                 {
-                    available_GNSS_signals_.push_back(Gnss_Signal(
+            	available_BDS_5C_signals_.push_back(Gnss_Signal(
                         Gnss_Satellite(std::string("Beidou"), *available_gnss_prn_iter),
                         std::string("5C")));
                 }
@@ -1451,7 +1451,7 @@
             if (!pop)
                 {
                     available_GPS_1C_signals_.push_back(result);
-        }
+                }
             if (tracked)
                 {
                     if ((configuration_->property("Channels_2S.count", 0) > 0) or (configuration_->property("Channels_L5.count", 0) > 0))
@@ -1654,36 +1654,38 @@
                             for (unsigned int ch = 0; ch < channels_count_; ch++)
                                 {
                                     if ((channels_[ch]->get_signal().get_satellite() == result.get_satellite()) and (channels_[ch]->get_signal().get_signal_str().compare("B1") != 0)) untracked_satellite = false;
-                                }
+        }
                             if (untracked_satellite)
                                 {
                                     Gnss_Signal gs = Gnss_Signal(result.get_satellite(), "B1");
                                     available_BDS_1G_signals_.remove(gs);
                                     available_GLO_1G_signals_.push_front(gs);
-                                }
+}
                         }
 */
                 }
             break;
-
-<<<<<<< HEAD
         default:
             LOG(ERROR) << "This should not happen :-(";
             result = available_GPS_1C_signals_.front();
-    if (pop)
-        {
-=======
-std::vector<std::string> GNSSFlowgraph::split_string(const std::string& s, char delim)
+            if (pop)
+                {
+                    available_GPS_1C_signals_.pop_front();
+                }
+            break;
+        }
+    return result;
+}
+std::vector<std::string> GNSSFlowgraph::split_string(const std::string &s, char delim)
 {
->>>>>>> a10b1fe0
     std::vector<std::string> v;
     std::stringstream ss(s);
     std::string item;
 
     while (std::getline(ss, item, delim))
-        {
-            *(std::back_inserter(v)++) = item;
-        }
+    {
+        *(std::back_inserter(v)++) = item;
+    }
 
     return v;
 }