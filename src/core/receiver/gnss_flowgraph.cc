/*!
 * \file gnss_flowgraph.cc
 * \brief Implementation of a GNSS receiver flow graph
 * \author Carlos Aviles, 2010. carlos.avilesr(at)googlemail.com
 *         Luis Esteve, 2012. luis(at)epsilon-formacion.com
 *         Carles Fernandez-Prades, 2014. cfernandez(at)cttc.es
 *         Álvaro Cebrián Juan, 2018. acebrianjuan(at)gmail.com
 *         Javier Arribas, 2018. javiarribas(at)gmail.com
 *
 * -------------------------------------------------------------------------
 *
 * Copyright (C) 2010-2019  (see AUTHORS file for a list of contributors)
 *
 * GNSS-SDR is a software defined Global Navigation
 *          Satellite Systems receiver
 *
 * This file is part of GNSS-SDR.
 *
 * GNSS-SDR is free software: you can redistribute it and/or modify
 * it under the terms of the GNU General Public License as published by
 * the Free Software Foundation, either version 3 of the License, or
 * (at your option) any later version.
 *
 * GNSS-SDR is distributed in the hope that it will be useful,
 * but WITHOUT ANY WARRANTY; without even the implied warranty of
 * MERCHANTABILITY or FITNESS FOR A PARTICULAR PURPOSE.  See the
 * GNU General Public License for more details.
 *
 * You should have received a copy of the GNU General Public License
 * along with GNSS-SDR. If not, see <https://www.gnu.org/licenses/>.
 *
 * -------------------------------------------------------------------------
 */

#include "gnss_flowgraph.h"
#include "GPS_L1_CA.h"
#include "GPS_L2C.h"
#include "GPS_L5.h"
#include "Galileo_E1.h"
#include "Galileo_E5a.h"
#include "channel.h"
#include "channel_fsm.h"
#include "channel_interface.h"
#include "configuration_interface.h"
#include "gnss_block_factory.h"
#include "gnss_block_interface.h"
#include "gnss_satellite.h"
#include "gnss_synchro_monitor.h"
#include <boost/lexical_cast.hpp>    // for boost::lexical_cast
#include <boost/shared_ptr.hpp>      // for boost::shared_ptr
#include <boost/tokenizer.hpp>       // for boost::tokenizer
#include <glog/logging.h>            // for LOG
#include <gnuradio/basic_block.h>    // for basic_block
#include <gnuradio/filter/firdes.h>  // for gr::filter::firdes
#include <gnuradio/io_signature.h>   // for io_signature
#include <gnuradio/top_block.h>      // for top_block, make_top_block
#include <pmt/pmt_sugar.h>           // for mp
#include <algorithm>                 // for transform, sort, unique
#include <cmath>                     // for floor
#include <cstddef>                   // for size_t
#include <exception>                 // for exception
#include <iostream>                  // for operator<<
#include <iterator>                  // for insert_iterator, inserter
#include <set>                       // for set
#include <stdexcept>                 // for invalid_argument
#include <thread>                    // for thread
#include <utility>                   // for move
#ifdef GR_GREATER_38
#include <gnuradio/filter/fir_filter_blk.h>
#else
#include <gnuradio/filter/fir_filter_ccf.h>
#endif


#define GNSS_SDR_ARRAY_SIGNAL_CONDITIONER_CHANNELS 8

using google::LogMessage;

GNSSFlowgraph::GNSSFlowgraph(std::shared_ptr<ConfigurationInterface> configuration, gr::msg_queue::sptr queue)
{
    connected_ = false;
    running_ = false;
    configuration_ = configuration;
    queue_ = queue;
    init();
}


GNSSFlowgraph::~GNSSFlowgraph()
{
    if (connected_)
        {
            GNSSFlowgraph::disconnect();
        }
}


void GNSSFlowgraph::start()
{
    if (running_)
        {
            LOG(WARNING) << "Already running";
            return;
        }

    try
        {
            top_block_->start();
        }
    catch (const std::exception& e)
        {
            LOG(WARNING) << "Unable to start flowgraph";
            LOG(ERROR) << e.what();
            return;
        }

    running_ = true;
}


void GNSSFlowgraph::stop()
{
    top_block_->stop();
    running_ = false;
}


void GNSSFlowgraph::connect()
{
    // Connects the blocks in the flow graph
    // Signal Source > Signal conditioner >> Channels >> Observables >> PVT

    LOG(INFO) << "Connecting flowgraph";
    if (connected_)
        {
            LOG(WARNING) << "flowgraph already connected";
            return;
        }

#ifndef ENABLE_FPGA
    for (int i = 0; i < sources_count_; i++)
        {
            if (configuration_->property(sig_source_.at(i)->role() + ".enable_FPGA", false) == false)
                {
                    try
                        {
                            sig_source_.at(i)->connect(top_block_);
                        }
                    catch (const std::exception& e)
                        {
                            LOG(INFO) << "Can't connect signal source block " << i << " internally";
                            LOG(ERROR) << e.what();
                            top_block_->disconnect_all();
                            return;
                        }
                }
        }

    // Signal Source > Signal conditioner >
    for (unsigned int i = 0; i < sig_conditioner_.size(); i++)
        {
            if (configuration_->property(sig_conditioner_.at(i)->role() + ".enable_FPGA", false) == false)
                {
                    try
                        {
                            sig_conditioner_.at(i)->connect(top_block_);
                        }
                    catch (const std::exception& e)
                        {
                            LOG(INFO) << "Can't connect signal conditioner block " << i << " internally";
                            LOG(ERROR) << e.what();
                            top_block_->disconnect_all();
                            return;
                        }
                }
        }
#endif
    for (unsigned int i = 0; i < channels_count_; i++)
        {
            try
                {
                    channels_.at(i)->connect(top_block_);
                }
            catch (const std::exception& e)
                {
                    LOG(WARNING) << "Can't connect channel " << i << " internally";
                    LOG(ERROR) << e.what();
                    top_block_->disconnect_all();
                    return;
                }
        }

    try
        {
            observables_->connect(top_block_);
        }
    catch (const std::exception& e)
        {
            LOG(WARNING) << "Can't connect observables block internally";
            LOG(ERROR) << e.what();
            top_block_->disconnect_all();
            return;
        }

    // Signal Source > Signal conditioner >> Channels >> Observables > PVT
    try
        {
            pvt_->connect(top_block_);
        }
    catch (const std::exception& e)
        {
            LOG(WARNING) << "Can't connect PVT block internally";
            LOG(ERROR) << e.what();
            top_block_->disconnect_all();
            return;
        }

    DLOG(INFO) << "blocks connected internally";
// Signal Source (i) >  Signal conditioner (i) >
#ifndef ENABLE_FPGA
    int RF_Channels = 0;
    int signal_conditioner_ID = 0;
    for (int i = 0; i < sources_count_; i++)
                {
<<<<<<< HEAD
                    try
                        {
                            //TODO: Remove this array implementation and create generic multistream connector
                            //(if a signal source has more than 1 stream, then connect it to the multistream signal conditioner)
                    if (sig_source_.at(i)->implementation() == "Raw_Array_Signal_Source")
=======
                    // TODO: Remove this array implementation and create generic multistream connector
                    // (if a signal source has more than 1 stream, then connect it to the multistream signal conditioner)
                    if (sig_source_.at(i)->implementation() == "Raw_Array_Signal_Source")
                        {
                            // Multichannel Array
                            std::cout << "ARRAY MODE" << std::endl;
                            for (int j = 0; j < GNSS_SDR_ARRAY_SIGNAL_CONDITIONER_CHANNELS; j++)
>>>>>>> 2c230b30
                                {
                                    //Multichannel Array
                                    std::cout << "ARRAY MODE" << std::endl;
                                    for (int j = 0; j < GNSS_SDR_ARRAY_SIGNAL_CONDITIONER_CHANNELS; j++)
                                        {
                                            std::cout << "connecting ch " << j << std::endl;
                                            top_block_->connect(sig_source_.at(i)->get_right_block(), j, sig_conditioner_.at(i)->get_left_block(), j);
                                        }
                                }
<<<<<<< HEAD
                            else
                                {
                                    //TODO: Create a class interface for SignalSources, derived from GNSSBlockInterface.
                                    //Include GetRFChannels in the interface to avoid read config parameters here
                                    //read the number of RF channels for each front-end
                                    RF_Channels = configuration_->property(sig_source_.at(i)->role() + ".RF_channels", 1);
=======
                        }
                    else
                        {
                            // TODO: Create a class interface for SignalSources, derived from GNSSBlockInterface.
                            // Include GetRFChannels in the interface to avoid read config parameters here
                            // read the number of RF channels for each front-end
                            RF_Channels = configuration_->property(sig_source_.at(i)->role() + ".RF_channels", 1);

                            for (int j = 0; j < RF_Channels; j++)
                                {
                                    // Connect the multichannel signal source to multiple signal conditioners
                                    // GNURADIO max_streams=-1 means infinite ports!
                                    LOG(INFO) << "sig_source_.at(i)->get_right_block()->output_signature()->max_streams()=" << sig_source_.at(i)->get_right_block()->output_signature()->max_streams();
                                    LOG(INFO) << "sig_conditioner_.at(signal_conditioner_ID)->get_left_block()->input_signature()=" << sig_conditioner_.at(signal_conditioner_ID)->get_left_block()->input_signature()->max_streams();
>>>>>>> 2c230b30

                                    for (int j = 0; j < RF_Channels; j++)
                                        {
                                            //Connect the multichannel signal source to multiple signal conditioners
                                            // GNURADIO max_streams=-1 means infinite ports!
                                            LOG(INFO) << "sig_source_.at(i)->get_right_block()->output_signature()->max_streams()=" << sig_source_.at(i)->get_right_block()->output_signature()->max_streams();
                                            LOG(INFO) << "sig_conditioner_.at(signal_conditioner_ID)->get_left_block()->input_signature()=" << sig_conditioner_.at(signal_conditioner_ID)->get_left_block()->input_signature()->max_streams();

                                            if (sig_source_.at(i)->get_right_block()->output_signature()->max_streams() > 1)
                                                {
                                                    LOG(INFO) << "connecting sig_source_ " << i << " stream " << j << " to conditioner " << j;
                                                    top_block_->connect(sig_source_.at(i)->get_right_block(), j, sig_conditioner_.at(signal_conditioner_ID)->get_left_block(), 0);
                                                }
                                            else
                                                {
                                                    if (j == 0)
                                                        {
                                                            // RF_channel 0 backward compatibility with single channel sources
                                                            LOG(INFO) << "connecting sig_source_ " << i << " stream " << 0 << " to conditioner " << j;
                                                            top_block_->connect(sig_source_.at(i)->get_right_block(), 0, sig_conditioner_.at(signal_conditioner_ID)->get_left_block(), 0);
                                                        }
                                                    else
                                                        {
                                                            // Multiple channel sources using multiple output blocks of single channel (requires RF_channel selector in call)
                                                            LOG(INFO) << "connecting sig_source_ " << i << " stream " << j << " to conditioner " << j;
                                                            top_block_->connect(sig_source_.at(i)->get_right_block(j), 0, sig_conditioner_.at(signal_conditioner_ID)->get_left_block(), 0);
                                                        }
                                                }
                                            signal_conditioner_ID++;
                                        }
                                }
                        }
                    catch (const std::exception& e)
                        {
                            LOG(WARNING) << "Can't connect signal source " << i << " to signal conditioner " << i;
                            LOG(ERROR) << e.what();
                            top_block_->disconnect_all();
                            return;
                }
        }
    DLOG(INFO) << "Signal source connected to signal conditioner";
#endif

#if ENABLE_FPGA
    if (configuration_->property(sig_source_.at(0)->role() + ".enable_FPGA", false) == false)
        {
            // connect the signal source to sample counter
            // connect the sample counter to Observables
            try
                {
                    double fs = static_cast<double>(configuration_->property("GNSS-SDR.internal_fs_sps", 0));
                    if (fs == 0.0)
                        {
                            LOG(WARNING) << "Set GNSS-SDR.internal_fs_sps in configuration file";
                            std::cout << "Set GNSS-SDR.internal_fs_sps in configuration file" << std::endl;
                            throw(std::invalid_argument("Set GNSS-SDR.internal_fs_sps in configuration"));
                        }
                    int observable_interval_ms = static_cast<double>(configuration_->property("GNSS-SDR.observable_interval_ms", 20));
                    ch_out_sample_counter = gnss_sdr_make_sample_counter(fs, observable_interval_ms, sig_conditioner_.at(0)->get_right_block()->output_signature()->sizeof_stream_item(0));
                    top_block_->connect(sig_conditioner_.at(0)->get_right_block(), 0, ch_out_sample_counter, 0);
                    top_block_->connect(ch_out_sample_counter, 0, observables_->get_left_block(), channels_count_);  //extra port for the sample counter pulse
                }
            catch (const std::exception& e)
                {
                    LOG(WARNING) << "Can't connect sample counter";
                    LOG(ERROR) << e.what();
                    top_block_->disconnect_all();
                    return;
                }
        }
    else
        {
            // create a hardware-defined gnss_synchro pulse for the observables block
            try
                {
                    double fs = static_cast<double>(configuration_->property("GNSS-SDR.internal_fs_sps", 0));
                    if (fs == 0.0)
                        {
                            LOG(WARNING) << "Set GNSS-SDR.internal_fs_sps in configuration file";
                            std::cout << "Set GNSS-SDR.internal_fs_sps in configuration file" << std::endl;
                            throw(std::invalid_argument("Set GNSS-SDR.internal_fs_sps in configuration"));
                        }
                    int observable_interval_ms = static_cast<double>(configuration_->property("GNSS-SDR.observable_interval_ms", 20));
                    ch_out_fpga_sample_counter = gnss_sdr_make_fpga_sample_counter(fs, observable_interval_ms);
                    top_block_->connect(ch_out_fpga_sample_counter, 0, observables_->get_left_block(), channels_count_);  //extra port for the sample counter pulse
                }
            catch (const std::exception& e)
                {
                    LOG(WARNING) << "Can't connect FPGA sample counter";
                    LOG(ERROR) << e.what();
                    top_block_->disconnect_all();
                    return;
                }
        }
#else
    // connect the signal source to sample counter
    // connect the sample counter to Observables
    try
        {
            double fs = static_cast<double>(configuration_->property("GNSS-SDR.internal_fs_sps", 0));
            if (fs == 0.0)
                {
                    LOG(WARNING) << "Set GNSS-SDR.internal_fs_sps in configuration file";
                    std::cout << "Set GNSS-SDR.internal_fs_sps in configuration file" << std::endl;
                    throw(std::invalid_argument("Set GNSS-SDR.internal_fs_sps in configuration"));
                }

            int observable_interval_ms = static_cast<double>(configuration_->property("GNSS-SDR.observable_interval_ms", 20));
            ch_out_sample_counter = gnss_sdr_make_sample_counter(fs, observable_interval_ms, sig_conditioner_.at(0)->get_right_block()->output_signature()->sizeof_stream_item(0));
            top_block_->connect(sig_conditioner_.at(0)->get_right_block(), 0, ch_out_sample_counter, 0);
            top_block_->connect(ch_out_sample_counter, 0, observables_->get_left_block(), channels_count_);  //extra port for the sample counter pulse
        }
    catch (const std::exception& e)
        {
            LOG(WARNING) << "Can't connect sample counter";
            LOG(ERROR) << e.what();
            top_block_->disconnect_all();
            return;
        }
#endif

    // Signal conditioner (selected_signal_source) >> channels (i) (dependent of their associated SignalSource_ID)
    for (unsigned int i = 0; i < channels_count_; i++)
        {
#ifndef ENABLE_FPGA
            int selected_signal_conditioner_ID = 0;
            bool use_acq_resampler = configuration_->property("GNSS-SDR.use_acquisition_resampler", false);
            uint32_t fs = configuration_->property("GNSS-SDR.internal_fs_sps", 0);
            if (configuration_->property(sig_source_.at(0)->role() + ".enable_FPGA", false) == false)
                {
                    try
                        {
                            selected_signal_conditioner_ID = configuration_->property("Channel" + std::to_string(i) + ".RF_channel_ID", 0);
                        }
                    catch (const std::exception& e)
                        {
                            LOG(WARNING) << e.what();
                        }
                    try
                        {
                            // Enable automatic resampler for the acquisition, if required
                            if (use_acq_resampler == true)
                                {
                                    // create acquisition resamplers if required
                                    double resampler_ratio = 1.0;
                                    double acq_fs = fs;
                                    // find the signal associated to this channel
                                    switch (mapStringValues_[channels_.at(i)->implementation()])
                                        {
                                        case evGPS_1C:
                                            acq_fs = GPS_L1_CA_OPT_ACQ_FS_HZ;
                                            break;
                                        case evGPS_2S:
                                            acq_fs = GPS_L2C_OPT_ACQ_FS_HZ;
                                            break;
                                        case evGPS_L5:
                                            acq_fs = GPS_L5_OPT_ACQ_FS_HZ;
                                            break;
                                        case evSBAS_1C:
                                            acq_fs = GPS_L1_CA_OPT_ACQ_FS_HZ;
                                            break;
                                        case evGAL_1B:
                                            acq_fs = GALILEO_E1_OPT_ACQ_FS_HZ;
                                            break;
                                        case evGAL_5X:
                                            acq_fs = GALILEO_E5A_OPT_ACQ_FS_HZ;
                                            break;
                                        case evGLO_1G:
                                            acq_fs = fs;
                                            break;
                                        case evGLO_2G:
                                            acq_fs = fs;
                                            break;
                                        case evBDS_B1:
                                            acq_fs = fs;
                                            break;
                                        case evBDS_B3:
                                            acq_fs = fs;
                                            break;
                                        case evBDS_5C:
                                            acq_fs = fs;
                                            break;
                                        }

                                    if (acq_fs < fs)
                                        {
                                            // check if the resampler is already created for the channel system/signal and for the specific RF Channel
                                            std::string map_key = channels_.at(i)->implementation() + std::to_string(selected_signal_conditioner_ID);
                                            resampler_ratio = static_cast<double>(fs) / acq_fs;
                                            int decimation = floor(resampler_ratio);
                                            while (fs % decimation > 0)
                                                {
                                                    decimation--;
                                                };
                                            double acq_fs = static_cast<double>(fs) / static_cast<double>(decimation);

                                            if (decimation > 1)
                                                {
                                                    // create a FIR low pass filter
                                                    std::vector<float> taps;
                                                    taps = gr::filter::firdes::low_pass(1.0,
                                                        fs,
                                                        acq_fs / 2.1,
                                                        acq_fs / 10,
                                                        gr::filter::firdes::win_type::WIN_HAMMING);

                                                    gr::basic_block_sptr fir_filter_ccf_ = gr::filter::fir_filter_ccf::make(decimation, taps);

                                                    std::pair<std::map<std::string, gr::basic_block_sptr>::iterator, bool> ret;
                                                    ret = acq_resamplers_.insert(std::pair<std::string, gr::basic_block_sptr>(map_key, fir_filter_ccf_));
                                                    if (ret.second == true)
                        {
                            top_block_->connect(sig_conditioner_.at(selected_signal_conditioner_ID)->get_right_block(), 0,
                                                                acq_resamplers_.at(map_key), 0);
                                                            LOG(INFO) << "Created "
                                                                      << channels_.at(i)->implementation()
                                                                      << " acquisition resampler for RF channel " << std::to_string(signal_conditioner_ID) << " with " << taps.size() << " taps and decimation factor of " << decimation;
                                                        }
                                                    else
                                                        {
                                                            LOG(INFO) << "Found existing "
                                                                      << channels_.at(i)->implementation()
                                                                      << " acquisition resampler for RF channel " << std::to_string(signal_conditioner_ID) << " with " << taps.size() << " taps and decimation factor of " << decimation;
                                                        }

                                                    top_block_->connect(acq_resamplers_.at(map_key), 0,
                                                        channels_.at(i)->get_left_block_acq(), 0);

                                                    std::shared_ptr<Channel> channel_ptr;
                                                    channel_ptr = std::dynamic_pointer_cast<Channel>(channels_.at(i));
                                                    channel_ptr->acquisition()->set_resampler_latency((taps.size() - 1) / 2);
                                                }
                                            else
                                                {
                                                    LOG(INFO) << "Disabled acquisition resampler because the input sampling frequency is too low";
                                                    // resampler not required!
                                                    top_block_->connect(sig_conditioner_.at(selected_signal_conditioner_ID)->get_right_block(), 0,
                                                        channels_.at(i)->get_left_block_acq(), 0);
                                                }
                                        }
                                    else
                                        {
                                            LOG(INFO) << "Disabled acquisition resampler because the input sampling frequency is too low";
                                            top_block_->connect(sig_conditioner_.at(selected_signal_conditioner_ID)->get_right_block(), 0,
                                                channels_.at(i)->get_left_block_acq(), 0);
                                        }
                                }
                            else
                                {
                                    top_block_->connect(sig_conditioner_.at(selected_signal_conditioner_ID)->get_right_block(), 0,
                                        channels_.at(i)->get_left_block_acq(), 0);
                                }
                            top_block_->connect(sig_conditioner_.at(selected_signal_conditioner_ID)->get_right_block(), 0,
                                channels_.at(i)->get_left_block_trk(), 0);
                        }
                    catch (const std::exception& e)
                        {
                            LOG(WARNING) << "Can't connect signal conditioner " << selected_signal_conditioner_ID << " to channel " << i;
                            LOG(ERROR) << e.what();
                            top_block_->disconnect_all();
                            return;
                        }

                    DLOG(INFO) << "signal conditioner " << selected_signal_conditioner_ID << " connected to channel " << i;
                }
#endif
            // Signal Source > Signal conditioner >> Channels >> Observables
            try
                {
                    top_block_->connect(channels_.at(i)->get_right_block(), 0,
                        observables_->get_left_block(), i);
                }
            catch (const std::exception& e)
                {
                    LOG(WARNING) << "Can't connect channel " << i << " to observables";
                    LOG(ERROR) << e.what();
                    top_block_->disconnect_all();
                    return;
                }
        }

    // Put channels fixed to a given satellite at the beginning of the vector, then the rest
    std::vector<unsigned int> vector_of_channels;
    for (unsigned int i = 0; i < channels_count_; i++)
        {
            unsigned int sat = 0;
            try
                {
                    sat = configuration_->property("Channel" + std::to_string(i) + ".satellite", 0);
                }
            catch (const std::exception& e)
                {
                    LOG(WARNING) << e.what();
                }
            if (sat == 0)
                {
                    vector_of_channels.push_back(i);
                }
            else
                {
                    auto it = vector_of_channels.begin();
                    it = vector_of_channels.insert(it, i);
                }
        }

    // Assign satellites to channels in the initialization
    for (unsigned int& i : vector_of_channels)
        {
            std::string gnss_signal = channels_.at(i)->get_signal().get_signal_str();  // use channel's implicit signal
            unsigned int sat = 0;
            try
                {
                    sat = configuration_->property("Channel" + std::to_string(i) + ".satellite", 0);
                }
            catch (const std::exception& e)
                {
                    LOG(WARNING) << e.what();
                }
            if (sat == 0)
                {
                    channels_.at(i)->set_signal(search_next_signal(gnss_signal, false));
                }
            else
                {
                    std::string gnss_system;
                    Gnss_Signal signal_value;
                    switch (mapStringValues_[gnss_signal])
                        {
                        case evGPS_1C:
                            gnss_system = "GPS";
                            signal_value = Gnss_Signal(Gnss_Satellite(gnss_system, sat), gnss_signal);
                            available_GPS_1C_signals_.remove(signal_value);
                            break;

                        case evGPS_2S:
                            gnss_system = "GPS";
                            signal_value = Gnss_Signal(Gnss_Satellite(gnss_system, sat), gnss_signal);
                            available_GPS_2S_signals_.remove(signal_value);
                            break;

                        case evGPS_L5:
                            gnss_system = "GPS";
                            signal_value = Gnss_Signal(Gnss_Satellite(gnss_system, sat), gnss_signal);
                            available_GPS_L5_signals_.remove(signal_value);
                            break;

                        case evGAL_1B:
                            gnss_system = "Galileo";
                            signal_value = Gnss_Signal(Gnss_Satellite(gnss_system, sat), gnss_signal);
                            available_GAL_1B_signals_.remove(signal_value);
                            break;

                        case evGAL_5X:
                            gnss_system = "Galileo";
                            signal_value = Gnss_Signal(Gnss_Satellite(gnss_system, sat), gnss_signal);
                            available_GAL_5X_signals_.remove(signal_value);
                            break;

                        case evGLO_1G:
                            gnss_system = "Glonass";
                            signal_value = Gnss_Signal(Gnss_Satellite(gnss_system, sat), gnss_signal);
                            available_GLO_1G_signals_.remove(signal_value);
                            break;

                        case evGLO_2G:
                            gnss_system = "Glonass";
                            signal_value = Gnss_Signal(Gnss_Satellite(gnss_system, sat), gnss_signal);
                            available_GLO_2G_signals_.remove(signal_value);
                            break;

                        case evBDS_B1:
                            gnss_system = "Beidou";
                            signal_value = Gnss_Signal(Gnss_Satellite(gnss_system, sat), gnss_signal);
                            available_BDS_B1_signals_.remove(signal_value);
                            break;

                        case evBDS_B3:
                            gnss_system = "Beidou";
                            signal_value = Gnss_Signal(Gnss_Satellite(gnss_system, sat), gnss_signal);
                            available_BDS_B3_signals_.remove(signal_value);
                            break;

                      case evBDS_5C:
                            gnss_system = "Beidou";
                            signal_value = Gnss_Signal(Gnss_Satellite(gnss_system, sat), gnss_signal);
                            available_BDS_5C_signals_.remove(signal_value);
                            break;
                        default:
                            LOG(ERROR) << "This should not happen :-(";
                            gnss_system = "GPS";
                            signal_value = Gnss_Signal(Gnss_Satellite(gnss_system, sat), gnss_signal);
                            available_GPS_1C_signals_.remove(signal_value);
                            break;
                        }

                    channels_.at(i)->set_signal(signal_value);
                }
        }

    // Connect the observables output of each channel to the PVT block
    try
        {
            for (unsigned int i = 0; i < channels_count_; i++)
                {
                    top_block_->connect(observables_->get_right_block(), i, pvt_->get_left_block(), i);
                    top_block_->msg_connect(channels_.at(i)->get_right_block(), pmt::mp("telemetry"), pvt_->get_left_block(), pmt::mp("telemetry"));
                }
        }
    catch (const std::exception& e)
        {
            LOG(WARNING) << "Can't connect observables to PVT";
            LOG(ERROR) << e.what();
            top_block_->disconnect_all();
            return;
        }

    // GNSS SYNCHRO MONITOR
    if (enable_monitor_)
        {
            try
                {
                    for (unsigned int i = 0; i < channels_count_; i++)
                        {
                            top_block_->connect(observables_->get_right_block(), i, GnssSynchroMonitor_, i);
                        }
                }
            catch (const std::exception& e)
                {
                    LOG(WARNING) << "Can't connect observables to Monitor block";
                    LOG(ERROR) << e.what();
                    top_block_->disconnect_all();
                    return;
                }
        }
#ifndef ENABLE_FPGA
    // Activate acquisition in enabled channels
    for (unsigned int i = 0; i < channels_count_; i++)
        {
            LOG(INFO) << "Channel " << i << " assigned to " << channels_.at(i)->get_signal();
            if (channels_state_[i] == 1)
                {
                            channels_.at(i)->start_acquisition();
                    LOG(INFO) << "Channel " << i << " connected to observables and ready for acquisition";
                }
            else
                {
                    LOG(INFO) << "Channel " << i << " connected to observables in standby mode";
                }
        }
#endif
    connected_ = true;
    LOG(INFO) << "Flowgraph connected";
    top_block_->dump();
}


void GNSSFlowgraph::disconnect()
{
    LOG(INFO) << "Disconnecting flowgraph";

    if (!connected_)
        {
            LOG(INFO) << "flowgraph was not connected";
            return;
        }
    connected_ = false;
    // Signal Source (i) >  Signal conditioner (i) >
    int RF_Channels = 0;
    int signal_conditioner_ID = 0;
#ifdef ENABLE_FPGA
    if (configuration_->property(sig_source_.at(0)->role() + ".enable_FPGA", false) == false)
        {
    for (int i = 0; i < sources_count_; i++)
        {
            try
                {
                    // TODO: Remove this array implementation and create generic multistream connector
                    // (if a signal source has more than 1 stream, then connect it to the multistream signal conditioner)
                            if (sig_source_.at(i)->implementation() == "Raw_Array_Signal_Source")
                        {
                            //Multichannel Array
                            for (int j = 0; j < GNSS_SDR_ARRAY_SIGNAL_CONDITIONER_CHANNELS; j++)
                                {
<<<<<<< HEAD
                                    top_block_->disconnect(sig_source_.at(i)->get_right_block(), j, sig_conditioner_.at(i)->get_left_block(), j);
=======
                                    // Multichannel Array
                                    for (int j = 0; j < GNSS_SDR_ARRAY_SIGNAL_CONDITIONER_CHANNELS; j++)
                                        {
                                            top_block_->disconnect(sig_source_.at(i)->get_right_block(), j, sig_conditioner_.at(i)->get_left_block(), j);
                                        }
>>>>>>> 2c230b30
                                }
                        }
                    else
                        {
                            // TODO: Create a class interface for SignalSources, derived from GNSSBlockInterface.
                            // Include GetRFChannels in the interface to avoid read config parameters here
                            // read the number of RF channels for each front-end
                            RF_Channels = configuration_->property(sig_source_.at(i)->role() + ".RF_channels", 1);

                            for (int j = 0; j < RF_Channels; j++)
                                {
                                    if (sig_source_.at(i)->get_right_block()->output_signature()->max_streams() > 1)
                                        {
                                            top_block_->disconnect(sig_source_.at(i)->get_right_block(), j, sig_conditioner_.at(signal_conditioner_ID)->get_left_block(), 0);
                                        }
                                    else
                                        {
                                            if (j == 0)
                                                {
                                                    // RF_channel 0 backward compatibility with single channel sources
                                                    top_block_->disconnect(sig_source_.at(i)->get_right_block(), 0, sig_conditioner_.at(signal_conditioner_ID)->get_left_block(), 0);
                                                }
                                            else
                                                {
                                                    // Multiple channel sources using multiple output blocks of single channel (requires RF_channel selector in call)
                                                    top_block_->disconnect(sig_source_.at(i)->get_right_block(j), 0, sig_conditioner_.at(signal_conditioner_ID)->get_left_block(), 0);
                                                }
                                        }
                                    signal_conditioner_ID++;
                                }
                        }
                }
            catch (const std::exception& e)
                {
                    LOG(INFO) << "Can't disconnect signal source " << i << " to signal conditioner " << i << ": " << e.what();
                    top_block_->disconnect_all();
                    return;
                        }
                }
        }
#else
    for (int i = 0; i < sources_count_; i++)
        {
            try
                {
                    // TODO: Remove this array implementation and create generic multistream connector
                    // (if a signal source has more than 1 stream, then connect it to the multistream signal conditioner)
                    if (sig_source_.at(i)->implementation() == "Raw_Array_Signal_Source")
                        {
                            //Multichannel Array
                            for (int j = 0; j < GNSS_SDR_ARRAY_SIGNAL_CONDITIONER_CHANNELS; j++)
                                {
                                    top_block_->disconnect(sig_source_.at(i)->get_right_block(), j, sig_conditioner_.at(i)->get_left_block(), j);
                                }
                        }
                    else
                        {
                            // TODO: Create a class interface for SignalSources, derived from GNSSBlockInterface.
                            // Include GetRFChannels in the interface to avoid read config parameters here
                            // read the number of RF channels for each front-end
                            RF_Channels = configuration_->property(sig_source_.at(i)->role() + ".RF_channels", 1);

                            for (int j = 0; j < RF_Channels; j++)
                                {
                                    if (sig_source_.at(i)->get_right_block()->output_signature()->max_streams() > 1)
                                        {
                                            top_block_->disconnect(sig_source_.at(i)->get_right_block(), j, sig_conditioner_.at(signal_conditioner_ID)->get_left_block(), 0);
                                        }
                                    else
                                        {
                                            if (j == 0)
                                                {
                                                    // RF_channel 0 backward compatibility with single channel sources
                                                    top_block_->disconnect(sig_source_.at(i)->get_right_block(), 0, sig_conditioner_.at(signal_conditioner_ID)->get_left_block(), 0);
                                                }
                                            else
                                                {
                                                    // Multiple channel sources using multiple output blocks of single channel (requires RF_channel selector in call)
                                                    top_block_->disconnect(sig_source_.at(i)->get_right_block(j), 0, sig_conditioner_.at(signal_conditioner_ID)->get_left_block(), 0);
                                                }
                                        }
                                    signal_conditioner_ID++;
                                }
                        }
                }
            catch (const std::exception& e)
                {
                    LOG(INFO) << "Can't disconnect signal source " << i << " to signal conditioner " << i << ": " << e.what();
                    top_block_->disconnect_all();
                    return;
                }
        }
#endif

#ifdef ENABLE_FPGA
    if (configuration_->property(sig_source_.at(0)->role() + ".enable_FPGA", false) == false)
        {
            // disconnect the signal source to sample counter
            // disconnect the sample counter to Observables
            try
                {
                    top_block_->disconnect(sig_conditioner_.at(0)->get_right_block(), 0, ch_out_sample_counter, 0);
                    top_block_->disconnect(ch_out_sample_counter, 0, observables_->get_left_block(), channels_count_);  // extra port for the sample counter pulse
                }
            catch (const std::exception& e)
                {
                    LOG(WARNING) << "Can't disconnect sample counter";
                    LOG(ERROR) << e.what();
                    top_block_->disconnect_all();
                    return;
                }
        }
    else
        {
            try
                {
                    top_block_->disconnect(ch_out_fpga_sample_counter, 0, observables_->get_left_block(), channels_count_);
                }
            catch (const std::exception& e)
                {
                    LOG(WARNING) << "Can't connect FPGA sample counter";
                    LOG(ERROR) << e.what();
                    top_block_->disconnect_all();
                    return;
                }
        }
#else
    // disconnect the signal source to sample counter
    // disconnect the sample counter to Observables
    try
        {
            top_block_->disconnect(sig_conditioner_.at(0)->get_right_block(), 0, ch_out_sample_counter, 0);
            top_block_->disconnect(ch_out_sample_counter, 0, observables_->get_left_block(), channels_count_);  // extra port for the sample counter pulse
        }
    catch (const std::exception& e)
        {
            LOG(WARNING) << "Can't connect sample counter";
            LOG(ERROR) << e.what();
            top_block_->disconnect_all();
            return;
        }
#endif
    // Signal conditioner (selected_signal_source) >> channels (i) (dependent of their associated SignalSource_ID)
    for (unsigned int i = 0; i < channels_count_; i++)
        {
#ifndef ENABLE_FPGA
            int selected_signal_conditioner_ID;
            try
                {
                    selected_signal_conditioner_ID = configuration_->property("Channel" + std::to_string(i) + ".RF_channel_ID", 0);
                }
            catch (const std::exception& e)
                {
                    LOG(WARNING) << e.what();
                    top_block_->disconnect_all();
                    return;
                }
            try
                {
                    top_block_->disconnect(sig_conditioner_.at(selected_signal_conditioner_ID)->get_right_block(), 0,
                        channels_.at(i)->get_left_block_trk(), 0);
                }
            catch (const std::exception& e)
                {
                    LOG(INFO) << "Can't disconnect signal conditioner " << selected_signal_conditioner_ID << " to channel " << i << ": " << e.what();
                    top_block_->disconnect_all();
                    return;
                }
#endif
            // Signal Source > Signal conditioner >> Channels >> Observables
            try
                {
                    top_block_->disconnect(channels_.at(i)->get_right_block(), 0,
                        observables_->get_left_block(), i);
                }
            catch (const std::exception& e)
                {
                    LOG(INFO) << "Can't disconnect channel " << i << " to observables: " << e.what();
                    top_block_->disconnect_all();
                    return;
                }
        }

    try
        {
            for (unsigned int i = 0; i < channels_count_; i++)
                {
                    top_block_->disconnect(observables_->get_right_block(), i, pvt_->get_left_block(), i);
                    if (enable_monitor_)
                        {
                            top_block_->disconnect(observables_->get_right_block(), i, GnssSynchroMonitor_, i);
                        }
                    top_block_->msg_disconnect(channels_.at(i)->get_right_block(), pmt::mp("telemetry"), pvt_->get_left_block(), pmt::mp("telemetry"));
                }
        }
    catch (const std::exception& e)
        {
            LOG(INFO) << "Can't disconnect observables to PVT: " << e.what();
            top_block_->disconnect_all();
            return;
        }

    for (int i = 0; i < sources_count_; i++)
        {
            try
                {
                    sig_source_.at(i)->disconnect(top_block_);
                }
            catch (const std::exception& e)
                {
                    LOG(INFO) << "Can't disconnect signal source block " << i << " internally: " << e.what();
                    top_block_->disconnect_all();
                    return;
                }
        }

    // Signal Source > Signal conditioner >
    for (unsigned int i = 0; i < sig_conditioner_.size(); i++)
        {
            try
                {
                    sig_conditioner_.at(i)->disconnect(top_block_);
                }
            catch (const std::exception& e)
                {
                    LOG(INFO) << "Can't disconnect signal conditioner block " << i << " internally: " << e.what();
                    top_block_->disconnect_all();
                    return;
                }
        }

    for (unsigned int i = 0; i < channels_count_; i++)
        {
            try
                {
                    channels_.at(i)->disconnect(top_block_);
                }
            catch (const std::exception& e)
                {
                    LOG(INFO) << "Can't disconnect channel " << i << " internally: " << e.what();
                    top_block_->disconnect_all();
                    return;
                }
        }

    try
        {
            observables_->disconnect(top_block_);
        }
    catch (const std::exception& e)
        {
            LOG(INFO) << "Can't disconnect observables block internally: " << e.what();
            top_block_->disconnect_all();
            return;
        }

    // Signal Source > Signal conditioner >> Channels >> Observables > PVT
    try
        {
            pvt_->disconnect(top_block_);
        }
    catch (const std::exception& e)
        {
            LOG(INFO) << "Can't disconnect PVT block internally: " << e.what();
            top_block_->disconnect_all();
            return;
        }

    DLOG(INFO) << "blocks disconnected internally";
    LOG(INFO) << "Flowgraph disconnected";
}


void GNSSFlowgraph::wait()
{
    if (!running_)
        {
            LOG(WARNING) << "Can't apply wait. Flowgraph is not running";
            return;
        }
    top_block_->wait();
    DLOG(INFO) << "Flowgraph finished calculations";
    running_ = false;
}


bool GNSSFlowgraph::send_telemetry_msg(const pmt::pmt_t& msg)
{
    // Push ephemeris to PVT telemetry msg in port using a channel out port
    // it uses the first channel as a message producer (it is already connected to PVT)
    channels_.at(0)->get_right_block()->message_port_pub(pmt::mp("telemetry"), msg);
    return true;
}


/*
 * Applies an action to the flow graph
 *
 * \param[in] who   Who generated the action:
 *  -> 0-199 are the channels IDs
 *  -> 200 is the control_thread dispatched by the control_thread apply_action
 *  -> 300 is the telecommand system (TC) for receiver control
 *  -> 400 - 599 is the TC channel control for channels 0-199
 * \param[in] what  What is the action:
 * --- actions from channels ---
 * -> 0 acquisition failed
 * -> 1 acquisition succesfull
 * -> 2 tracking lost
 * --- actions from TC receiver control ---
 * -> 10 TC request standby mode
 * -> 11 TC request coldstart
 * -> 12 TC request hotstart
 * -> 13 TC request warmstart
 * --- actions from TC channel control ---
 * -> 20 stop channel
 * -> 21 start channel
 */
void GNSSFlowgraph::apply_action(unsigned int who, unsigned int what)
{
    std::lock_guard<std::mutex> lock(signal_list_mutex);
    DLOG(INFO) << "Received " << what << " from " << who << ". Number of applied actions = " << applied_actions_;
    unsigned int sat = 0;
    if (who < 200)
        {
            try
                {
                    sat = configuration_->property("Channel" + std::to_string(who) + ".satellite", 0);
                }
            catch (const std::exception& e)
                {
                    LOG(WARNING) << e.what();
                }
        }
    switch (what)
        {
        case 0:
            DLOG(INFO) << "Channel " << who << " ACQ FAILED satellite " << channels_[who]->get_signal().get_satellite() << ", Signal " << channels_[who]->get_signal().get_signal_str();
            if (sat == 0)
                {
                    Gnss_Signal gs = channels_[who]->get_signal();
                    switch (mapStringValues_[gs.get_signal_str()])
                        {
                        case evGPS_1C:
                            available_GPS_1C_signals_.remove(gs);
                            available_GPS_1C_signals_.push_back(gs);
                            break;

                        case evGPS_2S:
                            available_GPS_2S_signals_.remove(gs);
                            available_GPS_2S_signals_.push_back(gs);
                            break;

                        case evGPS_L5:
                            available_GPS_L5_signals_.remove(gs);
                            available_GPS_L5_signals_.push_back(gs);
                            break;

                        case evGAL_1B:
                            available_GAL_1B_signals_.remove(gs);
                            available_GAL_1B_signals_.push_back(gs);
                            break;

                        case evGAL_5X:
                            available_GAL_5X_signals_.remove(gs);
                            available_GAL_5X_signals_.push_back(gs);
                            break;

                        case evGLO_1G:
                            available_GLO_1G_signals_.remove(gs);
                            available_GLO_1G_signals_.push_back(gs);
                            break;

                        case evGLO_2G:
                            available_GLO_2G_signals_.remove(gs);
                            available_GLO_2G_signals_.push_back(gs);
                            break;

                        case evBDS_B1:
                            available_BDS_B1_signals_.remove(gs);
                            available_BDS_B1_signals_.push_back(gs);
                            break;

                        case evBDS_B3:
                            available_BDS_B3_signals_.remove(gs);
                            available_BDS_B3_signals_.push_back(gs);
                            break;

                        case evBDS_5C:
                            available_BDS_5C_signals_.remove(gs);
                            available_BDS_5C_signals_.push_back(gs);
                            break;

                        default:
                            LOG(ERROR) << "This should not happen :-(";
                            break;
                        }
                }
            channels_state_[who] = 0;
            acq_channels_count_--;
            for (unsigned int i = 0; i < channels_count_; i++)
                {
                    unsigned int ch_index = (who + i + 1) % channels_count_;
                    unsigned int sat_ = 0;
                    try
                        {
                            sat_ = configuration_->property("Channel" + std::to_string(ch_index) + ".satellite", 0);
                        }
                    catch (const std::exception& e)
                        {
                            LOG(WARNING) << e.what();
                        }
                    if ((acq_channels_count_ < max_acq_channels_) && (channels_state_[ch_index] == 0))
                        {
                            channels_state_[ch_index] = 1;
                            if (sat_ == 0)
                                {
                                    channels_[ch_index]->set_signal(search_next_signal(channels_[ch_index]->get_signal().get_signal_str(), true));
                                }
                            acq_channels_count_++;
                            DLOG(INFO) << "Channel " << ch_index << " Starting acquisition " << channels_[ch_index]->get_signal().get_satellite() << ", Signal " << channels_[ch_index]->get_signal().get_signal_str();

#ifndef ENABLE_FPGA
                            channels_[ch_index]->start_acquisition();
#else
                            // create a task for the FPGA such that it doesn't stop the flow
                            std::thread tmp_thread(&ChannelInterface::start_acquisition, channels_[ch_index]);
                            tmp_thread.detach();
#endif
                        }
                    DLOG(INFO) << "Channel " << ch_index << " in state " << channels_state_[ch_index];
                }
            break;

        case 1:
            LOG(INFO) << "Channel " << who << " ACQ SUCCESS satellite " << channels_[who]->get_signal().get_satellite();

            // If the satellite is in the list of available ones, remove it.
            switch (mapStringValues_[channels_[who]->get_signal().get_signal_str()])
                {
                case evGPS_1C:
                    available_GPS_1C_signals_.remove(channels_[who]->get_signal());
                    break;

                case evGPS_2S:
                    available_GPS_2S_signals_.remove(channels_[who]->get_signal());
                    break;

                case evGPS_L5:
                    available_GPS_L5_signals_.remove(channels_[who]->get_signal());
                    break;

                case evGAL_1B:
                    available_GAL_1B_signals_.remove(channels_[who]->get_signal());
                    break;

                case evGAL_5X:
                    available_GAL_5X_signals_.remove(channels_[who]->get_signal());
                    break;

                case evGLO_1G:
                    available_GLO_1G_signals_.remove(channels_[who]->get_signal());
                    break;

                case evGLO_2G:
                    available_GLO_2G_signals_.remove(channels_[who]->get_signal());
                    break;

                case evBDS_B1:
                    available_BDS_B1_signals_.remove(channels_[who]->get_signal());
                    break;

                case evBDS_B3:
                    available_BDS_B3_signals_.remove(channels_[who]->get_signal());
                    break;

                case evBDS_5C:
                    available_BDS_5C_signals_.remove(channels_[who]->get_signal());
                    break;
                default:
                    LOG(ERROR) << "This should not happen :-(";
                    break;
                }

            channels_state_[who] = 2;
            acq_channels_count_--;
            for (unsigned int i = 0; i < channels_count_; i++)
                {
                    unsigned int sat_ = 0;
                    try
                        {
                            sat_ = configuration_->property("Channel" + std::to_string(i) + ".satellite", 0);
                        }
                    catch (const std::exception& e)
                        {
                            LOG(WARNING) << e.what();
                        }
                    if ((acq_channels_count_ < max_acq_channels_) && (channels_state_[i] == 0))
                        {
                            channels_state_[i] = 1;
                            if (sat_ == 0)
                                {
                                    channels_[i]->set_signal(search_next_signal(channels_[i]->get_signal().get_signal_str(), true, true));
                                }
                            acq_channels_count_++;
                            DLOG(INFO) << "Channel " << i << " Starting acquisition " << channels_[i]->get_signal().get_satellite() << ", Signal " << channels_[i]->get_signal().get_signal_str();
#ifndef ENABLE_FPGA
                            channels_[i]->start_acquisition();
#else
                            // create a task for the FPGA such that it doesn't stop the flow
                            std::thread tmp_thread(&ChannelInterface::start_acquisition, channels_[i]);
                            tmp_thread.detach();
#endif
                        }
                    DLOG(INFO) << "Channel " << i << " in state " << channels_state_[i];
                }
            break;

        case 2:
            LOG(INFO) << "Channel " << who << " TRK FAILED satellite " << channels_[who]->get_signal().get_satellite();
            DLOG(INFO) << "Number of channels in acquisition = " << acq_channels_count_;

            if (acq_channels_count_ < max_acq_channels_)
                {
                    channels_state_[who] = 1;
                    acq_channels_count_++;
                    LOG(INFO) << "Channel " << who << " Starting acquisition " << channels_[who]->get_signal().get_satellite() << ", Signal " << channels_[who]->get_signal().get_signal_str();
#ifndef ENABLE_FPGA
                    channels_[who]->start_acquisition();
#else
                    // create a task for the FPGA such that it doesn't stop the flow
                    std::thread tmp_thread(&ChannelInterface::start_acquisition, channels_[who]);
                    tmp_thread.detach();
#endif
                }
            else
                {
                    channels_state_[who] = 0;
                    LOG(INFO) << "Channel " << who << " Idle state";
                    if (sat == 0)
                        {
                            switch (mapStringValues_[channels_[who]->get_signal().get_signal_str()])
                                {
                                case evGPS_1C:
                                    available_GPS_1C_signals_.push_back(channels_[who]->get_signal());
                                    break;

                                case evGPS_2S:
                                    available_GPS_2S_signals_.push_back(channels_[who]->get_signal());
                                    break;

                                case evGPS_L5:
                                    available_GPS_L5_signals_.push_back(channels_[who]->get_signal());
                                    break;

                                case evGAL_1B:
                                    available_GAL_1B_signals_.push_back(channels_[who]->get_signal());
                                    break;

                                case evGAL_5X:
                                    available_GAL_5X_signals_.push_back(channels_[who]->get_signal());
                                    break;

                                case evGLO_1G:
                                    available_GLO_1G_signals_.push_back(channels_[who]->get_signal());
                                    break;

                                case evGLO_2G:
                                    available_GLO_2G_signals_.push_back(channels_[who]->get_signal());
                                    break;

                                case evBDS_B1:
                                    available_BDS_B1_signals_.push_back(channels_[who]->get_signal());
                                    break;

                                case evBDS_B3:
                                    available_BDS_B3_signals_.push_back(channels_[who]->get_signal());
                                    break;

<<<<<<< HEAD
                                case evBDS_5C:
                                    available_BDS_5C_signals_.push_back(channels_[who]->get_signal());
                                    break;
=======
>>>>>>> 2c230b30
                                default:
                                    LOG(ERROR) << "This should not happen :-(";
                                    break;
                                }
                        }
                }
            break;
        case 10:  // request standby mode
            LOG(INFO) << "TC request standby mode";
            for (size_t n = 0; n < channels_.size(); n++)
                {
                    if (channels_state_[n] == 1 or channels_state_[n] == 2)  //channel in acquisition or in tracking
                        {
                            //recover the satellite assigned
                            Gnss_Signal gs = channels_[n]->get_signal();
                            switch (mapStringValues_[gs.get_signal_str()])
                                {
                                case evGPS_1C:
                                    available_GPS_1C_signals_.remove(gs);
                                    available_GPS_1C_signals_.push_back(gs);
                                    break;

                                case evGPS_2S:
                                    available_GPS_2S_signals_.remove(gs);
                                    available_GPS_2S_signals_.push_back(gs);
                                    break;

                                case evGPS_L5:
                                    available_GPS_L5_signals_.remove(gs);
                                    available_GPS_L5_signals_.push_back(gs);
                                    break;

                                case evGAL_1B:
                                    available_GAL_1B_signals_.remove(gs);
                                    available_GAL_1B_signals_.push_back(gs);
                                    break;

                                case evGAL_5X:
                                    available_GAL_5X_signals_.remove(gs);
                                    available_GAL_5X_signals_.push_back(gs);
                                    break;

                                case evGLO_1G:
                                    available_GLO_1G_signals_.remove(gs);
                                    available_GLO_1G_signals_.push_back(gs);
                                    break;

                                case evGLO_2G:
                                    available_GLO_2G_signals_.remove(gs);
                                    available_GLO_2G_signals_.push_back(gs);
                                    break;

                                case evBDS_B1:
                                    available_BDS_B1_signals_.remove(gs);
                                    available_BDS_B1_signals_.push_back(gs);
                                    break;

                                case evBDS_B3:
                                    available_BDS_B3_signals_.remove(gs);
                                    available_BDS_B3_signals_.push_back(gs);
                                    break;

                                case evBDS_5C:
                                    available_BDS_5C_signals_.remove(gs);
                                    available_BDS_5C_signals_.push_back(gs);
                                    break;
                                default:
                                    LOG(ERROR) << "This should not happen :-(";
                                    break;
                                }
                            channels_[n]->stop_channel();  // stop the acquisition or tracking operation
                            channels_state_[n] = 0;
                        }
                }
            acq_channels_count_ = 0;  // all channels are in standby now
            break;
        case 11:  // request coldstart mode
            LOG(INFO) << "TC request flowgraph coldstart";
            // start again the satellite acquisitions
            for (unsigned int i = 0; i < channels_count_; i++)
                {
                    unsigned int ch_index = (who + i + 1) % channels_count_;
                    unsigned int sat_ = 0;
                    try
                        {
                            sat_ = configuration_->property("Channel" + std::to_string(ch_index) + ".satellite", 0);
                        }
                    catch (const std::exception& e)
                        {
                            LOG(WARNING) << e.what();
                        }
                    if ((acq_channels_count_ < max_acq_channels_) && (channels_state_[ch_index] == 0))
                        {
                            channels_state_[ch_index] = 1;
                            if (sat_ == 0)
                                {
                                    channels_[ch_index]->set_signal(search_next_signal(channels_[ch_index]->get_signal().get_signal_str(), true));
                                }
                            acq_channels_count_++;
                            DLOG(INFO) << "Channel " << ch_index << " Starting acquisition " << channels_[ch_index]->get_signal().get_satellite() << ", Signal " << channels_[ch_index]->get_signal().get_signal_str();
#ifndef ENABLE_FPGA
                            channels_[ch_index]->start_acquisition();
#else
                            // create a task for the FPGA such that it doesn't stop the flow
                            std::thread tmp_thread(&ChannelInterface::start_acquisition, channels_[ch_index]);
                            tmp_thread.detach();
#endif
                        }
                    DLOG(INFO) << "Channel " << ch_index << " in state " << channels_state_[ch_index];
                }
            break;
        case 12:  // request hotstart mode
            LOG(INFO) << "TC request flowgraph hotstart";
            for (unsigned int i = 0; i < channels_count_; i++)
                {
                    unsigned int ch_index = (who + i + 1) % channels_count_;
                    unsigned int sat_ = 0;
                    try
                        {
                            sat_ = configuration_->property("Channel" + std::to_string(ch_index) + ".satellite", 0);
                        }
                    catch (const std::exception& e)
                        {
                            LOG(WARNING) << e.what();
                        }
                    if ((acq_channels_count_ < max_acq_channels_) && (channels_state_[ch_index] == 0))
                        {
                            channels_state_[ch_index] = 1;
                            if (sat_ == 0)
                                {
                                    channels_[ch_index]->set_signal(search_next_signal(channels_[ch_index]->get_signal().get_signal_str(), true));
                                }
                            acq_channels_count_++;
                            DLOG(INFO) << "Channel " << ch_index << " Starting acquisition " << channels_[ch_index]->get_signal().get_satellite() << ", Signal " << channels_[ch_index]->get_signal().get_signal_str();
#ifndef ENABLE_FPGA
                            channels_[ch_index]->start_acquisition();
#else
                            // create a task for the FPGA such that it doesn't stop the flow
                            std::thread tmp_thread(&ChannelInterface::start_acquisition, channels_[ch_index]);
                            tmp_thread.detach();
#endif
                        }
                    DLOG(INFO) << "Channel " << ch_index << " in state " << channels_state_[ch_index];
                }
            break;
        case 13:  // request warmstart mode
            LOG(INFO) << "TC request flowgraph warmstart";
            // start again the satellite acquisitions
            for (unsigned int i = 0; i < channels_count_; i++)
                {
                    unsigned int ch_index = (who + i + 1) % channels_count_;
                    unsigned int sat_ = 0;
                    try
                        {
                            sat_ = configuration_->property("Channel" + std::to_string(ch_index) + ".satellite", 0);
                        }
                    catch (const std::exception& e)
                        {
                            LOG(WARNING) << e.what();
                        }
                    if ((acq_channels_count_ < max_acq_channels_) && (channels_state_[ch_index] == 0))
                        {
                            channels_state_[ch_index] = 1;
                            if (sat_ == 0)
                                {
                                    channels_[ch_index]->set_signal(search_next_signal(channels_[ch_index]->get_signal().get_signal_str(), true));
                                }
                            acq_channels_count_++;
                            DLOG(INFO) << "Channel " << ch_index << " Starting acquisition " << channels_[ch_index]->get_signal().get_satellite() << ", Signal " << channels_[ch_index]->get_signal().get_signal_str();
#ifndef ENABLE_FPGA
                            channels_[ch_index]->start_acquisition();
#else
                            // create a task for the FPGA such that it doesn't stop the flow
                            std::thread tmp_thread(&ChannelInterface::start_acquisition, channels_[ch_index]);
                            tmp_thread.detach();
#endif
                        }
                    DLOG(INFO) << "Channel " << ch_index << " in state " << channels_state_[ch_index];
                }
            break;
        default:
            break;
        }
    applied_actions_++;
}


void GNSSFlowgraph::priorize_satellites(std::vector<std::pair<int, Gnss_Satellite>> visible_satellites)
{
    size_t old_size;
    Gnss_Signal gs;
    for (auto& visible_satellite : visible_satellites)
        {
            if (visible_satellite.second.get_system() == "GPS")
                {
                    gs = Gnss_Signal(visible_satellite.second, "1C");
                    old_size = available_GPS_1C_signals_.size();
                    available_GPS_1C_signals_.remove(gs);
                    if (old_size > available_GPS_1C_signals_.size())
                        {
                            available_GPS_1C_signals_.push_front(gs);
                        }

                    gs = Gnss_Signal(visible_satellite.second, "2S");
                    old_size = available_GPS_2S_signals_.size();
                    available_GPS_2S_signals_.remove(gs);
                    if (old_size > available_GPS_2S_signals_.size())
                        {
                            available_GPS_2S_signals_.push_front(gs);
                        }

                    gs = Gnss_Signal(visible_satellite.second, "L5");
                    old_size = available_GPS_L5_signals_.size();
                    available_GPS_L5_signals_.remove(gs);
                    if (old_size > available_GPS_L5_signals_.size())
                        {
                            available_GPS_L5_signals_.push_front(gs);
                        }
                }
            else if (visible_satellite.second.get_system() == "Galileo")
                {
                    gs = Gnss_Signal(visible_satellite.second, "1B");
                    old_size = available_GAL_1B_signals_.size();
                    available_GAL_1B_signals_.remove(gs);
                    if (old_size > available_GAL_1B_signals_.size())
                        {
                            available_GAL_1B_signals_.push_front(gs);
                        }

                    gs = Gnss_Signal(visible_satellite.second, "5X");
                    old_size = available_GAL_5X_signals_.size();
                    available_GAL_5X_signals_.remove(gs);
                    if (old_size > available_GAL_5X_signals_.size())
                        {
                            available_GAL_5X_signals_.push_front(gs);
                        }
                }
        }
}


void GNSSFlowgraph::set_configuration(std::shared_ptr<ConfigurationInterface> configuration)
{
    if (running_)
        {
            LOG(WARNING) << "Unable to update configuration while flowgraph running";
            return;
        }
    if (connected_)
        {
            LOG(WARNING) << "Unable to update configuration while flowgraph connected";
        }
    configuration_ = std::move(configuration);
}


#ifdef ENABLE_FPGA
void GNSSFlowgraph::start_acquisition_helper()
{
    for (unsigned int i = 0; i < channels_count_; i++)
        {
            if (channels_state_[i] == 1)
                {
                    channels_.at(i)->start_acquisition();
                }
        }
}


void GNSSFlowgraph::perform_hw_reset()
{
    // a stop acquisition command causes the SW to reset the HW
    std::shared_ptr<Channel> channel_ptr;
    channel_ptr = std::dynamic_pointer_cast<Channel>(channels_.at(0));
    channel_ptr->acquisition()->stop_acquisition();
}
#endif


void GNSSFlowgraph::init()
{
    /*
     * Instantiates the receiver blocks
     */
    std::unique_ptr<GNSSBlockFactory> block_factory_(new GNSSBlockFactory());

    // 1. read the number of RF front-ends available (one file_source per RF front-end)
    sources_count_ = configuration_->property("Receiver.sources_count", 1);

    int RF_Channels = 0;
    int signal_conditioner_ID = 0;

    if (sources_count_ > 1)
        {
            for (int i = 0; i < sources_count_; i++)
                {
                    std::cout << "Creating source " << i << std::endl;
                    sig_source_.push_back(block_factory_->GetSignalSource(configuration_, queue_, i));
                    // TODO: Create a class interface for SignalSources, derived from GNSSBlockInterface.
                    // Include GetRFChannels in the interface to avoid read config parameters here
                    // read the number of RF channels for each front-end
                    RF_Channels = configuration_->property(sig_source_.at(i)->role() + ".RF_channels", 1);
                    std::cout << "RF Channels " << RF_Channels << std::endl;
                    for (int j = 0; j < RF_Channels; j++)
                        {
                            sig_conditioner_.push_back(block_factory_->GetSignalConditioner(configuration_, signal_conditioner_ID));
                            signal_conditioner_ID++;
                        }
                }
        }
    else
        {
            // backwards compatibility for old config files
            sig_source_.push_back(block_factory_->GetSignalSource(configuration_, queue_, -1));
            // TODO: Create a class interface for SignalSources, derived from GNSSBlockInterface.
            // Include GetRFChannels in the interface to avoid read config parameters here
            // read the number of RF channels for each front-end
            RF_Channels = configuration_->property(sig_source_.at(0)->role() + ".RF_channels", 0);
            if (RF_Channels != 0)
                {
                    for (int j = 0; j < RF_Channels; j++)
                        {
                            sig_conditioner_.push_back(block_factory_->GetSignalConditioner(configuration_, signal_conditioner_ID));
                            signal_conditioner_ID++;
                        }
                }
            else
                {
                    // old config file, single signal source and single channel, not specified
                    sig_conditioner_.push_back(block_factory_->GetSignalConditioner(configuration_, -1));
                }
        }

    observables_ = block_factory_->GetObservables(configuration_);
    // Mark old implementations as deprecated
    std::string default_str("Default");
    std::string obs_implementation = configuration_->property("Observables.implementation", default_str);
    if ((obs_implementation == "GPS_L1_CA_Observables") || (obs_implementation == "GPS_L2C_Observables") ||
        (obs_implementation == "Galileo_E1B_Observables") || (obs_implementation == "Galileo_E5A_Observables"))
        {
            std::cout << "WARNING: Implementation '" << obs_implementation << "' of the Observables block has been replaced by 'Hybrid_Observables'." << std::endl;
            std::cout << "Please update your configuration file." << std::endl;
        }

    pvt_ = block_factory_->GetPVT(configuration_);
    // Mark old implementations as deprecated
    std::string pvt_implementation = configuration_->property("PVT.implementation", default_str);
    if ((pvt_implementation == "GPS_L1_CA_PVT") || (pvt_implementation == "Galileo_E1_PVT") || (pvt_implementation == "Hybrid_PVT"))
        {
            std::cout << "WARNING: Implementation '" << pvt_implementation << "' of the PVT block has been replaced by 'RTKLIB_PVT'." << std::endl;
            std::cout << "Please update your configuration file." << std::endl;
        }

    std::shared_ptr<std::vector<std::unique_ptr<GNSSBlockInterface>>> channels = block_factory_->GetChannels(configuration_, queue_);

    channels_count_ = channels->size();
    for (unsigned int i = 0; i < channels_count_; i++)
        {
            std::shared_ptr<GNSSBlockInterface> chan_ = std::move(channels->at(i));
            channels_.push_back(std::dynamic_pointer_cast<ChannelInterface>(chan_));
        }

    top_block_ = gr::make_top_block("GNSSFlowgraph");

    mapStringValues_["1C"] = evGPS_1C;
    mapStringValues_["2S"] = evGPS_2S;
    mapStringValues_["L5"] = evGPS_L5;
    mapStringValues_["1B"] = evGAL_1B;
    mapStringValues_["5X"] = evGAL_5X;
    mapStringValues_["1G"] = evGLO_1G;
    mapStringValues_["2G"] = evGLO_2G;
    mapStringValues_["B1"] = evBDS_B1;
    mapStringValues_["B3"] = evBDS_B3;
    mapStringValues_["5C"] = evBDS_5C;

    // fill the signals queue with the satellites ID's to be searched by the acquisition
    set_signals_list();
    set_channels_state();
    applied_actions_ = 0;
    DLOG(INFO) << "Blocks instantiated. " << channels_count_ << " channels.";

    /*
	 * Instantiate the receiver monitor block, if required
	 */
    enable_monitor_ = configuration_->property("Monitor.enable_monitor", false);

    std::string address_string = configuration_->property("Monitor.client_addresses", std::string("127.0.0.1"));
    std::vector<std::string> udp_addr_vec = split_string(address_string, '_');
    std::sort(udp_addr_vec.begin(), udp_addr_vec.end());
    udp_addr_vec.erase(std::unique(udp_addr_vec.begin(), udp_addr_vec.end()), udp_addr_vec.end());

    if (enable_monitor_)
        {
            GnssSynchroMonitor_ = gnss_synchro_make_monitor(channels_count_,
                configuration_->property("Monitor.decimation_factor", 1),
                configuration_->property("Monitor.udp_port", 1234),
                udp_addr_vec);
        }
}


std::vector<std::string> GNSSFlowgraph::split_string(const std::string& s, char delim)
{
    std::vector<std::string> v;
    std::stringstream ss(s);
    std::string item;

    while (std::getline(ss, item, delim))
        {
            *(std::back_inserter(v)++) = item;
        }

    return v;
}


void GNSSFlowgraph::set_signals_list()
{
    // Set a sequential list of GNSS satellites
    std::set<unsigned int>::const_iterator available_gnss_prn_iter;

    // Create the lists of GNSS satellites
    std::set<unsigned int> available_gps_prn = {1, 2, 3, 4, 5, 6, 7, 8, 9, 10,
        11, 12, 13, 14, 15, 16, 17, 18, 19, 20, 21, 22, 23, 24, 25, 26, 27, 28,
        29, 30, 31, 32};

    std::set<unsigned int> available_sbas_prn = {123, 131, 135, 136, 138};

    std::set<unsigned int> available_galileo_prn = {1, 2, 3, 4, 5, 6, 7, 8, 9, 10,
        11, 12, 13, 14, 15, 16, 17, 18, 19, 20, 21, 22, 23, 24, 25, 26, 27, 28,
        29, 30, 31, 32, 33, 34, 35, 36};

    // Removing satellites sharing same frequency number(1 and 5, 2 and 6, 3 and 7, 4 and 6, 11 and 15, 12 and 16, 14 and 18, 17 and 21
    std::set<unsigned int> available_glonass_prn = {1, 2, 3, 4, 9, 10, 11, 12, 18, 19, 20, 21, 24};

    std::set<unsigned int> available_beidou_prn = {1, 2, 3, 4, 5, 6, 7, 8, 9, 10,
        11, 12, 13, 14, 15, 16, 17, 18, 19, 20, 21, 22, 23, 24, 25, 26, 27, 28, 29,
<<<<<<< HEAD
	30, 31, 32, 33, 34, 35, 36, 37};
=======
        30, 31, 32, 33, 34, 35, 36, 37, 38, 39, 40, 41, 42, 43, 44, 45, 46, 47, 48, 49,
        50, 51, 52, 53, 54, 55, 56, 57, 58, 59, 60, 61, 62, 63};
>>>>>>> 2c230b30

    std::string sv_list = configuration_->property("Galileo.prns", std::string(""));

    if (sv_list.length() > 0)
        {
            // Reset the available prns:
            std::set<unsigned int> tmp_set;
            boost::tokenizer<> tok(sv_list);
            std::transform(tok.begin(), tok.end(), std::inserter(tmp_set, tmp_set.begin()),
                boost::lexical_cast<unsigned int, std::string>);

            if (!tmp_set.empty())
                {
                    available_galileo_prn = tmp_set;
                }
        }

    sv_list = configuration_->property("GPS.prns", std::string(""));

    if (sv_list.length() > 0)
        {
            // Reset the available prns:
            std::set<unsigned int> tmp_set;
            boost::tokenizer<> tok(sv_list);
            std::transform(tok.begin(), tok.end(), std::inserter(tmp_set, tmp_set.begin()),
                boost::lexical_cast<unsigned int, std::string>);

            if (!tmp_set.empty())
                {
                    available_gps_prn = tmp_set;
                }
        }

    sv_list = configuration_->property("SBAS.prns", std::string(""));

    if (sv_list.length() > 0)
        {
            // Reset the available prns:
            std::set<unsigned int> tmp_set;
            boost::tokenizer<> tok(sv_list);
            std::transform(tok.begin(), tok.end(), std::inserter(tmp_set, tmp_set.begin()),
                boost::lexical_cast<unsigned int, std::string>);

            if (!tmp_set.empty())
                {
                    available_sbas_prn = tmp_set;
                }
        }

    sv_list = configuration_->property("Glonass.prns", std::string(""));

    if (sv_list.length() > 0)
        {
            // Reset the available prns:
            std::set<unsigned int> tmp_set;
            boost::tokenizer<> tok(sv_list);
            std::transform(tok.begin(), tok.end(), std::inserter(tmp_set, tmp_set.begin()),
                boost::lexical_cast<unsigned int, std::string>);

            if (!tmp_set.empty())
                {
                    available_glonass_prn = tmp_set;
                }
        }

    sv_list = configuration_->property("Beidou.prns", std::string(""));

    if (sv_list.length() > 0)
        {
            // Reset the available prns:
            std::set<unsigned int> tmp_set;
            boost::tokenizer<> tok(sv_list);
            std::transform(tok.begin(), tok.end(), std::inserter(tmp_set, tmp_set.begin()),
                boost::lexical_cast<unsigned int, std::string>);

            if (!tmp_set.empty())
                {
                    available_beidou_prn = tmp_set;
                }
        }

    if (configuration_->property("Channels_1C.count", 0) > 0)
        {
            // Loop to create GPS L1 C/A signals
            for (available_gnss_prn_iter = available_gps_prn.cbegin();
                 available_gnss_prn_iter != available_gps_prn.cend();
                 available_gnss_prn_iter++)
                {
                    available_GPS_1C_signals_.push_back(Gnss_Signal(
                        Gnss_Satellite(std::string("GPS"), *available_gnss_prn_iter),
                        std::string("1C")));
                }
        }

    if (configuration_->property("Channels_2S.count", 0) > 0)
        {
            // Loop to create GPS L2C M signals
            for (available_gnss_prn_iter = available_gps_prn.cbegin();
                 available_gnss_prn_iter != available_gps_prn.cend();
                 available_gnss_prn_iter++)
                {
                    available_GPS_2S_signals_.push_back(Gnss_Signal(
                        Gnss_Satellite(std::string("GPS"), *available_gnss_prn_iter),
                        std::string("2S")));
                }
        }

    if (configuration_->property("Channels_L5.count", 0) > 0)
        {
            // Loop to create GPS L5 signals
            for (available_gnss_prn_iter = available_gps_prn.cbegin();
                 available_gnss_prn_iter != available_gps_prn.cend();
                 available_gnss_prn_iter++)
                {
                    available_GPS_L5_signals_.push_back(Gnss_Signal(
                        Gnss_Satellite(std::string("GPS"), *available_gnss_prn_iter),
                        std::string("L5")));
                }
        }

    if (configuration_->property("Channels_SBAS.count", 0) > 0)
        {
            // Loop to create SBAS L1 C/A signals
            for (available_gnss_prn_iter = available_sbas_prn.cbegin();
                 available_gnss_prn_iter != available_sbas_prn.cend();
                 available_gnss_prn_iter++)
                {
                    available_SBAS_1C_signals_.push_back(Gnss_Signal(
                        Gnss_Satellite(std::string("SBAS"), *available_gnss_prn_iter),
                        std::string("1C")));
                }
        }

    if (configuration_->property("Channels_1B.count", 0) > 0)
        {
            // Loop to create the list of Galileo E1B signals
            for (available_gnss_prn_iter = available_galileo_prn.cbegin();
                 available_gnss_prn_iter != available_galileo_prn.cend();
                 available_gnss_prn_iter++)
                {
                    available_GAL_1B_signals_.push_back(Gnss_Signal(
                        Gnss_Satellite(std::string("Galileo"), *available_gnss_prn_iter),
                        std::string("1B")));
                }
        }

    if (configuration_->property("Channels_5X.count", 0) > 0)
        {
            // Loop to create the list of Galileo E5a signals
            for (available_gnss_prn_iter = available_galileo_prn.cbegin();
                 available_gnss_prn_iter != available_galileo_prn.cend();
                 available_gnss_prn_iter++)
                {
                    available_GAL_5X_signals_.push_back(Gnss_Signal(
                        Gnss_Satellite(std::string("Galileo"), *available_gnss_prn_iter),
                        std::string("5X")));
                }
        }

    if (configuration_->property("Channels_1G.count", 0) > 0)
        {
            // Loop to create the list of GLONASS L1 C/A signals
            for (available_gnss_prn_iter = available_glonass_prn.cbegin();
                 available_gnss_prn_iter != available_glonass_prn.cend();
                 available_gnss_prn_iter++)
                {
                    available_GLO_1G_signals_.push_back(Gnss_Signal(
                        Gnss_Satellite(std::string("Glonass"), *available_gnss_prn_iter),
                        std::string("1G")));
                }
        }

    if (configuration_->property("Channels_2G.count", 0) > 0)
        {
            // Loop to create the list of GLONASS L2 C/A signals
            for (available_gnss_prn_iter = available_glonass_prn.cbegin();
                 available_gnss_prn_iter != available_glonass_prn.cend();
                 available_gnss_prn_iter++)
                {
                    available_GLO_2G_signals_.push_back(Gnss_Signal(
                        Gnss_Satellite(std::string("Glonass"), *available_gnss_prn_iter),
                        std::string("2G")));
                }
        }

    if (configuration_->property("Channels_B1.count", 0) > 0)
        {
            /*
             * Loop to create the list of BeiDou B1C signals
             */
            for (available_gnss_prn_iter = available_beidou_prn.cbegin();
                 available_gnss_prn_iter != available_beidou_prn.cend();
                 available_gnss_prn_iter++)
                {
                    available_BDS_B1_signals_.push_back(Gnss_Signal(
                        Gnss_Satellite(std::string("Beidou"), *available_gnss_prn_iter),
                        std::string("B1")));
                }
        }

    if (configuration_->property("Channels_B3.count", 0) > 0)
        {
            /*
             * Loop to create the list of BeiDou B1C signals
             */
            for (available_gnss_prn_iter = available_beidou_prn.cbegin();
                 available_gnss_prn_iter != available_beidou_prn.cend();
                 available_gnss_prn_iter++)
                {
                    available_BDS_B3_signals_.push_back(Gnss_Signal(
                        Gnss_Satellite(std::string("Beidou"), *available_gnss_prn_iter),
                        std::string("B3")));
                }
        }
    if (configuration_->property("Channels_5C.count", 0) > 0)
        {
            // Loop to create BEIDOU B2a signals
            for (available_gnss_prn_iter = available_beidou_prn.cbegin();
                 available_gnss_prn_iter != available_beidou_prn.cend();
                 available_gnss_prn_iter++)
                {
            	available_BDS_5C_signals_.push_back(Gnss_Signal(
                        Gnss_Satellite(std::string("Beidou"), *available_gnss_prn_iter),
                        std::string("5C")));
                }
        }
}


void GNSSFlowgraph::set_channels_state()
{
    std::lock_guard<std::mutex> lock(signal_list_mutex);
    max_acq_channels_ = configuration_->property("Channels.in_acquisition", channels_count_);
    if (max_acq_channels_ > channels_count_)
        {
            max_acq_channels_ = channels_count_;
            LOG(WARNING) << "Channels_in_acquisition is bigger than number of channels. Variable acq_channels_count_ is set to " << channels_count_;
        }
    channels_state_.reserve(channels_count_);
    for (unsigned int i = 0; i < channels_count_; i++)
        {
            if (i < max_acq_channels_)
                {
                    channels_state_.push_back(1);
                }
            else
                {
                    channels_state_.push_back(0);
                }
            DLOG(INFO) << "Channel " << i << " in state " << channels_state_[i];
        }
    acq_channels_count_ = max_acq_channels_;
    DLOG(INFO) << acq_channels_count_ << " channels in acquisition state";
}


Gnss_Signal GNSSFlowgraph::search_next_signal(const std::string& searched_signal, bool pop, bool tracked)
{
    Gnss_Signal result;
    bool untracked_satellite = true;
    switch (mapStringValues_[searched_signal])
        {
        case evGPS_1C:
            result = available_GPS_1C_signals_.front();
            available_GPS_1C_signals_.pop_front();
            if (!pop)
                {
                    available_GPS_1C_signals_.push_back(result);
                }
            if (tracked)
                {
                    if ((configuration_->property("Channels_2S.count", 0) > 0) or (configuration_->property("Channels_L5.count", 0) > 0))
                        {
                            for (unsigned int ch = 0; ch < channels_count_; ch++)
                                {
                                    if ((channels_[ch]->get_signal().get_satellite() == result.get_satellite()) and (channels_[ch]->get_signal().get_signal_str() != "1C"))
                                        {
                                            untracked_satellite = false;
                                        }
                                }
                            if (untracked_satellite and configuration_->property("Channels_2S.count", 0) > 0)
                                {
                                    Gnss_Signal gs = Gnss_Signal(result.get_satellite(), "2S");
                                    available_GPS_2S_signals_.remove(gs);
                                    available_GPS_2S_signals_.push_front(gs);
                                }
                            if (untracked_satellite and configuration_->property("Channels_L5.count", 0) > 0)
                                {
                                    Gnss_Signal gs = Gnss_Signal(result.get_satellite(), "L5");
                                    available_GPS_L5_signals_.remove(gs);
                                    available_GPS_L5_signals_.push_front(gs);
                                }
                        }
                }
            break;

        case evGPS_2S:
            result = available_GPS_2S_signals_.front();
            available_GPS_2S_signals_.pop_front();
            if (!pop)
                {
                    available_GPS_2S_signals_.push_back(result);
                }
            if (tracked)
                {
                    if ((configuration_->property("Channels_1C.count", 0) > 0) or (configuration_->property("Channels_L5.count", 0) > 0))
                        {
                            for (unsigned int ch = 0; ch < channels_count_; ch++)
                                {
                                    if ((channels_[ch]->get_signal().get_satellite() == result.get_satellite()) and (channels_[ch]->get_signal().get_signal_str() != "2S"))
                                        {
                                            untracked_satellite = false;
                                        }
                                }
                            if (untracked_satellite and configuration_->property("Channels_1C.count", 0) > 0)
                                {
                                    Gnss_Signal gs = Gnss_Signal(result.get_satellite(), "1C");
                                    available_GPS_1C_signals_.remove(gs);
                                    available_GPS_1C_signals_.push_front(gs);
                                }
                            if (untracked_satellite and configuration_->property("Channels_L5.count", 0) > 0)
                                {
                                    Gnss_Signal gs = Gnss_Signal(result.get_satellite(), "L5");
                                    available_GPS_L5_signals_.remove(gs);
                                    available_GPS_L5_signals_.push_front(gs);
                                }
                        }
                }
            break;

        case evGPS_L5:
            result = available_GPS_L5_signals_.front();
            available_GPS_L5_signals_.pop_front();
            if (!pop)
                {
                    available_GPS_L5_signals_.push_back(result);
                }
            if (tracked)
                {
                    if ((configuration_->property("Channels_1C.count", 0) > 0) or (configuration_->property("Channels_2S.count", 0) > 0))
                        {
                            for (unsigned int ch = 0; ch < channels_count_; ch++)
                                {
                                    if ((channels_[ch]->get_signal().get_satellite() == result.get_satellite()) and (channels_[ch]->get_signal().get_signal_str() != "L5"))
                                        {
                                            untracked_satellite = false;
                                        }
                                }
                            if (untracked_satellite and configuration_->property("Channels_1C.count", 0) > 0)
                                {
                                    Gnss_Signal gs = Gnss_Signal(result.get_satellite(), "1C");
                                    available_GPS_1C_signals_.remove(gs);
                                    available_GPS_1C_signals_.push_front(gs);
                                }
                            if (untracked_satellite and configuration_->property("Channels_2S.count", 0) > 0)
                                {
                                    Gnss_Signal gs = Gnss_Signal(result.get_satellite(), "2S");
                                    available_GPS_2S_signals_.remove(gs);
                                    available_GPS_2S_signals_.push_front(gs);
                                }
                        }
                }
            break;

        case evGAL_1B:
            result = available_GAL_1B_signals_.front();
            available_GAL_1B_signals_.pop_front();
            if (!pop)
                {
                    available_GAL_1B_signals_.push_back(result);
                }
            if (tracked)
                {
                    if (configuration_->property("Channels_5X.count", 0) > 0)
                        {
                            for (unsigned int ch = 0; ch < channels_count_; ch++)
                                {
                                    if ((channels_[ch]->get_signal().get_satellite() == result.get_satellite()) and (channels_[ch]->get_signal().get_signal_str() != "1B"))
                                        {
                                            untracked_satellite = false;
                                        }
                                }
                            if (untracked_satellite)
                                {
                                    Gnss_Signal gs = Gnss_Signal(result.get_satellite(), "5X");
                                    available_GAL_5X_signals_.remove(gs);
                                    available_GAL_5X_signals_.push_front(gs);
                                }
                        }
                }
            break;

        case evGAL_5X:
            result = available_GAL_5X_signals_.front();
            available_GAL_5X_signals_.pop_front();
            if (!pop)
                {
                    available_GAL_5X_signals_.push_back(result);
                }
            if (tracked)
                {
                    if (configuration_->property("Channels_1B.count", 0) > 0)
                        {
                            for (unsigned int ch = 0; ch < channels_count_; ch++)
                                {
                                    if ((channels_[ch]->get_signal().get_satellite() == result.get_satellite()) and (channels_[ch]->get_signal().get_signal_str() != "5X"))
                                        {
                                            untracked_satellite = false;
                                        }
                                }
                            if (untracked_satellite)
                                {
                                    Gnss_Signal gs = Gnss_Signal(result.get_satellite(), "1B");
                                    available_GAL_1B_signals_.remove(gs);
                                    available_GAL_1B_signals_.push_front(gs);
                                }
                        }
                }
            break;

        case evGLO_1G:
            result = available_GLO_1G_signals_.front();
            available_GLO_1G_signals_.pop_front();
            if (!pop)
                {
                    available_GLO_1G_signals_.push_back(result);
                }
            if (tracked)
                {
                    if (configuration_->property("Channels_2G.count", 0) > 0)
                        {
                            for (unsigned int ch = 0; ch < channels_count_; ch++)
                                {
                                    if ((channels_[ch]->get_signal().get_satellite() == result.get_satellite()) and (channels_[ch]->get_signal().get_signal_str() != "1G"))
                                        {
                                            untracked_satellite = false;
                                        }
                                }
                            if (untracked_satellite)
                                {
                                    Gnss_Signal gs = Gnss_Signal(result.get_satellite(), "2G");
                                    available_GLO_2G_signals_.remove(gs);
                                    available_GLO_2G_signals_.push_front(gs);
                                }
                        }
                }
            break;

        case evGLO_2G:
            result = available_GLO_2G_signals_.front();
            available_GLO_2G_signals_.pop_front();
            if (!pop)
                {
                    available_GLO_2G_signals_.push_back(result);
                }
            if (tracked)
                {
                    if (configuration_->property("Channels_1G.count", 0) > 0)
                        {
                            for (unsigned int ch = 0; ch < channels_count_; ch++)
                                {
                                    if ((channels_[ch]->get_signal().get_satellite() == result.get_satellite()) and (channels_[ch]->get_signal().get_signal_str() != "2G"))
                                        {
                                            untracked_satellite = false;
                                        }
                                }
                            if (untracked_satellite)
                                {
                                    Gnss_Signal gs = Gnss_Signal(result.get_satellite(), "1G");
                                    available_GLO_1G_signals_.remove(gs);
                                    available_GLO_1G_signals_.push_front(gs);
                                }
                        }
                }
            break;

        case evBDS_B1:
            result = available_BDS_B1_signals_.front();
            available_BDS_B1_signals_.pop_front();
            if (!pop)
                {
                    available_BDS_B1_signals_.push_back(result);
                }
            if (tracked)
                {
                    if (configuration_->property("Channels_B3.count", 0) > 0)
                        {
                            for (unsigned int ch = 0; ch < channels_count_; ch++)
                                {
                                    if ((channels_[ch]->get_signal().get_satellite() == result.get_satellite()) and (channels_[ch]->get_signal().get_signal_str() != "2G")) untracked_satellite = false;
                                }
                            if (untracked_satellite)
                                {
                                    Gnss_Signal gs = Gnss_Signal(result.get_satellite(), "B3");
                                    available_BDS_B3_signals_.remove(gs);
                                    available_BDS_B3_signals_.push_front(gs);
                                }
                        }
                }
            break;

        case evBDS_B3:
            result = available_BDS_B3_signals_.front();
            available_BDS_B3_signals_.pop_front();
            if (!pop)
                {
                    available_BDS_B3_signals_.push_back(result);
                }
            if (tracked)
                {
<<<<<<< HEAD
            		if (configuration_->property("Channels_B1.count", 0) > 0)
						{
							for (unsigned int ch = 0; ch < channels_count_; ch++)
								{
									if ((channels_[ch]->get_signal().get_satellite() == result.get_satellite()) and (channels_[ch]->get_signal().get_signal_str() != "2G")) untracked_satellite = false;
								}
							if (untracked_satellite)
								{
									Gnss_Signal gs = Gnss_Signal(result.get_satellite(), "B1");
									available_BDS_B1_signals_.remove(gs);
									available_BDS_B1_signals_.push_front(gs);
                                }
                        }
                }
            break;
        case evBDS_5C:
            result = available_BDS_5C_signals_.front();
            available_BDS_5C_signals_.pop_front();
            if (!pop)
                {
                    available_BDS_5C_signals_.push_back(result);
                }
            if (tracked)
                {
										// Do nothing as of now
/*
=======
>>>>>>> 2c230b30
                    if (configuration_->property("Channels_B1.count", 0) > 0)
                        {
                            for (unsigned int ch = 0; ch < channels_count_; ch++)
                                {
<<<<<<< HEAD
                                    if ((channels_[ch]->get_signal().get_satellite() == result.get_satellite()) and (channels_[ch]->get_signal().get_signal_str().compare("B1") != 0)) untracked_satellite = false;
        }
                            if (untracked_satellite)
                                {
                                    Gnss_Signal gs = Gnss_Signal(result.get_satellite(), "B1");
                                    available_BDS_1G_signals_.remove(gs);
                                    available_GLO_1G_signals_.push_front(gs);
}
                        }
*/
=======
                                    if ((channels_[ch]->get_signal().get_satellite() == result.get_satellite()) and (channels_[ch]->get_signal().get_signal_str() != "2G")) untracked_satellite = false;
                                }
                            if (untracked_satellite)
                                {
                                    Gnss_Signal gs = Gnss_Signal(result.get_satellite(), "B1");
                                    available_BDS_B1_signals_.remove(gs);
                                    available_BDS_B1_signals_.push_front(gs);
                                }
                        }
>>>>>>> 2c230b30
                }
            break;

        default:
            LOG(ERROR) << "This should not happen :-(";
            result = available_GPS_1C_signals_.front();
            if (pop)
                {
                    available_GPS_1C_signals_.pop_front();
                }
            break;
        }
    return result;
}<|MERGE_RESOLUTION|>--- conflicted
+++ resolved
@@ -74,13 +74,12 @@
 
 #define GNSS_SDR_ARRAY_SIGNAL_CONDITIONER_CHANNELS 8
 
-using google::LogMessage;
-
-GNSSFlowgraph::GNSSFlowgraph(std::shared_ptr<ConfigurationInterface> configuration, gr::msg_queue::sptr queue)
+
+GNSSFlowgraph::GNSSFlowgraph(std::shared_ptr<ConfigurationInterface> configuration, const gr::msg_queue::sptr queue)  // NOLINT(performance-unnecessary-value-param)
 {
     connected_ = false;
     running_ = false;
-    configuration_ = configuration;
+    configuration_ = std::move(configuration);
     queue_ = queue;
     init();
 }
@@ -216,97 +215,70 @@
         }
 
     DLOG(INFO) << "blocks connected internally";
-// Signal Source (i) >  Signal conditioner (i) >
+    // Signal Source (i) >  Signal conditioner (i) >
 #ifndef ENABLE_FPGA
     int RF_Channels = 0;
     int signal_conditioner_ID = 0;
     for (int i = 0; i < sources_count_; i++)
-                {
-<<<<<<< HEAD
-                    try
-                        {
-                            //TODO: Remove this array implementation and create generic multistream connector
-                            //(if a signal source has more than 1 stream, then connect it to the multistream signal conditioner)
+        {
+            try
+                {
+                    //TODO: Remove this array implementation and create generic multistream connector
+                    //(if a signal source has more than 1 stream, then connect it to the multistream signal conditioner)
                     if (sig_source_.at(i)->implementation() == "Raw_Array_Signal_Source")
-=======
-                    // TODO: Remove this array implementation and create generic multistream connector
-                    // (if a signal source has more than 1 stream, then connect it to the multistream signal conditioner)
-                    if (sig_source_.at(i)->implementation() == "Raw_Array_Signal_Source")
-                        {
-                            // Multichannel Array
+                        {
+                            //Multichannel Array
                             std::cout << "ARRAY MODE" << std::endl;
                             for (int j = 0; j < GNSS_SDR_ARRAY_SIGNAL_CONDITIONER_CHANNELS; j++)
->>>>>>> 2c230b30
-                                {
-                                    //Multichannel Array
-                                    std::cout << "ARRAY MODE" << std::endl;
-                                    for (int j = 0; j < GNSS_SDR_ARRAY_SIGNAL_CONDITIONER_CHANNELS; j++)
-                                        {
-                                            std::cout << "connecting ch " << j << std::endl;
-                                            top_block_->connect(sig_source_.at(i)->get_right_block(), j, sig_conditioner_.at(i)->get_left_block(), j);
-                                        }
-                                }
-<<<<<<< HEAD
-                            else
-                                {
-                                    //TODO: Create a class interface for SignalSources, derived from GNSSBlockInterface.
-                                    //Include GetRFChannels in the interface to avoid read config parameters here
-                                    //read the number of RF channels for each front-end
-                                    RF_Channels = configuration_->property(sig_source_.at(i)->role() + ".RF_channels", 1);
-=======
+                                {
+                                    std::cout << "connecting ch " << j << std::endl;
+                                    top_block_->connect(sig_source_.at(i)->get_right_block(), j, sig_conditioner_.at(i)->get_left_block(), j);
+                                }
                         }
                     else
                         {
-                            // TODO: Create a class interface for SignalSources, derived from GNSSBlockInterface.
-                            // Include GetRFChannels in the interface to avoid read config parameters here
-                            // read the number of RF channels for each front-end
+                            //TODO: Create a class interface for SignalSources, derived from GNSSBlockInterface.
+                            //Include GetRFChannels in the interface to avoid read config parameters here
+                            //read the number of RF channels for each front-end
                             RF_Channels = configuration_->property(sig_source_.at(i)->role() + ".RF_channels", 1);
 
                             for (int j = 0; j < RF_Channels; j++)
                                 {
-                                    // Connect the multichannel signal source to multiple signal conditioners
+                                    //Connect the multichannel signal source to multiple signal conditioners
                                     // GNURADIO max_streams=-1 means infinite ports!
                                     LOG(INFO) << "sig_source_.at(i)->get_right_block()->output_signature()->max_streams()=" << sig_source_.at(i)->get_right_block()->output_signature()->max_streams();
                                     LOG(INFO) << "sig_conditioner_.at(signal_conditioner_ID)->get_left_block()->input_signature()=" << sig_conditioner_.at(signal_conditioner_ID)->get_left_block()->input_signature()->max_streams();
->>>>>>> 2c230b30
-
-                                    for (int j = 0; j < RF_Channels; j++)
+
+                                    if (sig_source_.at(i)->get_right_block()->output_signature()->max_streams() > 1)
                                         {
-                                            //Connect the multichannel signal source to multiple signal conditioners
-                                            // GNURADIO max_streams=-1 means infinite ports!
-                                            LOG(INFO) << "sig_source_.at(i)->get_right_block()->output_signature()->max_streams()=" << sig_source_.at(i)->get_right_block()->output_signature()->max_streams();
-                                            LOG(INFO) << "sig_conditioner_.at(signal_conditioner_ID)->get_left_block()->input_signature()=" << sig_conditioner_.at(signal_conditioner_ID)->get_left_block()->input_signature()->max_streams();
-
-                                            if (sig_source_.at(i)->get_right_block()->output_signature()->max_streams() > 1)
+                                            LOG(INFO) << "connecting sig_source_ " << i << " stream " << j << " to conditioner " << j;
+                                            top_block_->connect(sig_source_.at(i)->get_right_block(), j, sig_conditioner_.at(signal_conditioner_ID)->get_left_block(), 0);
+                                        }
+                                    else
+                                        {
+                                            if (j == 0)
                                                 {
-                                                    LOG(INFO) << "connecting sig_source_ " << i << " stream " << j << " to conditioner " << j;
-                                                    top_block_->connect(sig_source_.at(i)->get_right_block(), j, sig_conditioner_.at(signal_conditioner_ID)->get_left_block(), 0);
+                                                    // RF_channel 0 backward compatibility with single channel sources
+                                                    LOG(INFO) << "connecting sig_source_ " << i << " stream " << 0 << " to conditioner " << j;
+                                                    top_block_->connect(sig_source_.at(i)->get_right_block(), 0, sig_conditioner_.at(signal_conditioner_ID)->get_left_block(), 0);
                                                 }
                                             else
                                                 {
-                                                    if (j == 0)
-                                                        {
-                                                            // RF_channel 0 backward compatibility with single channel sources
-                                                            LOG(INFO) << "connecting sig_source_ " << i << " stream " << 0 << " to conditioner " << j;
-                                                            top_block_->connect(sig_source_.at(i)->get_right_block(), 0, sig_conditioner_.at(signal_conditioner_ID)->get_left_block(), 0);
-                                                        }
-                                                    else
-                                                        {
-                                                            // Multiple channel sources using multiple output blocks of single channel (requires RF_channel selector in call)
-                                                            LOG(INFO) << "connecting sig_source_ " << i << " stream " << j << " to conditioner " << j;
-                                                            top_block_->connect(sig_source_.at(i)->get_right_block(j), 0, sig_conditioner_.at(signal_conditioner_ID)->get_left_block(), 0);
-                                                        }
+                                                    // Multiple channel sources using multiple output blocks of single channel (requires RF_channel selector in call)
+                                                    LOG(INFO) << "connecting sig_source_ " << i << " stream " << j << " to conditioner " << j;
+                                                    top_block_->connect(sig_source_.at(i)->get_right_block(j), 0, sig_conditioner_.at(signal_conditioner_ID)->get_left_block(), 0);
                                                 }
-                                            signal_conditioner_ID++;
                                         }
-                                }
-                        }
-                    catch (const std::exception& e)
-                        {
-                            LOG(WARNING) << "Can't connect signal source " << i << " to signal conditioner " << i;
-                            LOG(ERROR) << e.what();
-                            top_block_->disconnect_all();
-                            return;
+                                    signal_conditioner_ID++;
+                                }
+                        }
+                }
+            catch (const std::exception& e)
+                {
+                    LOG(WARNING) << "Can't connect signal source " << i << " to signal conditioner " << i;
+                    LOG(ERROR) << e.what();
+                    top_block_->disconnect_all();
+                    return;
                 }
         }
     DLOG(INFO) << "Signal source connected to signal conditioner";
@@ -315,8 +287,8 @@
 #if ENABLE_FPGA
     if (configuration_->property(sig_source_.at(0)->role() + ".enable_FPGA", false) == false)
         {
-            // connect the signal source to sample counter
-            // connect the sample counter to Observables
+            //connect the signal source to sample counter
+            //connect the sample counter to Observables
             try
                 {
                     double fs = static_cast<double>(configuration_->property("GNSS-SDR.internal_fs_sps", 0));
@@ -341,7 +313,7 @@
         }
     else
         {
-            // create a hardware-defined gnss_synchro pulse for the observables block
+            //create a hardware-defined gnss_synchro pulse for the observables block
             try
                 {
                     double fs = static_cast<double>(configuration_->property("GNSS-SDR.internal_fs_sps", 0));
@@ -412,10 +384,10 @@
                             // Enable automatic resampler for the acquisition, if required
                             if (use_acq_resampler == true)
                                 {
-                                    // create acquisition resamplers if required
+                                    //create acquisition resamplers if required
                                     double resampler_ratio = 1.0;
                                     double acq_fs = fs;
-                                    // find the signal associated to this channel
+                                    //find the signal associated to this channel
                                     switch (mapStringValues_[channels_.at(i)->implementation()])
                                         {
                                         case evGPS_1C:
@@ -455,7 +427,7 @@
 
                                     if (acq_fs < fs)
                                         {
-                                            // check if the resampler is already created for the channel system/signal and for the specific RF Channel
+                                            //check if the resampler is already created for the channel system/signal and for the specific RF Channel
                                             std::string map_key = channels_.at(i)->implementation() + std::to_string(selected_signal_conditioner_ID);
                                             resampler_ratio = static_cast<double>(fs) / acq_fs;
                                             int decimation = floor(resampler_ratio);
@@ -467,7 +439,7 @@
 
                                             if (decimation > 1)
                                                 {
-                                                    // create a FIR low pass filter
+                                                    //create a FIR low pass filter
                                                     std::vector<float> taps;
                                                     taps = gr::filter::firdes::low_pass(1.0,
                                                         fs,
@@ -480,8 +452,8 @@
                                                     std::pair<std::map<std::string, gr::basic_block_sptr>::iterator, bool> ret;
                                                     ret = acq_resamplers_.insert(std::pair<std::string, gr::basic_block_sptr>(map_key, fir_filter_ccf_));
                                                     if (ret.second == true)
-                        {
-                            top_block_->connect(sig_conditioner_.at(selected_signal_conditioner_ID)->get_right_block(), 0,
+                                                        {
+                                                            top_block_->connect(sig_conditioner_.at(selected_signal_conditioner_ID)->get_right_block(), 0,
                                                                 acq_resamplers_.at(map_key), 0);
                                                             LOG(INFO) << "Created "
                                                                       << channels_.at(i)->implementation()
@@ -504,7 +476,7 @@
                                             else
                                                 {
                                                     LOG(INFO) << "Disabled acquisition resampler because the input sampling frequency is too low";
-                                                    // resampler not required!
+                                                    //resampler not required!
                                                     top_block_->connect(sig_conditioner_.at(selected_signal_conditioner_ID)->get_right_block(), 0,
                                                         channels_.at(i)->get_left_block_acq(), 0);
                                                 }
@@ -521,9 +493,9 @@
                                     top_block_->connect(sig_conditioner_.at(selected_signal_conditioner_ID)->get_right_block(), 0,
                                         channels_.at(i)->get_left_block_acq(), 0);
                                 }
-                            top_block_->connect(sig_conditioner_.at(selected_signal_conditioner_ID)->get_right_block(), 0,
-                                channels_.at(i)->get_left_block_trk(), 0);
-                        }
+                                    top_block_->connect(sig_conditioner_.at(selected_signal_conditioner_ID)->get_right_block(), 0,
+                                        channels_.at(i)->get_left_block_trk(), 0);
+                                }
                     catch (const std::exception& e)
                         {
                             LOG(WARNING) << "Can't connect signal conditioner " << selected_signal_conditioner_ID << " to channel " << i;
@@ -710,7 +682,7 @@
             LOG(INFO) << "Channel " << i << " assigned to " << channels_.at(i)->get_signal();
             if (channels_state_[i] == 1)
                 {
-                            channels_.at(i)->start_acquisition();
+                    channels_.at(i)->start_acquisition();
                     LOG(INFO) << "Channel " << i << " connected to observables and ready for acquisition";
                 }
             else
@@ -741,63 +713,55 @@
 #ifdef ENABLE_FPGA
     if (configuration_->property(sig_source_.at(0)->role() + ".enable_FPGA", false) == false)
         {
-    for (int i = 0; i < sources_count_; i++)
-        {
-            try
-                {
-                    // TODO: Remove this array implementation and create generic multistream connector
-                    // (if a signal source has more than 1 stream, then connect it to the multistream signal conditioner)
+            for (int i = 0; i < sources_count_; i++)
+                {
+                    try
+                        {
+                            // TODO: Remove this array implementation and create generic multistream connector
+                            // (if a signal source has more than 1 stream, then connect it to the multistream signal conditioner)
                             if (sig_source_.at(i)->implementation() == "Raw_Array_Signal_Source")
-                        {
-                            //Multichannel Array
-                            for (int j = 0; j < GNSS_SDR_ARRAY_SIGNAL_CONDITIONER_CHANNELS; j++)
-                                {
-<<<<<<< HEAD
-                                    top_block_->disconnect(sig_source_.at(i)->get_right_block(), j, sig_conditioner_.at(i)->get_left_block(), j);
-=======
-                                    // Multichannel Array
+                                {
+                                    //Multichannel Array
                                     for (int j = 0; j < GNSS_SDR_ARRAY_SIGNAL_CONDITIONER_CHANNELS; j++)
                                         {
                                             top_block_->disconnect(sig_source_.at(i)->get_right_block(), j, sig_conditioner_.at(i)->get_left_block(), j);
                                         }
->>>>>>> 2c230b30
-                                }
-                        }
-                    else
-                        {
-                            // TODO: Create a class interface for SignalSources, derived from GNSSBlockInterface.
-                            // Include GetRFChannels in the interface to avoid read config parameters here
-                            // read the number of RF channels for each front-end
-                            RF_Channels = configuration_->property(sig_source_.at(i)->role() + ".RF_channels", 1);
-
-                            for (int j = 0; j < RF_Channels; j++)
-                                {
-                                    if (sig_source_.at(i)->get_right_block()->output_signature()->max_streams() > 1)
+                                }
+                            else
+                                {
+                                    // TODO: Create a class interface for SignalSources, derived from GNSSBlockInterface.
+                                    // Include GetRFChannels in the interface to avoid read config parameters here
+                                    // read the number of RF channels for each front-end
+                                    RF_Channels = configuration_->property(sig_source_.at(i)->role() + ".RF_channels", 1);
+
+                                    for (int j = 0; j < RF_Channels; j++)
                                         {
-                                            top_block_->disconnect(sig_source_.at(i)->get_right_block(), j, sig_conditioner_.at(signal_conditioner_ID)->get_left_block(), 0);
-                                        }
-                                    else
-                                        {
-                                            if (j == 0)
+                                            if (sig_source_.at(i)->get_right_block()->output_signature()->max_streams() > 1)
                                                 {
-                                                    // RF_channel 0 backward compatibility with single channel sources
-                                                    top_block_->disconnect(sig_source_.at(i)->get_right_block(), 0, sig_conditioner_.at(signal_conditioner_ID)->get_left_block(), 0);
+                                                    top_block_->disconnect(sig_source_.at(i)->get_right_block(), j, sig_conditioner_.at(signal_conditioner_ID)->get_left_block(), 0);
                                                 }
                                             else
                                                 {
-                                                    // Multiple channel sources using multiple output blocks of single channel (requires RF_channel selector in call)
-                                                    top_block_->disconnect(sig_source_.at(i)->get_right_block(j), 0, sig_conditioner_.at(signal_conditioner_ID)->get_left_block(), 0);
+                                                    if (j == 0)
+                                                        {
+                                                            // RF_channel 0 backward compatibility with single channel sources
+                                                            top_block_->disconnect(sig_source_.at(i)->get_right_block(), 0, sig_conditioner_.at(signal_conditioner_ID)->get_left_block(), 0);
+                                                        }
+                                                    else
+                                                        {
+                                                            // Multiple channel sources using multiple output blocks of single channel (requires RF_channel selector in call)
+                                                            top_block_->disconnect(sig_source_.at(i)->get_right_block(j), 0, sig_conditioner_.at(signal_conditioner_ID)->get_left_block(), 0);
+                                                        }
                                                 }
+                                            signal_conditioner_ID++;
                                         }
-                                    signal_conditioner_ID++;
-                                }
-                        }
-                }
-            catch (const std::exception& e)
-                {
-                    LOG(INFO) << "Can't disconnect signal source " << i << " to signal conditioner " << i << ": " << e.what();
-                    top_block_->disconnect_all();
-                    return;
+                                }
+                        }
+                    catch (const std::exception& e)
+                        {
+                            LOG(INFO) << "Can't disconnect signal source " << i << " to signal conditioner " << i << ": " << e.what();
+                            top_block_->disconnect_all();
+                            return;
                         }
                 }
         }
@@ -1139,13 +1103,13 @@
                             break;
 
                         case evBDS_B1:
-                            available_BDS_B1_signals_.remove(gs);
-                            available_BDS_B1_signals_.push_back(gs);
-                            break;
+                        	available_BDS_B1_signals_.remove(gs);
+                        	available_BDS_B1_signals_.push_back(gs);
+                        	break;
 
                         case evBDS_B3:
-                            available_BDS_B3_signals_.remove(gs);
-                            available_BDS_B3_signals_.push_back(gs);
+                        	available_BDS_B3_signals_.remove(gs);
+                        	available_BDS_B3_signals_.push_back(gs);
                             break;
 
                         case evBDS_5C:
@@ -1156,7 +1120,7 @@
                         default:
                             LOG(ERROR) << "This should not happen :-(";
                             break;
-                        }
+                }
                 }
             channels_state_[who] = 0;
             acq_channels_count_--;
@@ -1339,12 +1303,10 @@
                                     available_BDS_B3_signals_.push_back(channels_[who]->get_signal());
                                     break;
 
-<<<<<<< HEAD
                                 case evBDS_5C:
                                     available_BDS_5C_signals_.push_back(channels_[who]->get_signal());
                                     break;
-=======
->>>>>>> 2c230b30
+
                                 default:
                                     LOG(ERROR) << "This should not happen :-(";
                                     break;
@@ -1411,11 +1373,12 @@
                                     available_BDS_5C_signals_.remove(gs);
                                     available_BDS_5C_signals_.push_back(gs);
                                     break;
+
                                 default:
                                     LOG(ERROR) << "This should not happen :-(";
                                     break;
                                 }
-                            channels_[n]->stop_channel();  // stop the acquisition or tracking operation
+                            channels_[n]->stop_channel();  //stop the acquisition or tracking operation
                             channels_state_[n] = 0;
                         }
                 }
@@ -1423,7 +1386,7 @@
             break;
         case 11:  // request coldstart mode
             LOG(INFO) << "TC request flowgraph coldstart";
-            // start again the satellite acquisitions
+            //start again the satellite acquisitions
             for (unsigned int i = 0; i < channels_count_; i++)
                 {
                     unsigned int ch_index = (who + i + 1) % channels_count_;
@@ -1492,7 +1455,7 @@
             break;
         case 13:  // request warmstart mode
             LOG(INFO) << "TC request flowgraph warmstart";
-            // start again the satellite acquisitions
+            //start again the satellite acquisitions
             for (unsigned int i = 0; i < channels_count_; i++)
                 {
                     unsigned int ch_index = (who + i + 1) % channels_count_;
@@ -1782,12 +1745,7 @@
 
     std::set<unsigned int> available_beidou_prn = {1, 2, 3, 4, 5, 6, 7, 8, 9, 10,
         11, 12, 13, 14, 15, 16, 17, 18, 19, 20, 21, 22, 23, 24, 25, 26, 27, 28, 29,
-<<<<<<< HEAD
-	30, 31, 32, 33, 34, 35, 36, 37};
-=======
-        30, 31, 32, 33, 34, 35, 36, 37, 38, 39, 40, 41, 42, 43, 44, 45, 46, 47, 48, 49,
-        50, 51, 52, 53, 54, 55, 56, 57, 58, 59, 60, 61, 62, 63};
->>>>>>> 2c230b30
+	      30, 31, 32, 33, 34, 35, 36, 37};
 
     std::string sv_list = configuration_->property("Galileo.prns", std::string(""));
 
@@ -1854,7 +1812,7 @@
         }
 
     sv_list = configuration_->property("Beidou.prns", std::string(""));
-
+ 
     if (sv_list.length() > 0)
         {
             // Reset the available prns:
@@ -2000,6 +1958,7 @@
                     available_BDS_B3_signals_.push_back(Gnss_Signal(
                         Gnss_Satellite(std::string("Beidou"), *available_gnss_prn_iter),
                         std::string("B3")));
+
                 }
         }
     if (configuration_->property("Channels_5C.count", 0) > 0)
@@ -2056,7 +2015,7 @@
             if (!pop)
                 {
                     available_GPS_1C_signals_.push_back(result);
-                }
+        }
             if (tracked)
                 {
                     if ((configuration_->property("Channels_2S.count", 0) > 0) or (configuration_->property("Channels_L5.count", 0) > 0))
@@ -2273,19 +2232,19 @@
                 }
             if (tracked)
                 {
-                    if (configuration_->property("Channels_B3.count", 0) > 0)
-                        {
-                            for (unsigned int ch = 0; ch < channels_count_; ch++)
-                                {
-                                    if ((channels_[ch]->get_signal().get_satellite() == result.get_satellite()) and (channels_[ch]->get_signal().get_signal_str() != "2G")) untracked_satellite = false;
-                                }
-                            if (untracked_satellite)
-                                {
-                                    Gnss_Signal gs = Gnss_Signal(result.get_satellite(), "B3");
-                                    available_BDS_B3_signals_.remove(gs);
-                                    available_BDS_B3_signals_.push_front(gs);
-                                }
-                        }
+            		if (configuration_->property("Channels_B3.count", 0) > 0)
+						{
+							for (unsigned int ch = 0; ch < channels_count_; ch++)
+								{
+									if ((channels_[ch]->get_signal().get_satellite() == result.get_satellite()) and (channels_[ch]->get_signal().get_signal_str() != "2G")) untracked_satellite = false;
+								}
+							if (untracked_satellite)
+								{
+									Gnss_Signal gs = Gnss_Signal(result.get_satellite(), "B3");
+									available_BDS_B3_signals_.remove(gs);
+									available_BDS_B3_signals_.push_front(gs);
+								}
+						}
                 }
             break;
 
@@ -2298,7 +2257,6 @@
                 }
             if (tracked)
                 {
-<<<<<<< HEAD
             		if (configuration_->property("Channels_B1.count", 0) > 0)
 						{
 							for (unsigned int ch = 0; ch < channels_count_; ch++)
@@ -2310,8 +2268,8 @@
 									Gnss_Signal gs = Gnss_Signal(result.get_satellite(), "B1");
 									available_BDS_B1_signals_.remove(gs);
 									available_BDS_B1_signals_.push_front(gs);
-                                }
-                        }
+								}
+						}
                 }
             break;
         case evBDS_5C:
@@ -2325,13 +2283,10 @@
                 {
 										// Do nothing as of now
 /*
-=======
->>>>>>> 2c230b30
                     if (configuration_->property("Channels_B1.count", 0) > 0)
                         {
                             for (unsigned int ch = 0; ch < channels_count_; ch++)
                                 {
-<<<<<<< HEAD
                                     if ((channels_[ch]->get_signal().get_satellite() == result.get_satellite()) and (channels_[ch]->get_signal().get_signal_str().compare("B1") != 0)) untracked_satellite = false;
         }
                             if (untracked_satellite)
@@ -2342,25 +2297,14 @@
 }
                         }
 */
-=======
-                                    if ((channels_[ch]->get_signal().get_satellite() == result.get_satellite()) and (channels_[ch]->get_signal().get_signal_str() != "2G")) untracked_satellite = false;
-                                }
-                            if (untracked_satellite)
-                                {
-                                    Gnss_Signal gs = Gnss_Signal(result.get_satellite(), "B1");
-                                    available_BDS_B1_signals_.remove(gs);
-                                    available_BDS_B1_signals_.push_front(gs);
-                                }
-                        }
->>>>>>> 2c230b30
                 }
             break;
 
         default:
             LOG(ERROR) << "This should not happen :-(";
             result = available_GPS_1C_signals_.front();
-            if (pop)
-                {
+    if (pop)
+        {
                     available_GPS_1C_signals_.pop_front();
                 }
             break;
