--- conflicted
+++ resolved
@@ -183,12 +183,9 @@
     std::list<Gnss_Signal> available_GAL_5X_signals_;
     std::list<Gnss_Signal> available_GLO_1G_signals_;
     std::list<Gnss_Signal> available_GLO_2G_signals_;
-<<<<<<< HEAD
-    std::list<Gnss_Signal> available_BDS_5C_signals_;
-=======
     std::list<Gnss_Signal> available_BDS_B1_signals_;
     std::list<Gnss_Signal> available_BDS_B3_signals_;
->>>>>>> 2b4a395d
+    std::list<Gnss_Signal> available_BDS_5C_signals_;
     enum StringValue
     {
         evGPS_1C,
@@ -199,12 +196,9 @@
         evGAL_5X,
         evGLO_1G,
         evGLO_2G,
-<<<<<<< HEAD
-		evBDS_5C
-=======
         evBDS_B1,
-        evBDS_B3
->>>>>>> 2b4a395d
+        evBDS_B3,
+        evBDS_5C
     };
     std::map<std::string, StringValue> mapStringValues_;
 
@@ -213,7 +207,7 @@
 
     bool enable_monitor_;
     gr::basic_block_sptr GnssSynchroMonitor_;
-    std::vector<std::string> split_string(const std::string& s, char delim);
+    std::vector<std::string> split_string(const std::string &s, char delim);
 };
 
 #endif /*GNSS_SDR_GNSS_FLOWGRAPH_H_*/