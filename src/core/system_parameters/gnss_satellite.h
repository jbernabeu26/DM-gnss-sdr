--- conflicted
+++ resolved
@@ -48,18 +48,6 @@
 class Gnss_Satellite
 {
 public:
-<<<<<<< HEAD
-    Gnss_Satellite();                                                       //!< Default Constructor.
-    Gnss_Satellite(const std::string& system_, uint32_t PRN_);              //!< Concrete GNSS satellite Constructor.
-    ~Gnss_Satellite();                                                      //!< Default Destructor.
-    void update_PRN(uint32_t PRN);                                          //!< Updates the PRN Number when information is decoded, only applies to GLONASS GNAV messages
-    uint32_t get_PRN() const;                                               //!< Gets satellite's PRN
-    int32_t get_rf_link() const;                                            //!< Gets the satellite's rf link
-    std::string get_system() const;                                         //!< Gets the satellite system {"GPS", "GLONASS", "SBAS", "Galileo", "Beidou"}
-    std::string get_system_short() const;                                   //!< Gets the satellite system {"G", "R", "SBAS", "E", "C"}
-    std::string get_block() const;                                          //!< Gets the satellite block. If GPS, returns {"IIA", "IIR", "IIR-M", "IIF"}
-    std::string what_block(const std::string& system_, uint32_t PRN_);      //!< Gets the block of a given satellite
-=======
     Gnss_Satellite();                                                   //!< Default Constructor.
     Gnss_Satellite(const std::string& system_, uint32_t PRN_);          //!< Concrete GNSS satellite Constructor.
     ~Gnss_Satellite() = default;                                        //!< Default Destructor.
@@ -70,7 +58,6 @@
     std::string get_system_short() const;                               //!< Gets the satellite system {"G", "R", "SBAS", "E", "C"}
     std::string get_block() const;                                      //!< Gets the satellite block. If GPS, returns {"IIA", "IIR", "IIR-M", "IIF"}
     std::string what_block(const std::string& system_, uint32_t PRN_);  //!< Gets the block of a given satellite
->>>>>>> 24007b59
 
     friend bool operator==(const Gnss_Satellite& /*sat1*/, const Gnss_Satellite& /*sat2*/);  //!< operator== for comparison
     friend std::ostream& operator<<(std::ostream& /*out*/, const Gnss_Satellite& /*sat*/);   //!< operator<< for pretty printing
