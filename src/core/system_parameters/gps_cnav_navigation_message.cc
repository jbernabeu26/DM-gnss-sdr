--- conflicted
+++ resolved
@@ -187,7 +187,6 @@
 
     page_type = static_cast<int>(read_navigation_unsigned(data_bits, CNAV_MSG_TYPE));
 
-<<<<<<< HEAD
     switch(page_type)
     {
     case 10: // Ephemeris 1/2
@@ -213,8 +212,8 @@
         ephemeris_record.d_OMEGA = static_cast<double>(read_navigation_signed(data_bits, CNAV_OMEGA));
         ephemeris_record.d_OMEGA *= CNAV_OMEGA_LSB;
 
-        ephemeris_record.b_integrity_status_flag = static_cast<bool>(read_navigation_bool(data_bits, CNAV_INTEGRITY_FLAG));
-        ephemeris_record.b_l2c_phasing_flag = static_cast<bool>(read_navigation_bool(data_bits, CNAV_L2_PHASING_FLAG));
+            ephemeris_record.b_integrity_status_flag = static_cast<bool>(read_navigation_bool(data_bits, CNAV_INTEGRITY_FLAG));
+            ephemeris_record.b_l2c_phasing_flag = static_cast<bool>(read_navigation_bool(data_bits, CNAV_L2_PHASING_FLAG));
 
         b_flag_ephemeris_1 = true;
         break;
@@ -310,148 +309,6 @@
         ephemeris_record.d_A_f2 = ephemeris_record.d_A_f2 * CNAV_AF2_LSB;
 
 
-        utc_model_record.d_A0 = static_cast<double>(read_navigation_signed(data_bits, CNAV_A0));
-        utc_model_record.d_A0 = utc_model_record.d_A0 * CNAV_A0_LSB;
-        utc_model_record.d_A1 = static_cast<double>(read_navigation_signed(data_bits, CNAV_A1));
-        utc_model_record.d_A1 = utc_model_record.d_A1 * CNAV_A1_LSB;
-        utc_model_record.d_A2 = static_cast<double>(read_navigation_signed(data_bits, CNAV_A2));
-        utc_model_record.d_A2 = utc_model_record.d_A2 * CNAV_A2_LSB;
-
-
-        utc_model_record.d_DeltaT_LS = static_cast<double>(read_navigation_signed(data_bits, CNAV_DELTA_TLS));
-        utc_model_record.d_DeltaT_LS = utc_model_record.d_DeltaT_LS * CNAV_DELTA_TLS_LSB;
-
-        utc_model_record.d_t_OT = static_cast<double>(read_navigation_signed(data_bits, CNAV_TOT));
-        utc_model_record.d_t_OT = utc_model_record.d_t_OT * CNAV_TOT_LSB;
-
-        utc_model_record.i_WN_T = static_cast<double>(read_navigation_signed(data_bits, CNAV_WN_OT));
-        utc_model_record.i_WN_T = utc_model_record.i_WN_T * CNAV_WN_OT_LSB;
-
-        utc_model_record.i_WN_LSF = static_cast<double>(read_navigation_signed(data_bits, CNAV_WN_LSF));
-        utc_model_record.i_WN_LSF = utc_model_record.i_WN_LSF * CNAV_WN_LSF_LSB;
-
-        utc_model_record.i_DN = static_cast<double>(read_navigation_signed(data_bits, CNAV_DN));
-        utc_model_record.i_DN = utc_model_record.i_DN * CNAV_DN_LSB;
-
-        utc_model_record.d_DeltaT_LSF = static_cast<double>(read_navigation_signed(data_bits, CNAV_DELTA_TLSF));
-        utc_model_record.d_DeltaT_LSF = utc_model_record.d_DeltaT_LSF * CNAV_DELTA_TLSF_LSB;
-        b_flag_utc_valid = true;
-        break;
-    default:
-        break;
-    }
-=======
-    switch (page_type)
-        {
-        case 10:  // Ephemeris 1/2
-            ephemeris_record.i_GPS_week = static_cast<int>(read_navigation_unsigned(data_bits, CNAV_WN));
-            ephemeris_record.i_signal_health = static_cast<int>(read_navigation_unsigned(data_bits, CNAV_HEALTH));
-            ephemeris_record.d_Top = static_cast<double>(read_navigation_unsigned(data_bits, CNAV_TOP1));
-            ephemeris_record.d_Top = ephemeris_record.d_Top * CNAV_TOP1_LSB;
-            ephemeris_record.d_URA0 = static_cast<double>(read_navigation_signed(data_bits, CNAV_URA));
-            ephemeris_record.d_Toe1 = static_cast<double>(read_navigation_unsigned(data_bits, CNAV_TOE1));
-            ephemeris_record.d_Toe1 = ephemeris_record.d_Toe1 * CNAV_TOE1_LSB;
-            ephemeris_record.d_DELTA_A = static_cast<double>(read_navigation_signed(data_bits, CNAV_DELTA_A));
-            ephemeris_record.d_DELTA_A = ephemeris_record.d_DELTA_A * CNAV_DELTA_A_LSB;
-            ephemeris_record.d_A_DOT = static_cast<double>(read_navigation_signed(data_bits, CNAV_A_DOT));
-            ephemeris_record.d_A_DOT = ephemeris_record.d_A_DOT * CNAV_A_DOT_LSB;
-            ephemeris_record.d_Delta_n = static_cast<double>(read_navigation_signed(data_bits, CNAV_DELTA_N0));
-            ephemeris_record.d_Delta_n = ephemeris_record.d_Delta_n * CNAV_DELTA_N0_LSB;
-            ephemeris_record.d_DELTA_DOT_N = static_cast<double>(read_navigation_signed(data_bits, CNAV_DELTA_N0_DOT));
-            ephemeris_record.d_DELTA_DOT_N = ephemeris_record.d_DELTA_DOT_N * CNAV_DELTA_N0_DOT_LSB;
-            ephemeris_record.d_M_0 = static_cast<double>(read_navigation_signed(data_bits, CNAV_M0));
-            ephemeris_record.d_M_0 = ephemeris_record.d_M_0 * CNAV_M0_LSB;
-            ephemeris_record.d_e_eccentricity = static_cast<double>(read_navigation_unsigned(data_bits, CNAV_E_ECCENTRICITY));
-            ephemeris_record.d_e_eccentricity = ephemeris_record.d_e_eccentricity * CNAV_E_ECCENTRICITY_LSB;
-            ephemeris_record.d_OMEGA = static_cast<double>(read_navigation_signed(data_bits, CNAV_OMEGA));
-            ephemeris_record.d_OMEGA = ephemeris_record.d_OMEGA * CNAV_OMEGA_LSB;
-
-            ephemeris_record.b_integrity_status_flag = static_cast<bool>(read_navigation_bool(data_bits, CNAV_INTEGRITY_FLAG));
-            ephemeris_record.b_l2c_phasing_flag = static_cast<bool>(read_navigation_bool(data_bits, CNAV_L2_PHASING_FLAG));
-
-            b_flag_ephemeris_1 = true;
-            break;
-        case 11:  // Ephemeris 2/2
-            ephemeris_record.d_Toe2 = static_cast<double>(read_navigation_unsigned(data_bits, CNAV_TOE2));
-            ephemeris_record.d_Toe2 = ephemeris_record.d_Toe2 * CNAV_TOE2_LSB;
-            ephemeris_record.d_OMEGA0 = static_cast<double>(read_navigation_signed(data_bits, CNAV_OMEGA0));
-            ephemeris_record.d_OMEGA0 = ephemeris_record.d_OMEGA0 * CNAV_OMEGA0_LSB;
-            ephemeris_record.d_DELTA_OMEGA_DOT = static_cast<double>(read_navigation_signed(data_bits, CNAV_DELTA_OMEGA_DOT));
-            ephemeris_record.d_DELTA_OMEGA_DOT = ephemeris_record.d_DELTA_OMEGA_DOT * CNAV_DELTA_OMEGA_DOT_LSB;
-            ephemeris_record.d_i_0 = static_cast<double>(read_navigation_signed(data_bits, CNAV_I0));
-            ephemeris_record.d_i_0 = ephemeris_record.d_i_0 * CNAV_I0_LSB;
-            ephemeris_record.d_IDOT = static_cast<double>(read_navigation_signed(data_bits, CNAV_I0_DOT));
-            ephemeris_record.d_IDOT = ephemeris_record.d_IDOT * CNAV_I0_DOT_LSB;
-            ephemeris_record.d_Cis = static_cast<double>(read_navigation_signed(data_bits, CNAV_CIS));
-            ephemeris_record.d_Cis = ephemeris_record.d_Cis * CNAV_CIS_LSB;
-            ephemeris_record.d_Cic = static_cast<double>(read_navigation_signed(data_bits, CNAV_CIC));
-            ephemeris_record.d_Cic = ephemeris_record.d_Cic * CNAV_CIC_LSB;
-            ephemeris_record.d_Crs = static_cast<double>(read_navigation_signed(data_bits, CNAV_CRS));
-            ephemeris_record.d_Crs = ephemeris_record.d_Crs * CNAV_CRS_LSB;
-            ephemeris_record.d_Crc = static_cast<double>(read_navigation_signed(data_bits, CNAV_CRC));
-            ephemeris_record.d_Cic = ephemeris_record.d_Cic * CNAV_CRC_LSB;
-            ephemeris_record.d_Cus = static_cast<double>(read_navigation_signed(data_bits, CNAV_CUS));
-            ephemeris_record.d_Cus = ephemeris_record.d_Cus * CNAV_CUS_LSB;
-            ephemeris_record.d_Cuc = static_cast<double>(read_navigation_signed(data_bits, CNAV_CUC));
-            ephemeris_record.d_Cuc = ephemeris_record.d_Cuc * CNAV_CUS_LSB;
-            b_flag_ephemeris_2 = true;
-            break;
-        case 30:  // (CLOCK, IONO, GRUP DELAY)
-            //clock
-            ephemeris_record.d_Toc = static_cast<double>(read_navigation_unsigned(data_bits, CNAV_TOC));
-            ephemeris_record.d_Toc = ephemeris_record.d_Toc * CNAV_TOC_LSB;
-            ephemeris_record.d_URA0 = static_cast<double>(read_navigation_signed(data_bits, CNAV_URA_NED0));
-            ephemeris_record.d_URA1 = static_cast<double>(read_navigation_unsigned(data_bits, CNAV_URA_NED1));
-            ephemeris_record.d_URA2 = static_cast<double>(read_navigation_unsigned(data_bits, CNAV_URA_NED2));
-            ephemeris_record.d_A_f0 = static_cast<double>(read_navigation_signed(data_bits, CNAV_AF0));
-            ephemeris_record.d_A_f0 = ephemeris_record.d_A_f0 * CNAV_AF0_LSB;
-            ephemeris_record.d_A_f1 = static_cast<double>(read_navigation_signed(data_bits, CNAV_AF1));
-            ephemeris_record.d_A_f1 = ephemeris_record.d_A_f1 * CNAV_AF1_LSB;
-            ephemeris_record.d_A_f2 = static_cast<double>(read_navigation_signed(data_bits, CNAV_AF2));
-            ephemeris_record.d_A_f2 = ephemeris_record.d_A_f2 * CNAV_AF2_LSB;
-            //group delays
-            ephemeris_record.d_TGD = static_cast<double>(read_navigation_signed(data_bits, CNAV_TGD));
-            ephemeris_record.d_TGD = ephemeris_record.d_TGD * CNAV_TGD_LSB;
-            ephemeris_record.d_ISCL1 = static_cast<double>(read_navigation_signed(data_bits, CNAV_ISCL1));
-            ephemeris_record.d_ISCL1 = ephemeris_record.d_ISCL1 * CNAV_ISCL1_LSB;
-            ephemeris_record.d_ISCL2 = static_cast<double>(read_navigation_signed(data_bits, CNAV_ISCL2));
-            ephemeris_record.d_ISCL2 = ephemeris_record.d_ISCL2 * CNAV_ISCL2_LSB;
-            ephemeris_record.d_ISCL5I = static_cast<double>(read_navigation_signed(data_bits, CNAV_ISCL5I));
-            ephemeris_record.d_ISCL5I = ephemeris_record.d_ISCL5I * CNAV_ISCL5I_LSB;
-            ephemeris_record.d_ISCL5Q = static_cast<double>(read_navigation_signed(data_bits, CNAV_ISCL5Q));
-            ephemeris_record.d_ISCL5Q = ephemeris_record.d_ISCL5Q * CNAV_ISCL5Q_LSB;
-            //iono
-            iono_record.d_alpha0 = static_cast<double>(read_navigation_signed(data_bits, CNAV_ALPHA0));
-            iono_record.d_alpha0 = iono_record.d_alpha0 * CNAV_ALPHA0_LSB;
-            iono_record.d_alpha1 = static_cast<double>(read_navigation_signed(data_bits, CNAV_ALPHA1));
-            iono_record.d_alpha1 = iono_record.d_alpha1 * CNAV_ALPHA1_LSB;
-            iono_record.d_alpha2 = static_cast<double>(read_navigation_signed(data_bits, CNAV_ALPHA2));
-            iono_record.d_alpha2 = iono_record.d_alpha2 * CNAV_ALPHA2_LSB;
-            iono_record.d_alpha3 = static_cast<double>(read_navigation_signed(data_bits, CNAV_ALPHA3));
-            iono_record.d_alpha3 = iono_record.d_alpha3 * CNAV_ALPHA3_LSB;
-            iono_record.d_beta0 = static_cast<double>(read_navigation_signed(data_bits, CNAV_BETA0));
-            iono_record.d_beta0 = iono_record.d_beta0 * CNAV_BETA0_LSB;
-            iono_record.d_beta1 = static_cast<double>(read_navigation_signed(data_bits, CNAV_BETA1));
-            iono_record.d_beta1 = iono_record.d_beta1 * CNAV_BETA1_LSB;
-            iono_record.d_beta2 = static_cast<double>(read_navigation_signed(data_bits, CNAV_BETA2));
-            iono_record.d_beta2 = iono_record.d_beta2 * CNAV_BETA2_LSB;
-            iono_record.d_beta3 = static_cast<double>(read_navigation_signed(data_bits, CNAV_BETA3));
-            iono_record.d_beta3 = iono_record.d_beta3 * CNAV_BETA3_LSB;
-            b_flag_iono_valid = true;
-            break;
-        case 33:  // (CLOCK & UTC)
-            ephemeris_record.d_Top = static_cast<double>(read_navigation_unsigned(data_bits, CNAV_TOP1));
-            ephemeris_record.d_Top = ephemeris_record.d_Top * CNAV_TOP1_LSB;
-            ephemeris_record.d_Toc = static_cast<double>(read_navigation_unsigned(data_bits, CNAV_TOC));
-            ephemeris_record.d_Toc = ephemeris_record.d_Toc * CNAV_TOC_LSB;
-            ephemeris_record.d_A_f0 = static_cast<double>(read_navigation_signed(data_bits, CNAV_AF0));
-            ephemeris_record.d_A_f0 = ephemeris_record.d_A_f0 * CNAV_AF0_LSB;
-            ephemeris_record.d_A_f1 = static_cast<double>(read_navigation_signed(data_bits, CNAV_AF1));
-            ephemeris_record.d_A_f1 = ephemeris_record.d_A_f1 * CNAV_AF1_LSB;
-            ephemeris_record.d_A_f2 = static_cast<double>(read_navigation_signed(data_bits, CNAV_AF2));
-            ephemeris_record.d_A_f2 = ephemeris_record.d_A_f2 * CNAV_AF2_LSB;
-
-
             utc_model_record.d_A0 = static_cast<double>(read_navigation_signed(data_bits, CNAV_A0));
             utc_model_record.d_A0 = utc_model_record.d_A0 * CNAV_A0_LSB;
             utc_model_record.d_A1 = static_cast<double>(read_navigation_signed(data_bits, CNAV_A1));
@@ -482,7 +339,6 @@
         default:
             break;
         }
->>>>>>> 07b25ebb
 }
 
 
