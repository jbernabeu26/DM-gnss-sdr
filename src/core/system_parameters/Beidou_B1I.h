--- conflicted
+++ resolved
@@ -46,35 +46,16 @@
 const std::string BEIDOU_B1I_SECONDARY_CODE_STR = "00000100110101001110";
 const std::string BEIDOU_B1I_GEO_PREAMBLE_SYMBOLS_STR = {"1111110000001100001100"};
 const int32_t BEIDOU_B1I_GEO_PREAMBLE_LENGTH_SYMBOLS = 22;
-<<<<<<< HEAD
-
-=======
->>>>>>> 791f6f59
 const std::string BEIDOU_B1I_D2_SECONDARY_CODE_STR = "00";
 const uint32_t BEIDOU_B1I_PREAMBLE_LENGTH_BITS = 11;
 const uint32_t BEIDOU_B1I_PREAMBLE_LENGTH_SYMBOLS = 220;
 const double BEIDOU_B1I_PREAMBLE_DURATION_S = 0.220;
-<<<<<<< HEAD
-const int BEIDOU_B1I_PREAMBLE_DURATION_MS = 220;
-const int BEIDOU_B1I_TELEMETRY_RATE_BITS_SECOND = 50;  //!< D1 NAV message bit rate [bits/s]
-const int BEIDOU_B1I_TELEMETRY_SYMBOLS_PER_BIT = 20;
-const int BEIDOU_B1I_GEO_TELEMETRY_SYMBOLS_PER_BIT = 2;
-const int BEIDOU_B1I_TELEMETRY_SYMBOL_PERIOD_MS = BEIDOU_B1I_TELEMETRY_SYMBOLS_PER_BIT * BEIDOU_B1I_CODE_PERIOD_MS;
-const int BEIDOU_B1I_TELEMETRY_RATE_SYMBOLS_SECOND = BEIDOU_B1I_TELEMETRY_RATE_BITS_SECOND * BEIDOU_B1I_TELEMETRY_SYMBOLS_PER_BIT;  //************!< NAV message bit rate [symbols/s]
-const int BEIDOU_WORD_LENGTH = 4;                                                                                                   //**************!< CRC + BEIDOU WORD (-2 -1 0 ... 29) Bits = 4 bytes
-const int BEIDOU_SUBFRAME_LENGTH = 40;                                                                                              //**************!< BEIDOU_WORD_LENGTH x 10 = 40 bytes
-const int BEIDOU_DNAV_SUBFRAME_DATA_BITS = 300;                                                                                     //!< Number of bits per subframe in the NAV message [bits]
-const int BEIDOU_SUBFRAME_SECONDS = 6;                                                                                              //!< Subframe duration [seconds]
-const int BEIDOU_SUBFRAME_MS = 6000;                                                                                                //!< Subframe duration [miliseconds]
-const int BEIDOU_WORD_BITS = 30;                                                                                                    //!< Number of bits per word in the NAV message [bits]
-=======
 const int32_t BEIDOU_B1I_PREAMBLE_DURATION_MS = 220;
 const int32_t BEIDOU_B1I_TELEMETRY_RATE_BITS_SECOND = 50;
 const int32_t BEIDOU_B1I_TELEMETRY_SYMBOLS_PER_BIT = 20;
 const int32_t BEIDOU_B1I_GEO_TELEMETRY_SYMBOLS_PER_BIT = 2;
 const int32_t BEIDOU_B1I_TELEMETRY_SYMBOL_PERIOD_MS = BEIDOU_B1I_TELEMETRY_SYMBOLS_PER_BIT * BEIDOU_B1I_CODE_PERIOD_MS;
 const int32_t BEIDOU_B1I_TELEMETRY_RATE_SYMBOLS_SECOND = BEIDOU_B1I_TELEMETRY_RATE_BITS_SECOND * BEIDOU_B1I_TELEMETRY_SYMBOLS_PER_BIT;
->>>>>>> 791f6f59
 
 
 #endif /* GNSS_SDR_BEIDOU_B1I_H_ */