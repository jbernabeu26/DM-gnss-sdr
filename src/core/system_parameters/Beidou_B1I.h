/*!
 * \file Beidou_B1I.h
 * \brief  Defines system parameters for BeiDou B1I signal and DNAV data
 * \author Sergi Segura, 2018. sergi.segura.munoz(at)gmail.com
 * \author Damian Miralles, 2018. dmiralles2009@gmail.com
 * -------------------------------------------------------------------------
 *
 * Copyright (C) 2010-2019  (see AUTHORS file for a list of contributors)
 *
 * GNSS-SDR is a software defined Global Navigation
 *          Satellite Systems receiver
 *
 * This file is part of GNSS-SDR.
 *
 * GNSS-SDR is free software: you can redistribute it and/or modify
 * it under the terms of the GNU General Public License as published by
 * the Free Software Foundation, either version 3 of the License, or
 * (at your option) any later version.
 *
 * GNSS-SDR is distributed in the hope that it will be useful,
 * but WITHOUT ANY WARRANTY; without even the implied warranty of
 * MERCHANTABILITY or FITNESS FOR A PARTICULAR PURPOSE.  See the
 * GNU General Public License for more details.
 *
 * You should have received a copy of the GNU General Public License
 * along with GNSS-SDR. If not, see <https://www.gnu.org/licenses/>.
 *
 * -------------------------------------------------------------------------
 */


#ifndef GNSS_SDR_BEIDOU_B1I_H_
#define GNSS_SDR_BEIDOU_B1I_H_

#include "MATH_CONSTANTS.h"
#include <cstdint>
<<<<<<< HEAD
#include <utility>
#include <vector>
=======
#include <string>
>>>>>>> 24007b59

// carrier and code frequencies
const double BEIDOU_B1I_FREQ_HZ = 1.561098e9;        //!< B1I [Hz]
const double BEIDOU_B1I_CODE_RATE_HZ = 2.046e6;      //!< Beidou B1I code rate [chips/s]
const double BEIDOU_B1I_CODE_LENGTH_CHIPS = 2046.0;  //!< Beidou B1I code length [chips]
const double BEIDOU_B1I_CODE_PERIOD = 0.001;         //!< Beidou B1I code period [seconds]
const uint32_t BEIDOU_B1I_CODE_PERIOD_MS = 1;        //!< Beidou B1I code period [ms]
const double BEIDOU_B1I_CHIP_PERIOD = 4.8875e-07;    //!< Beidou B1I chip period [seconds]
const int32_t BEIDOU_B1I_SECONDARY_CODE_LENGTH = 20;
const std::string BEIDOU_B1I_SECONDARY_CODE = "00000100110101001110";
const std::string BEIDOU_B1I_SECONDARY_CODE_STR = "00000100110101001110";
const std::string BEIDOU_B1I_GEO_PREAMBLE_SYMBOLS_STR = {"1111110000001100001100"};
const int32_t BEIDOU_B1I_GEO_PREAMBLE_LENGTH_SYMBOLS = 22;

const std::string BEIDOU_B1I_D2_SECONDARY_CODE_STR = "00";
const int BEIDOU_B1I_PREAMBLE_LENGTH_BITS = 11;
const int BEIDOU_B1I_PREAMBLE_LENGTH_SYMBOLS = 220;  // **************
const double BEIDOU_B1I_PREAMBLE_DURATION_S = 0.220;
const int BEIDOU_B1I_PREAMBLE_DURATION_MS = 220;
const int BEIDOU_B1I_TELEMETRY_RATE_BITS_SECOND = 50;  //!< D1 NAV message bit rate [bits/s]
const int BEIDOU_B1I_TELEMETRY_SYMBOLS_PER_BIT = 20;
const int BEIDOU_B1I_GEO_TELEMETRY_SYMBOLS_PER_BIT = 2;
const int BEIDOU_B1I_TELEMETRY_SYMBOL_PERIOD_MS = BEIDOU_B1I_TELEMETRY_SYMBOLS_PER_BIT * BEIDOU_B1I_CODE_PERIOD_MS;
const int BEIDOU_B1I_TELEMETRY_RATE_SYMBOLS_SECOND = BEIDOU_B1I_TELEMETRY_RATE_BITS_SECOND * BEIDOU_B1I_TELEMETRY_SYMBOLS_PER_BIT;  //************!< NAV message bit rate [symbols/s]
const int BEIDOU_WORD_LENGTH = 4;                                                                                                   //**************!< CRC + BEIDOU WORD (-2 -1 0 ... 29) Bits = 4 bytes
const int BEIDOU_SUBFRAME_LENGTH = 40;                                                                                              //**************!< BEIDOU_WORD_LENGTH x 10 = 40 bytes
const int BEIDOU_DNAV_SUBFRAME_DATA_BITS = 300;                                                                                     //!< Number of bits per subframe in the NAV message [bits]
const int BEIDOU_SUBFRAME_SECONDS = 6;                                                                                              //!< Subframe duration [seconds]
const int BEIDOU_SUBFRAME_MS = 6000;                                                                                                //!< Subframe duration [miliseconds]
const int BEIDOU_WORD_BITS = 30;                                                                                                    //!< Number of bits per word in the NAV message [bits]


#endif /* GNSS_SDR_BEIDOU_B1I_H_ */<|MERGE_RESOLUTION|>--- conflicted
+++ resolved
@@ -34,12 +34,7 @@
 
 #include "MATH_CONSTANTS.h"
 #include <cstdint>
-<<<<<<< HEAD
-#include <utility>
-#include <vector>
-=======
 #include <string>
->>>>>>> 24007b59
 
 // carrier and code frequencies
 const double BEIDOU_B1I_FREQ_HZ = 1.561098e9;        //!< B1I [Hz]
@@ -59,10 +54,8 @@
 const int BEIDOU_B1I_PREAMBLE_LENGTH_SYMBOLS = 220;  // **************
 const double BEIDOU_B1I_PREAMBLE_DURATION_S = 0.220;
 const int BEIDOU_B1I_PREAMBLE_DURATION_MS = 220;
-const int BEIDOU_B1I_TELEMETRY_RATE_BITS_SECOND = 50;  //!< D1 NAV message bit rate [bits/s]
-const int BEIDOU_B1I_TELEMETRY_SYMBOLS_PER_BIT = 20;
-const int BEIDOU_B1I_GEO_TELEMETRY_SYMBOLS_PER_BIT = 2;
-const int BEIDOU_B1I_TELEMETRY_SYMBOL_PERIOD_MS = BEIDOU_B1I_TELEMETRY_SYMBOLS_PER_BIT * BEIDOU_B1I_CODE_PERIOD_MS;
+const int BEIDOU_B1I_TELEMETRY_RATE_BITS_SECOND = 50;                                                                               //!< D1 NAV message bit rate [bits/s]
+const int BEIDOU_B1I_TELEMETRY_SYMBOLS_PER_BIT = 20;                                                                                // *************
 const int BEIDOU_B1I_TELEMETRY_RATE_SYMBOLS_SECOND = BEIDOU_B1I_TELEMETRY_RATE_BITS_SECOND * BEIDOU_B1I_TELEMETRY_SYMBOLS_PER_BIT;  //************!< NAV message bit rate [symbols/s]
 const int BEIDOU_WORD_LENGTH = 4;                                                                                                   //**************!< CRC + BEIDOU WORD (-2 -1 0 ... 29) Bits = 4 bytes
 const int BEIDOU_SUBFRAME_LENGTH = 40;                                                                                              //**************!< BEIDOU_WORD_LENGTH x 10 = 40 bytes
