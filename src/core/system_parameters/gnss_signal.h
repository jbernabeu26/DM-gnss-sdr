--- conflicted
+++ resolved
@@ -55,13 +55,8 @@
     friend std::ostream& operator<<(std::ostream& /*out*/, const Gnss_Signal& /*sig*/);  //!< operator<< for pretty printing
 
 private:
-<<<<<<< HEAD
-    Gnss_Satellite satellite;
-    std::string signal;
-=======
     Gnss_Satellite satellite{};
     std::string signal{};
->>>>>>> 791f6f59
 };
 
 #endif