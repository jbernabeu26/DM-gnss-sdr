/*!
 * \file gnss_satellite.cc
 * \brief  Implementation of the Gnss_Satellite class
 * \author Carles Fernandez-Prades, 2012. cfernandez(at)cttc.es
 *
 * -------------------------------------------------------------------------
 *
 * Copyright (C) 2010-2018  (see AUTHORS file for a list of contributors)
 *
 * GNSS-SDR is a software defined Global Navigation
 *          Satellite Systems receiver
 *
 * This file is part of GNSS-SDR.
 *
 * GNSS-SDR is free software: you can redistribute it and/or modify
 * it under the terms of the GNU General Public License as published by
 * the Free Software Foundation, either version 3 of the License, or
 * (at your option) any later version.
 *
 * GNSS-SDR is distributed in the hope that it will be useful,
 * but WITHOUT ANY WARRANTY; without even the implied warranty of
 * MERCHANTABILITY or FITNESS FOR A PARTICULAR PURPOSE.  See the
 * GNU General Public License for more details.
 *
 * You should have received a copy of the GNU General Public License
 * along with GNSS-SDR. If not, see <https://www.gnu.org/licenses/>.
 *
 * -------------------------------------------------------------------------
 */

#include "gnss_satellite.h"
#include <glog/logging.h>


Gnss_Satellite::Gnss_Satellite()
{
    Gnss_Satellite::reset();
}


Gnss_Satellite::Gnss_Satellite(const std::string& system_, uint32_t PRN_)
{
    Gnss_Satellite::reset();
    Gnss_Satellite::set_system(system_);
    Gnss_Satellite::set_PRN(PRN_);
    Gnss_Satellite::set_block(system_, PRN_);
}


Gnss_Satellite::~Gnss_Satellite() = default;


void Gnss_Satellite::reset()
{
    system_set = {"GPS", "Glonass", "SBAS", "Galileo", "Beidou"};
    satelliteSystem["GPS"] = "G";
    satelliteSystem["Glonass"] = "R";
    satelliteSystem["SBAS"] = "S";
    satelliteSystem["Galileo"] = "E";
    satelliteSystem["Beidou"] = "C";
    PRN = 0;
    system = std::string("");
    block = std::string("");
    rf_link = 0;
}


std::ostream& operator<<(std::ostream& out, const Gnss_Satellite& sat)  // output
{
    std::string tag;
    std::string tag2;
    if (sat.get_system() == "Galileo")
        {
            tag = "E";
        }
    if (sat.get_PRN() < 10)
        {
            tag2 = "0";
        }
    out << sat.get_system() << " PRN " << tag << tag2 << sat.get_PRN() << " (Block " << sat.get_block() << ")";
    return out;
}


bool operator==(const Gnss_Satellite& sat1, const Gnss_Satellite& sat2)
{
    bool equal = false;
    if (sat1.get_system() == sat2.get_system())
        {
            if (sat1.get_PRN() == sat2.get_PRN())
                {
                    equal = true;
                }
        }
    return equal;
}

/*
Gnss_Satellite& Gnss_Satellite::operator=(const Gnss_Satellite &rhs) {

    // Only do assignment if RHS is a different object from this.
    if (this != &rhs) {
            // Deallocate, allocate new space, copy values...
            const std::string system_ = rhs.get_system();
            const uint32_t PRN_ = rhs.get_PRN();
            const std::string block_ = rhs.get_block();
           // const int32_t rf_link_ = 0;
            this->set_system(system_);
            this->set_PRN(PRN_);
            this->set_block(system_, PRN_);
            //this.rf_link = rf_link_;
    }
    return *this;
}*/


void Gnss_Satellite::set_system(const std::string& system_)
{
<<<<<<< HEAD
    // Set the satellite system {"GPS", "Glonass", "SBAS", "Galileo", "Beidou"}
    std::set<std::string>::iterator it = system_set.find(system_);
=======
    // Set the satellite system {"GPS", "Glonass", "SBAS", "Galileo", "Compass"}
    auto it = system_set.find(system_);
>>>>>>> 2b4a395d

    if (it != system_set.cend())
        {
            system = system_;
        }
    else
        {
            DLOG(INFO) << "System " << system_ << " is not defined {GPS, Glonass, SBAS, Galileo, Beidou}. Initialization?";
            system = std::string("");
        }
}


void Gnss_Satellite::update_PRN(uint32_t PRN_)
{
    if (system != "Glonass")
        {
            DLOG(INFO) << "Trying to update PRN for not GLONASS system";
            PRN = 0;
        }
    else
        {
            if (PRN_ < 1 or PRN_ > 24)
                {
                    DLOG(INFO) << "This PRN is not defined";
                    // Adjusting for PRN 26, now used in
                    PRN = PRN_;
                }
            else
                {
                    PRN = PRN_;
                }
        }
}


void Gnss_Satellite::set_PRN(uint32_t PRN_)
{
    // Set satellite's PRN
    if (system.empty())
        {
            DLOG(INFO) << "Trying to define PRN while system is not defined";
            PRN = 0;
        }
    if (system == "GPS")
        {
            if (PRN_ < 1 or PRN_ > 32)
                {
                    DLOG(INFO) << "This PRN is not defined";
                    PRN = 0;
                }
            else
                {
                    PRN = PRN_;
                }
        }
    else if (system == "Glonass")
        {
            if (PRN_ < 1 or PRN_ > 24)
                {
                    DLOG(INFO) << "This PRN is not defined";
                    PRN = 0;
                }
            else
                {
                    PRN = PRN_;
                }
        }
    else if (system == "SBAS")
        {
            if (PRN_ == 120)
                {
                    PRN = PRN_;
                }  // EGNOS Test Platform.Inmarsat 3-F2 (Atlantic Ocean Region-East)
            else if (PRN_ == 123)
                {
                    PRN = PRN_;
                }  // EGNOS Operational Platform. Astra 5B
            else if (PRN_ == 131)
                {
                    PRN = PRN_;
                }  // WAAS Eutelsat 117 West B
            else if (PRN_ == 135)
                {
                    PRN = PRN_;
                }  // WAAS Galaxy 15
            else if (PRN_ == 136)
                {
                    PRN = PRN_;
                }  // EGNOS Operational Platform. SES-5 (a.k.a. Sirius 5 or Astra 4B)
            else if (PRN_ == 138)
                {
                    PRN = PRN_;
                }  // WAAS Anik F1R
            else
                {
                    DLOG(INFO) << "This PRN is not defined";
                    PRN = 0;
                }
        }
    else if (system == "Galileo")
        {
            if (PRN_ < 1 or PRN_ > 36)
                {
                    DLOG(INFO) << "This PRN is not defined";
                    PRN = 0;
                }
            else
                {
                    PRN = PRN_;
                }
        }
<<<<<<< HEAD
    else if (system.compare("Beidou") == 0)
        {
            if (PRN_ < 1 or PRN_ > 63)
                {
                    DLOG(INFO) << "This PRN is not yet defined for Beidou B2a";
=======
    else if (system == "Beidou")
        {
            if (PRN_ < 1 or PRN_ > 63)
                {
                    DLOG(INFO) << "This PRN is not defined";
>>>>>>> 2b4a395d
                    PRN = 0;
                }
            else
                {
                    PRN = PRN_;
                }
        }
<<<<<<< HEAD
=======

>>>>>>> 2b4a395d
    else
        {
            DLOG(INFO) << "System " << system << " is not defined";
            PRN = 0;
        }
}


int32_t Gnss_Satellite::get_rf_link() const
{
    // Get satellite's rf link. Identifies the GLONASS Frequency Channel
    int32_t rf_link_;
    rf_link_ = rf_link;
    return rf_link_;
}


uint32_t Gnss_Satellite::get_PRN() const
{
    // Get satellite's PRN
    uint32_t PRN_;
    PRN_ = PRN;
    return PRN_;
}


std::string Gnss_Satellite::get_system() const
{
    // Get the satellite system {"GPS", "Glonass", "SBAS", "Galileo", "Beidou"}
    std::string system_;
    system_ = system;
    return system_;
}


std::string Gnss_Satellite::get_system_short() const
{
    // Get the satellite system {"G", "R", "S", "E", "C"}
    return satelliteSystem.at(system);
}


std::string Gnss_Satellite::get_block() const
{
    // Get the satellite block
    std::string block_;
    block_ = block;
    return block_;
}


std::string Gnss_Satellite::what_block(const std::string& system_, uint32_t PRN_)
{
    std::string block_ = "Unknown";
    if (system_ == "GPS")
        {
            // info from https://www.navcen.uscg.gov/?Do=constellationStatus
            switch (PRN_)
                {
                case 1:
                    block_ = std::string("IIF");  // Plane D
                    break;
                case 2:
                    block_ = std::string("IIR");  // Plane D
                    break;
                case 3:
                    block_ = std::string("IIF");  // Plane E
                    break;
                case 4:
                    block_ = std::string("Unknown");
                    break;
                case 5:
                    block_ = std::string("IIR-M");  // Plane E
                    break;
                case 6:
                    block_ = std::string("IIF");  // Plane D
                    break;
                case 7:
                    block_ = std::string("IIR-M");  // Plane A
                    break;
                case 8:
                    block_ = std::string("IIF");  // Plane C
                    break;
                case 9:
                    block_ = std::string("IIF");  // Plane F
                    break;
                case 10:
                    block_ = std::string("IIF");  // Plane E
                    break;
                case 11:
                    block_ = std::string("IIR");  // Plane D
                    break;
                case 12:
                    block_ = std::string("IIR-M");  // Plane B
                    break;
                case 13:
                    block_ = std::string("IIR");  // Plane F
                    break;
                case 14:
                    block_ = std::string("IIR");  // Plane F
                    break;
                case 15:
                    block_ = std::string("IIR-M");  // Plane F
                    break;
                case 16:
                    block_ = std::string("IIR");  // Plane B
                    break;
                case 17:
                    block_ = std::string("IIR-M");  // Plane C
                    break;
                case 18:
                    block_ = std::string("IIR");  // Plane E
                    break;
                case 19:
                    block_ = std::string("IIR");  // Plane D
                    break;
                case 20:
                    block_ = std::string("IIR");  // Plane B
                    break;
                case 21:
                    block_ = std::string("IIR");  // Plane D
                    break;
                case 22:
                    block_ = std::string("IIR");  // Plane E
                    break;
                case 23:
                    block_ = std::string("IIR");  // Plane F
                    break;
                case 24:
                    block_ = std::string("IIF");  // Plane A
                    break;
                case 25:
                    block_ = std::string("IIF");  // Plane B
                    break;
                case 26:
                    block_ = std::string("IIF");  // Plane B
                    break;
                case 27:
                    block_ = std::string("IIF");  // Plane C
                    break;
                case 28:
                    block_ = std::string("IIR");  // Plane B
                    break;
                case 29:
                    block_ = std::string("IIR-M");  // Plane C
                    break;
                case 30:
                    block_ = std::string("IIF");  // Plane A
                    break;
                case 31:
                    block_ = std::string("IIR-M");  // Plane A
                    break;
                case 32:
                    block_ = std::string("IIF");  // Plane F
                    break;
                default:
                    block_ = std::string("Unknown");
                }
        }
<<<<<<< HEAD
    if (system_.compare("Beidou") == 0)
            {
    	//!< info from http://mgex.igs.org/IGS_MGEX_Status_BDS.php
                switch (PRN_)
                    {
					case 19:
						block_ = std::string("BEIDOU-3 M1"); //!<Slot B-7; launched 2017/11/05
						break;
					case 20:
						block_ = std::string("BEIDOU-3 M2"); //!<Slot B-5; launched 2017/11/05
						break;
					case 21:
						block_ = std::string("BEIDOU 3M5");  //!<Slot B-?; launched 2018/02/12
						break;
					case 22:
						block_ = std::string("BEIDOU 3M6");  //!<Slot B-6; launched 2018/02/12
						break;
					case 23:
						block_ = std::string("BEIDOU 3M9");  //!<Slot C-7; launched 2018/07/29
						break;
					case 24:
						block_ = std::string("BEIDOU 3M10");  //!<Slot C-1; launched 2018/07/29
						break;
					case 25:
						block_ = std::string("BEIDOU 3M12");  //!<Slot C-8; launched 2018/08/24
						break;
					case 26:
						block_ = std::string("BEIDOU 3M11");  //!<Slot C-2; launched 2018/08/24
						break;
					case 27:
						block_ = std::string("BEIDOU 3M3");  //!<Slot A-?; launched 2018/01/11
						break;
					case 28:
						block_ = std::string("BEIDOU 3M4");  //!<Slot A-?; launched 2018/01/11
						break;
					case 29:
						block_ = std::string("BEIDOU 3M7");  //!<Slot A-?; launched 2018/03/29
						break;
                	case 30:
						block_ = std::string("BEIDOU 3M8");  //!<Slot A-?; launched 2018/03/29
						break;
                	case 32:
						block_ = std::string("BEIDOU 3M13");  //!<Slot B-1?; launched 2018/09/19
						break;
                	case 33:
						block_ = std::string("BEIDOU 3M14");  //!<Slot B-3; launched 2018/09/19
						break;
                	case 34:
						block_ = std::string("BEIDOU 3M15");  //!<Slot A-01; launched 2018/10/15
						break;
                	case 35:
						block_ = std::string("BEIDOU 3M16");  //!<Slot A-07; launched 2018/10/15
						break;
                	case 36:
						block_ = std::string("BEIDOU 3M17");  //!<Slot B-02; launched 2018/11/18
						break;
                	case 37:
						block_ = std::string("BEIDOU 3M18");  //!<Slot B-02; launched 2018/11/18
						break;
					default:
                        block_ = std::string("Unknown");
                    }
            }
    if (system_.compare("Glonass") == 0)
=======

    if (system_ == "Glonass")
>>>>>>> 2b4a395d
        {
            // Info from http://www.sdcm.ru/smglo/grupglo?version=eng&site=extern
            // See also http://www.glonass-center.ru/en/GLONASS/
            switch (PRN_)
                {
                case 1:
                    block_ = std::string("1");  // Plane 1
                    rf_link = 1;
                    break;
                case 2:
                    block_ = std::string("-4");  // Plane 1
                    rf_link = -4;
                    break;
                case 3:
                    block_ = std::string("5");  // Plane 1
                    rf_link = 5;
                    break;
                case 4:
                    block_ = std::string("6");  // Plane 1
                    rf_link = 6;
                    break;
                case 5:
                    block_ = std::string("1");  // Plane 1
                    rf_link = 1;
                    break;
                case 6:
                    block_ = std::string("-4");  // Plane 1
                    rf_link = -4;
                    break;
                case 7:
                    block_ = std::string("5");  // Plane 1
                    rf_link = 5;
                    break;
                case 8:
                    block_ = std::string("6");  // Plane 1
                    rf_link = 6;
                    break;
                case 9:
                    block_ = std::string("-2");  // Plane 2
                    rf_link = -2;
                    break;
                case 10:
                    block_ = std::string("-7");  // Plane 2
                    rf_link = -7;
                    break;
                case 11:
                    block_ = std::string("0");  // Plane 2
                    rf_link = 0;
                    break;
                case 12:
                    block_ = std::string("-1");  // Plane 2
                    rf_link = -1;
                    break;
                case 13:
                    block_ = std::string("-2");  // Plane 2
                    rf_link = -2;
                    break;
                case 14:
                    block_ = std::string("-7");  // Plane 2
                    rf_link = -7;
                    break;
                case 15:
                    block_ = std::string("0");  // Plane 2
                    rf_link = 0;
                    break;
                case 16:
                    block_ = std::string("-1");  // Plane 2
                    rf_link = -1;
                    break;
                case 17:
                    block_ = std::string("4");  // Plane 3
                    rf_link = 4;
                    break;
                case 18:
                    block_ = std::string("-3");  // Plane 3
                    rf_link = -3;
                    break;
                case 19:
                    block_ = std::string("3");  // Plane 3
                    rf_link = 3;
                    break;
                case 20:
                    block_ = std::string("2");  // Plane 3
                    rf_link = 2;
                    break;
                case 21:
                    block_ = std::string("4");  // Plane 3
                    rf_link = 4;
                    break;
                case 22:
                    block_ = std::string("-3");  // Plane 3
                    rf_link = -3;
                    break;
                case 23:
                    block_ = std::string("3");  // Plane 3
                    rf_link = 3;
                    break;
                case 24:
                    block_ = std::string("2");  // Plane 3
                    rf_link = 2;
                    break;
                default:
                    block_ = std::string("Unknown");
                }
        }
    if (system_ == "SBAS")
        {
            switch (PRN_)
                {
                case 120:
                    block_ = std::string("EGNOS Test Platform");  // Inmarsat 3-F2 (Atlantic Ocean Region-East)
                    break;
                case 123:
                    block_ = std::string("EGNOS");  // EGNOS Operational Platform. Astra 5B
                    break;
                case 131:
                    block_ = std::string("WAAS");  // WAAS Eutelsat 117 West B
                    break;
                case 135:
                    block_ = std::string("WAAS");  // WAAS Galaxy 15
                    break;
                case 126:
                    block_ = std::string("EGNOS");  // EGNOS IOR-W  currently used by Industry to perform various tests on the system.
                    break;
                default:
                    block_ = std::string("Unknown");
                }
        }
    if (system_ == "Galileo")
        {
            // Check http://en.wikipedia.org/wiki/List_of_Galileo_satellites and https://www.gsc-europa.eu/system-status/Constellation-Information
            switch (PRN_)
                {
                case 1:
                    block_ = std::string("FOC-FM10");  // Galileo Full Operational Capability (FOC) satellite FM10 / GSAT-0210, launched on May 24, 2016.
                    break;
                case 2:
                    block_ = std::string("FOC-FM11");  // Galileo Full Operational Capability (FOC) satellite FM11 / GSAT-0211, launched on May 24, 2016.
                    break;
                case 3:
                    block_ = std::string("FOC-FM12");  // Galileo Full Operational Capability (FOC) satellite FM12 / GSAT-0212, launched on November 17, 2016.
                    break;
                case 4:
                    block_ = std::string("FOC-FM13");  // Galileo Full Operational Capability (FOC) satellite FM13 / GSAT-0213, launched on November 17, 2016.
                    break;
                case 5:
                    block_ = std::string("FOC-FM14");  // Galileo Full Operational Capability (FOC) satellite FM14 / GSAT-0214, launched on November 17, 2016.
                    break;
                case 7:
                    block_ = std::string("FOC-FM7");  // Galileo Full Operational Capability (FOC) satellite FM7 / GSAT-0207, launched on November 17, 2016.
                    break;
                case 8:
                    block_ = std::string("FOC-FM8");  // Galileo Full Operational Capability (FOC) satellite FM8 / GSAT0208, launched on December 17, 2015.
                    break;
                case 9:
                    block_ = std::string("FOC-FM9");  // Galileo Full Operational Capability (FOC) satellite FM9 / GSAT0209, launched on December 17, 2015.
                    break;
                case 11:
                    block_ = std::string("IOV-PFM");  // PFM, the ProtoFlight Model / GSAT0101, launched from French Guiana at 10:30 GMT on October 21, 2011.
                    break;
                case 12:
                    block_ = std::string("IOV-FM2");  // Galileo In-Orbit Validation (IOV) satellite FM2 (Flight Model 2) also known as GSAT0102, from French Guiana at 10:30 GMT on October 21, 2011.
                    break;
                case 13:
                    block_ = std::string("FOC-FM20");  // Galileo Full Operational Capability (FOC) satellite FM20 / GSAT0220, launched on Jul. 25, 2018. UNDER COMMISSIONING.
                    break;
                case 14:
                    block_ = std::string("FOC-FM2*");  // Galileo Full Operational Capability (FOC) satellite FM2 / GSAT0202, launched into incorrect orbit on August 22, 2014. Moved to usable orbit in March, 2015. UNDER TESTING.
                    break;
                case 15:
                    block_ = std::string("FOC-FM21");  // Galileo Full Operational Capability (FOC) satellite FM21 / GSAT0221, launched on Jul. 25, 2018. UNDER COMMISSIONING.
                    break;
                case 18:
                    block_ = std::string("FOC-FM1*");  // Galileo Full Operational Capability (FOC) satellite FM1 / GSAT0201, launched into incorrect orbit on August 22, 2014. Moved to usable orbit in December, 2014. UNDER TESTING.
                    break;
                case 19:
                    block_ = std::string("IOV-FM3");  // Galileo In-Orbit Validation (IOV) satellite FM3 (Flight Model 3) / GSAT0103, launched on October 12, 2012.
                    break;
                case 20:
                    block_ = std::string("IOV-FM4**");  // Galileo In-Orbit Validation (IOV) satellite FM4 (Flight Model 4) / GSAT0104, launched on October 12, 2012. Payload power problem beginning May 27, 2014 led to permanent loss of E5 and E6 transmissions, E1 transmission restored. UNAVAILABLE FROM 2014-05-27 UNTIL FURTHER NOTICE
                    break;
                case 21:
                    block_ = std::string("FOC-FM15");  // Galileo Full Operational Capability (FOC) satellite FM15 / GSAT0215, launched on Dec. 12, 2017. UNDER COMMISSIONING.
                    break;
                case 22:
                    block_ = std::string("FOC-FM4**");  // Galileo Full Operational Capability (FOC) satellite FM4 / GSAT0204, launched on March 27, 2015. REMOVED FROM ACTIVE SERVICE ON 2017-12-08 UNTIL FURTHER NOTICE FOR CONSTELLATION MANAGEMENT PURPOSES.
                    break;
                case 24:
                    block_ = std::string("FOC-FM5");  // Galileo Full Operational Capability (FOC) satellite FM5 / GSAT0205, launched on Sept. 11, 2015.
                    break;
                case 25:
                    block_ = std::string("FOC-FM16");  // Galileo Full Operational Capability (FOC) satellite FM16 / GSAT0216, launched on Dec. 12, 2017. UNDER COMMISSIONING.
                    break;
                case 26:
                    block_ = std::string("FOC-FM3");  // Galileo Full Operational Capability (FOC) satellite FM3 / GSAT0203, launched on March 27, 2015.
                    break;
                case 27:
                    block_ = std::string("FOC-FM17");  // Galileo Full Operational Capability (FOC) satellite FM17 / GSAT0217, launched on Dec. 12, 2017. UNDER COMMISSIONING.
                    break;
                case 30:
                    block_ = std::string("FOC-FM6");  // Galileo Full Operational Capability (FOC) satellite FM6 / GSAT0206, launched on Sept. 11, 2015.
                    break;
                case 31:
                    block_ = std::string("FOC-FM18");  // Galileo Full Operational Capability (FOC) satellite FM18 / GSAT0218, launched on Dec. 12, 2017. UNDER COMMISSIONING.
                    break;
                case 33:
                    block_ = std::string("FOC-FM22");  // Galileo Full Operational Capability (FOC) satellite FM22 / GSAT0222, launched on Jul. 25, 2018. UNDER COMMISSIONING.
                    break;
                case 36:
                    block_ = std::string("FOC-FM19");  // Galileo Full Operational Capability (FOC) satellite FM19 / GSAT0219, launched on Jul. 25, 2018. UNDER COMMISSIONING.
                    break;
                default:
                    block_ = std::string("Unknown(Simulated)");
                }
        }
    if (system_ == "Beidou")
        {
            // Check https://en.wikipedia.org/wiki/List_of_BeiDou_satellites
            switch ( PRN_ )
            	{
			case 1:
				block_ = std::string("Compass-G1"); //!<GEO 140.0°E; launched 2010/01/16
				break;
			case 2:
				block_ = std::string("Compass-G6"); //!<GEO 80°E; launched 2012/10/25
				break;
			case 3:
				block_ = std::string("Compass-G7"); //!<GEO 110.5°E; launched 2016/06/12
				break;
			case 4:
				block_ = std::string("Compass-G4"); //!<GEO 160.0°E; launched 2010/10/31
				break;
			case 5:
				block_ = std::string("Compass-G5"); //!<GEO 58.75°E; launched 2012/02/24
				break;
			case 6:
				block_ = std::string("Compass-IGS01"); //!<55° inclination IGSO 118°E; launched 2010/07/31
				break;
			case 7:
				block_ = std::string("Compass-IGS02"); //!<55° inclination IGSO 118°E; launched 2010/12/17
				break;
			case 8:
				block_ = std::string("Compass-IGS03"); //!<55° inclination IGSO 118°E; launched 2011/04/09
				break;
			case 9:
				block_ = std::string("Compass-IGS04"); //!<55° inclination IGSO 95°E; launched 2011/07/27
				break;
			case 10:
				block_ = std::string("Compass-IGS05"); //!<55° inclination IGSO 118°E; launched 2011/12/01
				break;
			case 11:
				block_ = std::string("Compass-M3"); //!<Slot A07; launched 2012/04/29
				break;
			case 12:
				block_ = std::string("Compass-M4"); //!<Slot A08; launched 2012/04/29
				break;
			case 19:
				block_ = std::string("BEIDOU-3 M1"); //!<Slot B-7; launched 2017/11/05
				break;
			case 20:
				block_ = std::string("BEIDOU-3 M2"); //!<Slot B-5; launched 2017/11/05
				break;
			case 21:
				block_ = std::string("BEIDOU 3M5");  //!<Slot B-?; launched 2018/02/12
				break;
			case 22:
				block_ = std::string("BEIDOU 3M6");  //!<Slot B-6; launched 2018/02/12
				break;
			case 23:
				block_ = std::string("BEIDOU 3M9");  //!<Slot C-7; launched 2018/07/29
				break;
			case 24:
				block_ = std::string("BEIDOU 3M10");  //!<Slot C-1; launched 2018/07/29
				break;
			case 25:
				block_ = std::string("BEIDOU 3M12");  //!<Slot C-8; launched 2018/08/24
				break;
			case 26:
				block_ = std::string("BEIDOU 3M11");  //!<Slot C-2; launched 2018/08/24
				break;
			case 27:
				block_ = std::string("BEIDOU 3M3");  //!<Slot A-?; launched 2018/01/11
				break;
			case 28:
				block_ = std::string("BEIDOU 3M4");  //!<Slot A-?; launched 2018/01/11
				break;
			case 29:
				block_ = std::string("BEIDOU 3M7");  //!<Slot A-?; launched 2018/03/29
				break;
        	case 30:
				block_ = std::string("BEIDOU 3M8");  //!<Slot A-?; launched 2018/03/29
				break;
        	case 32:
				block_ = std::string("BEIDOU 3M13");  //!<Slot B-1?; launched 2018/09/19
				break;
        	case 33:
				block_ = std::string("BEIDOU 3M14");  //!<Slot B-3; launched 2018/09/19
				break;
        	case 34:
				block_ = std::string("BEIDOU 3M15");  //!<Slot B-3; launched 2018/10/15
				break;
        	case 35:
				block_ = std::string("BEIDOU 3M16");  //!<Slot B-3; launched 2018/10/15
				break;
        	case 36:
				block_ = std::string("BEIDOU 3M17");  //!<Slot B-3; launched 2018/11/18
				break;
        	case 37:
				block_ = std::string("BEIDOU 3M18");  //!<Slot B-3; launched 2018/11/18
				break;
            default:
                block_ = std::string("Unknown(Simulated)");
                }
        }
    return block_;
}


void Gnss_Satellite::set_block(const std::string& system_, uint32_t PRN_)
{
    block = what_block(system_, PRN_);
}<|MERGE_RESOLUTION|>--- conflicted
+++ resolved
@@ -116,13 +116,8 @@
 
 void Gnss_Satellite::set_system(const std::string& system_)
 {
-<<<<<<< HEAD
-    // Set the satellite system {"GPS", "Glonass", "SBAS", "Galileo", "Beidou"}
-    std::set<std::string>::iterator it = system_set.find(system_);
-=======
     // Set the satellite system {"GPS", "Glonass", "SBAS", "Galileo", "Compass"}
     auto it = system_set.find(system_);
->>>>>>> 2b4a395d
 
     if (it != system_set.cend())
         {
@@ -235,19 +230,11 @@
                     PRN = PRN_;
                 }
         }
-<<<<<<< HEAD
-    else if (system.compare("Beidou") == 0)
+    else if (system == "Beidou")
         {
             if (PRN_ < 1 or PRN_ > 63)
                 {
-                    DLOG(INFO) << "This PRN is not yet defined for Beidou B2a";
-=======
-    else if (system == "Beidou")
-        {
-            if (PRN_ < 1 or PRN_ > 63)
-                {
                     DLOG(INFO) << "This PRN is not defined";
->>>>>>> 2b4a395d
                     PRN = 0;
                 }
             else
@@ -255,10 +242,7 @@
                     PRN = PRN_;
                 }
         }
-<<<<<<< HEAD
-=======
-
->>>>>>> 2b4a395d
+
     else
         {
             DLOG(INFO) << "System " << system << " is not defined";
@@ -418,75 +402,8 @@
                     block_ = std::string("Unknown");
                 }
         }
-<<<<<<< HEAD
-    if (system_.compare("Beidou") == 0)
-            {
-    	//!< info from http://mgex.igs.org/IGS_MGEX_Status_BDS.php
-                switch (PRN_)
-                    {
-					case 19:
-						block_ = std::string("BEIDOU-3 M1"); //!<Slot B-7; launched 2017/11/05
-						break;
-					case 20:
-						block_ = std::string("BEIDOU-3 M2"); //!<Slot B-5; launched 2017/11/05
-						break;
-					case 21:
-						block_ = std::string("BEIDOU 3M5");  //!<Slot B-?; launched 2018/02/12
-						break;
-					case 22:
-						block_ = std::string("BEIDOU 3M6");  //!<Slot B-6; launched 2018/02/12
-						break;
-					case 23:
-						block_ = std::string("BEIDOU 3M9");  //!<Slot C-7; launched 2018/07/29
-						break;
-					case 24:
-						block_ = std::string("BEIDOU 3M10");  //!<Slot C-1; launched 2018/07/29
-						break;
-					case 25:
-						block_ = std::string("BEIDOU 3M12");  //!<Slot C-8; launched 2018/08/24
-						break;
-					case 26:
-						block_ = std::string("BEIDOU 3M11");  //!<Slot C-2; launched 2018/08/24
-						break;
-					case 27:
-						block_ = std::string("BEIDOU 3M3");  //!<Slot A-?; launched 2018/01/11
-						break;
-					case 28:
-						block_ = std::string("BEIDOU 3M4");  //!<Slot A-?; launched 2018/01/11
-						break;
-					case 29:
-						block_ = std::string("BEIDOU 3M7");  //!<Slot A-?; launched 2018/03/29
-						break;
-                	case 30:
-						block_ = std::string("BEIDOU 3M8");  //!<Slot A-?; launched 2018/03/29
-						break;
-                	case 32:
-						block_ = std::string("BEIDOU 3M13");  //!<Slot B-1?; launched 2018/09/19
-						break;
-                	case 33:
-						block_ = std::string("BEIDOU 3M14");  //!<Slot B-3; launched 2018/09/19
-						break;
-                	case 34:
-						block_ = std::string("BEIDOU 3M15");  //!<Slot A-01; launched 2018/10/15
-						break;
-                	case 35:
-						block_ = std::string("BEIDOU 3M16");  //!<Slot A-07; launched 2018/10/15
-						break;
-                	case 36:
-						block_ = std::string("BEIDOU 3M17");  //!<Slot B-02; launched 2018/11/18
-						break;
-                	case 37:
-						block_ = std::string("BEIDOU 3M18");  //!<Slot B-02; launched 2018/11/18
-						break;
-					default:
-                        block_ = std::string("Unknown");
-                    }
-            }
-    if (system_.compare("Glonass") == 0)
-=======
 
     if (system_ == "Glonass")
->>>>>>> 2b4a395d
         {
             // Info from http://www.sdcm.ru/smglo/grupglo?version=eng&site=extern
             // See also http://www.glonass-center.ru/en/GLONASS/
@@ -608,8 +525,11 @@
                 case 135:
                     block_ = std::string("WAAS");  // WAAS Galaxy 15
                     break;
-                case 126:
-                    block_ = std::string("EGNOS");  // EGNOS IOR-W  currently used by Industry to perform various tests on the system.
+                case 136:
+                    block_ = std::string("EGNOS");  // EGNOS Operational Platform. SES-5 (a.k.a. Sirius 5 or Astra 4B)
+                    break;
+                case 138:
+                    block_ = std::string("WAAS");  // WAAS Anik F1R
                     break;
                 default:
                     block_ = std::string("Unknown");
@@ -796,9 +716,9 @@
 				break;
         	case 37:
 				block_ = std::string("BEIDOU 3M18");  //!<Slot B-3; launched 2018/11/18
-				break;
-            default:
-                block_ = std::string("Unknown(Simulated)");
+                    break;
+                default:
+                    block_ = std::string("Unknown(Simulated)");
                 }
         }
     return block_;
