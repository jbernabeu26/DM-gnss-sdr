--- conflicted
+++ resolved
@@ -112,11 +112,7 @@
 
 void Gnss_Satellite::set_system(const std::string& system_)
 {
-<<<<<<< HEAD
     // Set the satellite system {"GPS", "Glonass", "SBAS", "Galileo", "Beidou"}
-=======
-    // Set the satellite system {"GPS", "Glonass", "SBAS", "Galileo", "BeiDou"}
->>>>>>> e151f8c7
     std::set<std::string>::iterator it = system_set.find(system_);
 
     if (it != system_set.cend())
@@ -234,11 +230,7 @@
         {
             if (PRN_ < 1 or PRN_ > 63)
                 {
-<<<<<<< HEAD
                     DLOG(INFO) << "This PRN is not yet defined for Beidou B2a";
-=======
-                    DLOG(INFO) << "This PRN is not defined";
->>>>>>> e151f8c7
                     PRN = 0;
                 }
             else
@@ -560,98 +552,82 @@
                 case 135:
                     block_ = std::string("WAAS");  // WAAS Galaxy 15
                     break;
-                case 136:
-                    block_ = std::string("EGNOS");  // EGNOS Operational Platform. SES-5 (a.k.a. Sirius 5 or Astra 4B)
-                    break;
-                case 138:
-                    block_ = std::string("WAAS");  // WAAS Anik F1R
+                case 126:
+                    block_ = std::string("EGNOS");  // EGNOS IOR-W  currently used by Industry to perform various tests on the system.
                     break;
                 default:
                     block_ = std::string("Unknown");
                 }
         }
-    if (system_.compare("Beidou") == 0)
-        {
-            // Check https://en.wikipedia.org/wiki/List_of_BeiDou_satellites
+    if (system_.compare("Galileo") == 0)
+        {
+            // Check http://en.wikipedia.org/wiki/List_of_Galileo_satellites and https://www.gsc-europa.eu/system-status/Constellation-Information
             switch (PRN_)
                 {
                 case 1:
-                    block_ = std::string("Compass-G1");  // BeiDou C01, Compass-G1, launched on January 16, 2010. / Operational
+                    block_ = std::string("FOC-FM10");  // Galileo Full Operational Capability (FOC) satellite FM10 / GSAT-0210, launched on May 24, 2016.
                     break;
                 case 2:
-                    block_ = std::string("Compass-G6");  // BeiDou C02, Compass-G6, launched on October 25, 2012. / Operational
+                    block_ = std::string("FOC-FM11");  // Galileo Full Operational Capability (FOC) satellite FM11 / GSAT-0211, launched on May 24, 2016.
                     break;
                 case 3:
-                    block_ = std::string("Compass-G3");  // BeiDou C03, Compass-G3, launched on June 2, 2010. / Operational
+                    block_ = std::string("FOC-FM12");  // Galileo Full Operational Capability (FOC) satellite FM12 / GSAT-0212, launched on November 17, 2016.
                     break;
                 case 4:
-                    block_ = std::string("Compass-G4");  // BeiDou C04, Compass-G4, launched on October 31, 2010. / Operational
+                    block_ = std::string("FOC-FM13");  // Galileo Full Operational Capability (FOC) satellite FM13 / GSAT-0213, launched on November 17, 2016.
                     break;
                 case 5:
-                    block_ = std::string("Compass-G5");  // BeiDou C05, Compass-G5, launched on February 24, 2012. / Operational
-                    break;
-                case 6:
-                    block_ = std::string("Compass-IGS01");  // BeiDou C06, Compass-IGS01, launched on July 31, 2010. / Operational
+                    block_ = std::string("FOC-FM14");  // Galileo Full Operational Capability (FOC) satellite FM14 / GSAT-0214, launched on November 17, 2016.
                     break;
                 case 7:
-                    block_ = std::string("Compass-IGS02");  // BeiDou C07, Compass-IGS02, launched on December 17, 2010. / Operational
+                    block_ = std::string("FOC-FM7");  // Galileo Full Operational Capability (FOC) satellite FM7 / GSAT-0207, launched on November 17, 2016.
                     break;
                 case 8:
-                    block_ = std::string("Compass-IGS03");  // BeiDou C08, Compass-IGS03, launched on April 9, 2011. / Operational
+                    block_ = std::string("FOC-FM8");  // Galileo Full Operational Capability (FOC) satellite FM8 / GSAT0208, launched on December 17, 2015.
                     break;
                 case 9:
-                    block_ = std::string("Compass-IGS04");  // BeiDou C09, Compass-IGS04, launched on July 26, 2011. / Operational
-                    break;
-                case 10:
-                    block_ = std::string("Compass-IGS05");  // BeiDou C10, Compass-IGS05, launched on December 1, 2011. / Operational
+                    block_ = std::string("FOC-FM9");  // Galileo Full Operational Capability (FOC) satellite FM9 / GSAT0209, launched on December 17, 2015.
                     break;
                 case 11:
-                    block_ = std::string("Compass-M3");  // BeiDou C11, Compass-M3, launched on April 29, 2012. / Operational
+                    block_ = std::string("IOV-PFM");  // PFM, the ProtoFlight Model / GSAT0101, launched from French Guiana at 10:30 GMT on October 21, 2011.
                     break;
                 case 12:
-                    block_ = std::string("Compass-M4");  // BeiDou C12, Compass-M4, launched on April 29, 2012. / Operational
-                    break;
-                case 13:
-                    block_ = std::string("Compass-IGS06");  // BeiDou C13, Compass-IGS06, launched on March 29, 2016. / Operational
+                    block_ = std::string("IOV-FM2");  // Galileo In-Orbit Validation (IOV) satellite FM2 (Flight Model 2) also known as GSAT0102, from French Guiana at 10:30 GMT on October 21, 2011.
                     break;
                 case 13:
                     block_ = std::string("FOC-FM20");  // Galileo Full Operational Capability (FOC) satellite FM20 / GSAT0220, launched on Jul. 25, 2018. UNDER COMMISSIONING.
                     break;
                 case 14:
-                    block_ = std::string("Compass-M6");  // BeiDou C14, Compass-M6, launched on September 18, 2012. / Operational
-                    break;
-                case 16:
-                    block_ = std::string("Compass-IGS07");  // BeiDou C16, Compass-IGS07, launched on July 9, 2018. / In commissioning
-                    break;
-                case 17:
-                    block_ = std::string("Compass-G7");  // BeiDou C17, Compass-G7, launched on June 12, 2016. / Operational
+                    block_ = std::string("FOC-FM2*");  // Galileo Full Operational Capability (FOC) satellite FM2 / GSAT0202, launched into incorrect orbit on August 22, 2014. Moved to usable orbit in March, 2015. UNDER TESTING.
                     break;
                 case 15:
                     block_ = std::string("FOC-FM21");  // Galileo Full Operational Capability (FOC) satellite FM21 / GSAT0221, launched on Jul. 25, 2018. UNDER COMMISSIONING.
                     break;
                 case 18:
-                    block_ = std::string("BDS I2-S");  // BeiDou C18, BDS I2-S, launched on September 29, 2015. / Testing
+                    block_ = std::string("FOC-FM1*");  // Galileo Full Operational Capability (FOC) satellite FM1 / GSAT0201, launched into incorrect orbit on August 22, 2014. Moved to usable orbit in December, 2014. UNDER TESTING.
                     break;
                 case 19:
-                    block_ = std::string("BeiDou-3 M1");  // BeiDou C19, BeiDou-3 M1, launched on November 5, 2017. / In commissioning
+                    block_ = std::string("IOV-FM3");  // Galileo In-Orbit Validation (IOV) satellite FM3 (Flight Model 3) / GSAT0103, launched on October 12, 2012.
                     break;
                 case 20:
-                    block_ = std::string("BeiDou-3 M2");  // BeiDou C20, BeiDou-3 M2, launched on November 5, 2017. / In commissioning
+                    block_ = std::string("IOV-FM4**");  // Galileo In-Orbit Validation (IOV) satellite FM4 (Flight Model 4) / GSAT0104, launched on October 12, 2012. Payload power problem beginning May 27, 2014 led to permanent loss of E5 and E6 transmissions, E1 transmission restored. UNAVAILABLE FROM 2014-05-27 UNTIL FURTHER NOTICE
                     break;
                 case 21:
-                    block_ = std::string("BeiDou-3 M3");  // BeiDou C21, BeiDou-3 M3, launched on February 12, 2018. / In commissioning
+                    block_ = std::string("FOC-FM15");  // Galileo Full Operational Capability (FOC) satellite FM15 / GSAT0215, launched on Dec. 12, 2017. UNDER COMMISSIONING.
                     break;
                 case 22:
-                    block_ = std::string("BeiDou-3 M4");  // BeiDou C22, BeiDou-3 M4, launched on February 12, 2018. / In commissioning
-                    break;
-                case 23:
-					block_ = std::string("BeiDou-3 M5");  // BeiDou C23, BeiDou-3 M5, launched on July 29, 2018. / In commissioning
-					break;
+                    block_ = std::string("FOC-FM4**");  // Galileo Full Operational Capability (FOC) satellite FM4 / GSAT0204, launched on March 27, 2015. REMOVED FROM ACTIVE SERVICE ON 2017-12-08 UNTIL FURTHER NOTICE FOR CONSTELLATION MANAGEMENT PURPOSES.
+                    break;
                 case 24:
-                    block_ = std::string("BeiDou-3 M6");  // BeiDou C24, BeiDou-3 M6, launched on July 29, 2018. / In commissioning
+                    block_ = std::string("FOC-FM5");  // Galileo Full Operational Capability (FOC) satellite FM5 / GSAT0205, launched on Sept. 11, 2015.
+                    break;
+                case 25:
+                    block_ = std::string("FOC-FM16");  // Galileo Full Operational Capability (FOC) satellite FM16 / GSAT0216, launched on Dec. 12, 2017. UNDER COMMISSIONING.
+                    break;
+                case 26:
+                    block_ = std::string("FOC-FM3");  // Galileo Full Operational Capability (FOC) satellite FM3 / GSAT0203, launched on March 27, 2015.
                     break;
                 case 27:
-<<<<<<< HEAD
                     block_ = std::string("FOC-FM17");  // Galileo Full Operational Capability (FOC) satellite FM17 / GSAT0217, launched on Dec. 12, 2017. UNDER COMMISSIONING.
                     break;
                 case 30:
@@ -666,110 +642,10 @@
                 case 36:
                     block_ = std::string("FOC-FM19");  // Galileo Full Operational Capability (FOC) satellite FM19 / GSAT0219, launched on Jul. 25, 2018. UNDER COMMISSIONING.
                     break;
-=======
-					block_ = std::string("BeiDou-3 M7");  // BeiDou C27, BeiDou-3 M7, launched on January 11, 2018. / In commissioning
-					break;
-				case 28:
-					block_ = std::string("BeiDou-3 M8");  // BeiDou C28, BeiDou-3 M8, launched on January 11, 2018. / In commissioning
-					break;
-				case 29:
-					block_ = std::string("BeiDou-3 M9");  // BeiDou C29, BeiDou-3 M9, launched on March 29, 2018. / In commissioning
-					break;
-				case 30:
-					block_ = std::string("BeiDou-3 M10");  // BeiDou C30, BeiDou-3 M10, launched on March 29, 2018. / In commissioning
-					break;
-				case 31:
-					block_ = std::string("BDS I1-S");  // BeiDou C31, BDS I1-S, launched on March 30, 2015. / Testing
-					break;
-				case 33:
-					block_ = std::string("BDS M1-S");  // BeiDou C33, BDS M1-S, launched on July 25, 2015. / Testing
-					break;
-				case 34:
-					block_ = std::string("BDS M2-S");  // BeiDou C34, BDS M2-S, launched on July 25, 2015. / Testing
-					break;
-				case 35:
-					block_ = std::string("BDS M3-S");  // BeiDou C35, BDS M3-S, launched on February 1, 2016. / Testing
-					break;
->>>>>>> e151f8c7
                 default:
                     block_ = std::string("Unknown(Simulated)");
                 }
         }
-    if (system_.compare("Galileo") == 0)
-            {
-                // Check http://en.wikipedia.org/wiki/List_of_Galileo_satellites and https://www.gsc-europa.eu/system-status/Constellation-Information
-                switch (PRN_)
-                    {
-                    case 1:
-                        block_ = std::string("FOC-FM10");  // Galileo Full Operational Capability (FOC) satellite FM10 / GSAT-0210, launched on May 24, 2016.
-                        break;
-                    case 2:
-                        block_ = std::string("FOC-FM11");  // Galileo Full Operational Capability (FOC) satellite FM11 / GSAT-0211, launched on May 24, 2016.
-                        break;
-                    case 3:
-                        block_ = std::string("FOC-FM12");  // Galileo Full Operational Capability (FOC) satellite FM12 / GSAT-0212, launched on November 17, 2016.
-                        break;
-                    case 4:
-                        block_ = std::string("FOC-FM13");  // Galileo Full Operational Capability (FOC) satellite FM13 / GSAT-0213, launched on November 17, 2016.
-                        break;
-                    case 5:
-                        block_ = std::string("FOC-FM14");  // Galileo Full Operational Capability (FOC) satellite FM14 / GSAT-0214, launched on November 17, 2016.
-                        break;
-                    case 7:
-                        block_ = std::string("FOC-FM7");  // Galileo Full Operational Capability (FOC) satellite FM7 / GSAT-0207, launched on November 17, 2016.
-                        break;
-                    case 8:
-                        block_ = std::string("FOC-FM8");  // Galileo Full Operational Capability (FOC) satellite FM8 / GSAT0208, launched on December 17, 2015.
-                        break;
-                    case 9:
-                        block_ = std::string("FOC-FM9");  // Galileo Full Operational Capability (FOC) satellite FM9 / GSAT0209, launched on December 17, 2015.
-                        break;
-                    case 11:
-                        block_ = std::string("IOV-PFM");  // PFM, the ProtoFlight Model / GSAT0101, launched from French Guiana at 10:30 GMT on October 21, 2011.
-                        break;
-                    case 12:
-                        block_ = std::string("IOV-FM2");  // Galileo In-Orbit Validation (IOV) satellite FM2 (Flight Model 2) also known as GSAT0102, from French Guiana at 10:30 GMT on October 21, 2011.
-                        break;
-                    case 14:
-                        block_ = std::string("FOC-FM2*");  // Galileo Full Operational Capability (FOC) satellite FM2 / GSAT0202, launched into incorrect orbit on August 22, 2014. Moved to usable orbit in March, 2015. UNDER TESTING.
-                        break;
-                    case 18:
-                        block_ = std::string("FOC-FM1*");  // Galileo Full Operational Capability (FOC) satellite FM1 / GSAT0201, launched into incorrect orbit on August 22, 2014. Moved to usable orbit in December, 2014. UNDER TESTING.
-                        break;
-                    case 19:
-                        block_ = std::string("IOV-FM3");  // Galileo In-Orbit Validation (IOV) satellite FM3 (Flight Model 3) / GSAT0103, launched on October 12, 2012.
-                        break;
-                    case 20:
-                        block_ = std::string("IOV-FM4**");  // Galileo In-Orbit Validation (IOV) satellite FM4 (Flight Model 4) / GSAT0104, launched on October 12, 2012. Payload power problem beginning May 27, 2014 led to permanent loss of E5 and E6 transmissions, E1 transmission restored. UNAVAILABLE FROM 2014-05-27 UNTIL FURTHER NOTICE
-                        break;
-                    case 21:
-                        block_ = std::string("FOC-FM15");  // Galileo Full Operational Capability (FOC) satellite FM15 / GSAT0215, launched on Dec. 12, 2017. UNDER COMMISSIONING.
-                        break;
-                    case 22:
-                        block_ = std::string("FOC-FM4**");  // Galileo Full Operational Capability (FOC) satellite FM4 / GSAT0204, launched on March 27, 2015. REMOVED FROM ACTIVE SERVICE ON 2017-12-08 UNTIL FURTHER NOTICE FOR CONSTELLATION MANAGEMENT PURPOSES.
-                        break;
-                    case 24:
-                        block_ = std::string("FOC-FM5");  // Galileo Full Operational Capability (FOC) satellite FM5 / GSAT0205, launched on Sept. 11, 2015.
-                        break;
-                    case 25:
-                        block_ = std::string("FOC-FM16");  // Galileo Full Operational Capability (FOC) satellite FM16 / GSAT0216, launched on Dec. 12, 2017. UNDER COMMISSIONING.
-                        break;
-                    case 26:
-                        block_ = std::string("FOC-FM3");  // Galileo Full Operational Capability (FOC) satellite FM3 / GSAT0203, launched on March 27, 2015.
-                        break;
-                    case 27:
-                        block_ = std::string("FOC-FM17");  // Galileo Full Operational Capability (FOC) satellite FM17 / GSAT0217, launched on Dec. 12, 2017. UNDER COMMISSIONING.
-                        break;
-                    case 30:
-                        block_ = std::string("FOC-FM6");  // Galileo Full Operational Capability (FOC) satellite FM6 / GSAT0206, launched on Sept. 11, 2015.
-                        break;
-                    case 31:
-                        block_ = std::string("FOC-FM18");  // Galileo Full Operational Capability (FOC) satellite FM18 / GSAT0218, launched on Dec. 12, 2017. UNDER COMMISSIONING.
-                        break;
-                    default:
-                        block_ = std::string("Unknown(Simulated)");
-                    }
-            }
     return block_;
 }
 
