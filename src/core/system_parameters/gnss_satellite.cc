--- conflicted
+++ resolved
@@ -82,9 +82,9 @@
                 {
                     if (sat1.get_rf_link() == sat2.get_rf_link())
                         {
-                            equal = true;
-                        }
-                }
+                    equal = true;
+                }
+        }
         }
     return equal;
 }
@@ -107,7 +107,7 @@
             this->PRN = rhs.PRN;
             this->block = rhs.block;
             this->rf_link = rhs.rf_link;
-        }
+    }
     return *this;
 }
 
@@ -429,6 +429,7 @@
                     block_ = std::string("Unknown");
                 }
         }
+
     if (system_ == "Glonass")
         {
             // Info from http://www.sdcm.ru/smglo/grupglo?version=eng&site=extern
@@ -651,7 +652,6 @@
     if (system_ == "Beidou")
         {
             // Check https://en.wikipedia.org/wiki/List_of_BeiDou_satellites
-<<<<<<< HEAD
             switch ( PRN_ )
             	{
 			case 1:
@@ -743,102 +743,9 @@
 				break;
         	case 37:
 				block_ = std::string("BEIDOU 3M18");  //!<Slot B-3; launched 2018/11/18
-=======
-            switch (PRN_)
-                {
-                case 1:
-                    block_ = std::string("Compass-G1");  //!<GEO 140.0°E; launched 2010/01/16
-                    break;
-                case 2:
-                    block_ = std::string("Compass-G6");  //!<GEO 80°E; launched 2012/10/25
-                    break;
-                case 3:
-                    block_ = std::string("Compass-G7");  //!<GEO 110.5°E; launched 2016/06/12
-                    break;
-                case 4:
-                    block_ = std::string("Compass-G4");  //!<GEO 160.0°E; launched 2010/10/31
-                    break;
-                case 5:
-                    block_ = std::string("Compass-G5");  //!<GEO 58.75°E; launched 2012/02/24
-                    break;
-                case 6:
-                    block_ = std::string("Compass-IGS01");  //!<55° inclination IGSO 118°E; launched 2010/07/31
-                    break;
-                case 7:
-                    block_ = std::string("Compass-IGS02");  //!<55° inclination IGSO 118°E; launched 2010/12/17
-                    break;
-                case 8:
-                    block_ = std::string("Compass-IGS03");  //!<55° inclination IGSO 118°E; launched 2011/04/09
-                    break;
-                case 9:
-                    block_ = std::string("Compass-IGS04");  //!<55° inclination IGSO 95°E; launched 2011/07/27
-                    break;
-                case 10:
-                    block_ = std::string("Compass-IGS05");  //!<55° inclination IGSO 118°E; launched 2011/12/01
-                    break;
-                case 11:
-                    block_ = std::string("Compass-M3");  //!<Slot A07; launched 2012/04/29
-                    break;
-                case 12:
-                    block_ = std::string("Compass-M4");  //!<Slot A08; launched 2012/04/29
-                    break;
-                case 19:
-                    block_ = std::string("BEIDOU-3 M1");  //!<Slot B-7; launched 2017/11/05
-                    break;
-                case 20:
-                    block_ = std::string("BEIDOU-3 M2");  //!<Slot B-5; launched 2017/11/05
-                    break;
-                case 21:
-                    block_ = std::string("BEIDOU 3M5");  //!<Slot B-?; launched 2018/02/12
-                    break;
-                case 22:
-                    block_ = std::string("BEIDOU 3M6");  //!<Slot B-6; launched 2018/02/12
-                    break;
-                case 23:
-                    block_ = std::string("BEIDOU 3M9");  //!<Slot C-7; launched 2018/07/29
-                    break;
-                case 24:
-                    block_ = std::string("BEIDOU 3M10");  //!<Slot C-1; launched 2018/07/29
-                    break;
-                case 25:
-                    block_ = std::string("BEIDOU 3M12");  //!<Slot C-8; launched 2018/08/24
-                    break;
-                case 26:
-                    block_ = std::string("BEIDOU 3M11");  //!<Slot C-2; launched 2018/08/24
-                    break;
-                case 27:
-                    block_ = std::string("BEIDOU 3M3");  //!<Slot A-?; launched 2018/01/11
-                    break;
-                case 28:
-                    block_ = std::string("BEIDOU 3M4");  //!<Slot A-?; launched 2018/01/11
-                    break;
-                case 29:
-                    block_ = std::string("BEIDOU 3M7");  //!<Slot A-?; launched 2018/03/29
-                    break;
-                case 30:
-                    block_ = std::string("BEIDOU 3M8");  //!<Slot A-?; launched 2018/03/29
-                    break;
-                case 32:
-                    block_ = std::string("BEIDOU 3M13");  //!<Slot B-1?; launched 2018/09/19
-                    break;
-                case 33:
-                    block_ = std::string("BEIDOU 3M14");  //!<Slot B-3; launched 2018/09/19
-                    break;
-                case 34:
-                    block_ = std::string("BEIDOU 3M15");  //!<Slot B-3; launched 2018/10/15
-                    break;
-                case 35:
-                    block_ = std::string("BEIDOU 3M16");  //!<Slot B-3; launched 2018/10/15
-                    break;
-                case 36:
-                    block_ = std::string("BEIDOU 3M17");  //!<Slot B-3; launched 2018/11/18
-                    break;
-                case 37:
-                    block_ = std::string("BEIDOU 3M18");  //!<Slot B-3; launched 2018/11/18
->>>>>>> 24007b59
-                    break;
-                default:
-                    block_ = std::string("Unknown(Simulated)");
+				break;
+            default:
+                block_ = std::string("Unknown(Simulated)");
                 }
         }
     return block_;
