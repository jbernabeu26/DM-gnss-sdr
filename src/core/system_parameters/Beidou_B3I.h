--- conflicted
+++ resolved
@@ -52,14 +52,9 @@
 const int32_t BEIDOU_B3I_PREAMBLE_DURATION_MS = 220;
 const int32_t BEIDOU_B3I_TELEMETRY_RATE_BITS_SECOND = 50;  //!< D1 NAV message bit rate [bits/s]
 const int32_t BEIDOU_B3I_TELEMETRY_SYMBOLS_PER_BIT = 20;
-<<<<<<< HEAD
-const int32_t BEIDOU_B3I_GEO_TELEMETRY_SYMBOLS_PER_BIT = 2;                                                                             // *************
-const int32_t BEIDOU_B3I_TELEMETRY_RATE_SYMBOLS_SECOND = BEIDOU_B3I_TELEMETRY_RATE_BITS_SECOND * BEIDOU_B3I_TELEMETRY_SYMBOLS_PER_BIT;  //************!< NAV message bit rate [symbols/s]
-=======
 const int32_t BEIDOU_B3I_GEO_TELEMETRY_SYMBOLS_PER_BIT = 2;  // *************
 const int32_t BEIDOU_B3I_TELEMETRY_SYMBOL_PERIOD_MS = BEIDOU_B3I_TELEMETRY_SYMBOLS_PER_BIT * BEIDOU_B3I_CODE_PERIOD_MS;
 const int32_t BEIDOU_B3I_TELEMETRY_RATE_SYMBOLS_SECOND = BEIDOU_B3I_TELEMETRY_RATE_BITS_SECOND * BEIDOU_B3I_TELEMETRY_SYMBOLS_PER_BIT;
 
->>>>>>> 791f6f59
 
 #endif /* GNSS_SDR_BEIDOU_B3I_H_ */