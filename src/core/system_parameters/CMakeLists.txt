--- conflicted
+++ resolved
@@ -20,27 +20,6 @@
      gnss_satellite.cc
      gnss_signal.cc
      gps_navigation_message.cc
-<<<<<<< HEAD
-     gps_ephemeris.cc
-     gps_iono.cc
-     gps_almanac.cc
-     gps_utc_model.cc
-     gps_acq_assist.cc
-     gps_ref_time.cc
-     gps_ref_location.cc
-     galileo_utc_model.cc
-     galileo_ephemeris.cc
-     galileo_almanac.cc
-     galileo_iono.cc
-     galileo_navigation_message.cc
-     sbas_ephemeris.cc
-     galileo_fnav_message.cc
-     gps_cnav_ephemeris.cc
-     gps_cnav_navigation_message.cc
-     gps_cnav_iono.cc
-     gps_cnav_utc_model.cc
-     rtcm.cc
-=======
 	 gps_ephemeris.cc
 	 gps_iono.cc
 	 gps_almanac.cc
@@ -60,12 +39,14 @@
 	 gps_cnav_iono.cc
 	 gps_cnav_utc_model.cc
 	 rtcm.cc
->>>>>>> e151f8c7
-     glonass_gnav_ephemeris.cc
-     glonass_gnav_almanac.cc
-     glonass_gnav_utc_model.cc
-     glonass_gnav_navigation_message.cc
-<<<<<<< HEAD
+   glonass_gnav_ephemeris.cc
+   glonass_gnav_almanac.cc
+   glonass_gnav_utc_model.cc
+   glonass_gnav_navigation_message.cc
+   beidou_cnav2_navigation_message.cc
+   beidou_cnav2_ephemeris.cc
+   beidou_cnav2_almanac.cc
+   beidou_cnav2_utc_model.cc
 )
 
 set(SYSTEM_PARAMETERS_HEADERS
@@ -95,10 +76,15 @@
      glonass_gnav_almanac.h
      glonass_gnav_utc_model.h
      glonass_gnav_navigation_message.h
+   	 beidou_cnav2_navigation_message.cc
+   	 beidou_cnav2_ephemeris.cc
+   	 beidou_cnav2_almanac.cc
+   	 beidou_cnav2_utc_model.cc
      display.h
      Galileo_E1.h
      Galileo_E5a.h
      GLONASS_L1_L2_CA.h
+		 BEIDOU_B2a.h
      gnss_frequencies.h
      gnss_obs_codes.h
      gnss_synchro.h
@@ -107,12 +93,6 @@
      GPS_L2C.h
      GPS_L5.h
      MATH_CONSTANTS.h     
-=======
-   	 beidou_cnav2_navigation_message.cc
-   	 beidou_cnav2_ephemeris.cc
-   	 beidou_cnav2_almanac.cc
-   	 beidou_cnav2_utc_model.cc
->>>>>>> e151f8c7
 )
 
 
