% -------------------------------------------------------------------------
%
% Copyright (C) 2010-2018  (see AUTHORS file for a list of contributors)
%
% GNSS-SDR is a software defined Global Navigation
%           Satellite Systems receiver
%
% This file is part of GNSS-SDR.
% 
% GNSS-SDR is free software: you can redistribute it and/or modify
% it under the terms of the GNU General Public License as published by
% the Free Software Foundation, either version 3 of the License, or
% at your option) any later version.
% 
% GNSS-SDR is distributed in the hope that it will be useful,
% but WITHOUT ANY WARRANTY; without even the implied warranty of
% MERCHANTABILITY or FITNESS FOR A PARTICULAR PURPOSE.  See the
% GNU General Public License for more details.
%
% You should have received a copy of the GNU General Public License
% along with GNSS-SDR. If not, see <https://www.gnu.org/licenses/>.
%
% -------------------------------------------------------------------------
%

% Read observables dump

%clear all;
clearvars;
close all;
addpath('./libs');
<<<<<<< HEAD
samplingFreq       = 6625000;     %[Hz]
channels=5;
path='/archive/';
observables_log_path=[path 'bds_b2a_observables.dat'];
=======
samplingFreq       = 25000000;     %[Hz]
channels=10;
path='/home/dmiralles/Documents/gnss-sdr/';
observables_log_path=[path 'observables.dat'];
>>>>>>> 2b4a395d
GNSS_observables= read_hybrid_observables_dump(channels,observables_log_path);

%%
%optional:
%search all channels having good satellite simultaneously
min_idx=1;
for n=1:1:channels
    idx=find(GNSS_observables.valid(n,:)>0,1,'first');
    if min_idx<idx
        min_idx=idx
    end
end

min_idx=min_idx;
%plot observables from that index
figure;
plot(GNSS_observables.RX_time(1,min_idx+1:end),GNSS_observables.Pseudorange_m(:,min_idx+1:end)');
title('Pseudoranges [m]')
xlabel('TOW [s]')
ylabel('[m]');

figure;
plot(GNSS_observables.RX_time(1,min_idx+1:end),GNSS_observables.Carrier_phase_hz(:,min_idx+1:end)');
title('Accumulated carrier phase')
xlabel('TOW [s]')
ylabel('[cycles]');

figure;
plot(GNSS_observables.RX_time(1,min_idx+1:end),GNSS_observables.Carrier_Doppler_hz(:,min_idx+1:end)');
title('Doppler frequency')
xlabel('TOW [s]')
ylabel('[Hz]');

%
% %read true obs from simulator (optional)
% GPS_STARTOFFSET_s = 68.802e-3;
%
% true_observables_log_path='/home/javier/git/gnss-sdr/build/obs_out.bin';
% GNSS_true_observables= read_true_sim_observables_dump(true_observables_log_path);
%
% %correct the clock error using true values (it is not possible for a receiver to correct
% %the receiver clock offset error at the observables level because it is required the
% %decoding of the ephemeris data and solve the PVT equations)
%
% SPEED_OF_LIGHT_M_S = 299792458.0;
%
% %find the reference satellite
% [~,ref_sat_ch]=min(GNSS_observables.Pseudorange_m(:,min_idx+1));
% shift_time_s=GNSS_true_observables.Pseudorange_m(ref_sat_ch,:)/SPEED_OF_LIGHT_M_S-GPS_STARTOFFSET_s;
%
%
% %Compute deltas if required and interpolate to measurement time
% delta_true_psudorange_m=GNSS_true_observables.Pseudorange_m(1,:)-GNSS_true_observables.Pseudorange_m(2,:);
% delta_true_interp_psudorange_m=interp1(GNSS_true_observables.RX_time(1,:)-shift_time_s, ...
%     delta_true_psudorange_m,GNSS_observables.RX_time(1,min_idx+1:end),'lineal','extrap');
% true_interp_acc_carrier_phase_ch1_hz=interp1(GNSS_true_observables.RX_time(1,:)-shift_time_s, ...
%     GNSS_true_observables.Carrier_phase_hz(1,:),GNSS_observables.RX_time(1,min_idx+1:end),'lineal','extrap');
% true_interp_acc_carrier_phase_ch2_hz=interp1(GNSS_true_observables.RX_time(1,:)-shift_time_s, ...
%     GNSS_true_observables.Carrier_phase_hz(2,:),GNSS_observables.RX_time(2,min_idx+1:end),'lineal','extrap');
%
% %Compute measurement errors
%
% delta_measured_psudorange_m=GNSS_observables.Pseudorange_m(1,min_idx+1:end)-GNSS_observables.Pseudorange_m(2,min_idx+1:end);
% psudorange_error_m=delta_measured_psudorange_m-delta_true_interp_psudorange_m;
% psudorange_rms_m=sqrt(sum(psudorange_error_m.^2)/length(psudorange_error_m))
%
% acc_carrier_error_ch1_hz=GNSS_observables.Carrier_phase_hz(1,min_idx+1:end)-true_interp_acc_carrier_phase_ch1_hz...
%     -GNSS_observables.Carrier_phase_hz(1,min_idx+1)+true_interp_acc_carrier_phase_ch1_hz(1);
%
% acc_phase_rms_ch1_hz=sqrt(sum(acc_carrier_error_ch1_hz.^2)/length(acc_carrier_error_ch1_hz))
%
% acc_carrier_error_ch2_hz=GNSS_observables.Carrier_phase_hz(2,min_idx+1:end)-true_interp_acc_carrier_phase_ch2_hz...
%     -GNSS_observables.Carrier_phase_hz(2,min_idx+1)+true_interp_acc_carrier_phase_ch2_hz(1);
% acc_phase_rms_ch2_hz=sqrt(sum(acc_carrier_error_ch2_hz.^2)/length(acc_carrier_error_ch2_hz))
%
%
% %plot results
% figure;
% plot(GNSS_true_observables.RX_time(1,:),delta_true_psudorange_m,'g');
% hold on;
% plot(GNSS_observables.RX_time(1,min_idx+1:end),delta_measured_psudorange_m,'b');
% title('TRUE vs. measured Pseudoranges [m]')
% xlabel('TOW [s]')
% ylabel('[m]');
%
% figure;
% plot(GNSS_observables.RX_time(1,min_idx+1:end),psudorange_error_m)
% title('Pseudoranges error [m]')
% xlabel('TOW [s]')
% ylabel('[m]');
%
% figure;
% plot(GNSS_observables.RX_time(1,min_idx+1:end),acc_carrier_error_ch1_hz)
% title('Accumulated carrier phase error CH1 [hz]')
% xlabel('TOW [s]')
% ylabel('[hz]');
%
% figure;
% plot(GNSS_observables.RX_time(1,min_idx+1:end),acc_carrier_error_ch2_hz)
% title('Accumulated carrier phase error CH2 [hz]')
% xlabel('TOW [s]')
% ylabel('[hz]');
%
%
%
%<|MERGE_RESOLUTION|>--- conflicted
+++ resolved
@@ -29,17 +29,10 @@
 clearvars;
 close all;
 addpath('./libs');
-<<<<<<< HEAD
-samplingFreq       = 6625000;     %[Hz]
-channels=5;
-path='/archive/';
-observables_log_path=[path 'bds_b2a_observables.dat'];
-=======
 samplingFreq       = 25000000;     %[Hz]
 channels=10;
 path='/home/dmiralles/Documents/gnss-sdr/';
 observables_log_path=[path 'observables.dat'];
->>>>>>> 2b4a395d
 GNSS_observables= read_hybrid_observables_dump(channels,observables_log_path);
 
 %%
