--- conflicted
+++ resolved
@@ -27,14 +27,9 @@
 %
 
 close all;clear;
-samplingFreq       = 10000000;     %[Hz]
-<<<<<<< HEAD
-channels=[0:6, 14:17];
+samplingFreq       = 25000000;     %[Hz]
+channels=[0:9];
 path='/home/dmiralles/Documents/gnss-sdr/';
-=======
-channels=[0:17];
-path='/home/dmiralles/Documents/gnss-sdr/build/';
->>>>>>> cd54aca1
 addpath('libs/');
 clear PRN_absolute_sample_start;
 for N=1:1:length(channels)
@@ -44,17 +39,12 @@
 
 %% Plotting values
 %--- Configurations
-<<<<<<< HEAD
-chn_num_a = 1;
-chn_num_b = 8;
-=======
-chn_num_a = 11;
-chn_num_b = 3;
->>>>>>> cd54aca1
+chn_num_a = 6;
+chn_num_b = 2;
 %--- Plot results
 figure;
 plot(GNSS_telemetry(chn_num_a).tracking_sample_counter, ...
-     GNSS_telemetry(chn_num_a).tow_current_symbol_ms/1000, 'b+');
+     GNSS_telemetry(chn_num_a).tow_current_symbol_ms, 'b+');
 hold on;
 grid on;
 plot(GNSS_telemetry(chn_num_b).tracking_sample_counter, ...
