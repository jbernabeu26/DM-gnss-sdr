% Reads GNSS-SDR Tracking dump binary file using the provided
%  function and plots some internal variables
% Javier Arribas, 2011. jarribas(at)cttc.es
% Antonio Ramos,  2018. antonio.ramos(at)cttc.es
% -------------------------------------------------------------------------
%
% Copyright (C) 2010-2018  (see AUTHORS file for a list of contributors)
%
% GNSS-SDR is a software defined Global Navigation
%           Satellite Systems receiver
%
% This file is part of GNSS-SDR.
%
% GNSS-SDR is free software: you can redistribute it and/or modify
% it under the terms of the GNU General Public License as published by
% the Free Software Foundation, either version 3 of the License, or
% at your option) any later version.
% 
% GNSS-SDR is distributed in the hope that it will be useful,
% but WITHOUT ANY WARRANTY; without even the implied warranty of
% MERCHANTABILITY or FITNESS FOR A PARTICULAR PURPOSE.  See the
% GNU General Public License for more details.
%
% You should have received a copy of the GNU General Public License
% along with GNSS-SDR. If not, see <https://www.gnu.org/licenses/>.
%
% -------------------------------------------------------------------------
%

close all;
clear all;

if ~exist('dll_pll_veml_read_tracking_dump.m', 'file')
    addpath('./libs')
end

samplingFreq = 25000000;     %[Hz]
coherent_integration_time_ms = 1; %[ms]
<<<<<<< HEAD
channels = 5;   % Number of channels
first_channel = 0;  % Number of the first channel

path = '/archive/';  %% CHANGE THIS PATH

for N=1:1:channels
    tracking_log_path = [path 'bds_b2a_trk_ch_' num2str(N+first_channel-1) '.dat']; %% CHANGE track_ch_ BY YOUR dump_filename
=======
channels = 2;   % Number of channels
first_channel = 14;  % Number of the first channel

path = '/home/dmiralles/Documents/Research/Publications/INSIDE_GNSS/bds_leg_pvt/Data/';  %% CHANGE THIS PATH

for N=1:1:channels
    tracking_log_path = [path 'bds_b1i_trk_ch_' num2str(N+first_channel-1) '.dat']; %% CHANGE track_ch_ BY YOUR dump_filename
>>>>>>> 2b4a395d
    GNSS_tracking(N) = dll_pll_veml_read_tracking_dump(tracking_log_path);
end

% GNSS-SDR format conversion to MATLAB GPS receiver

for N=1:1:channels
    trackResults(N).status = 'T'; %fake track
    trackResults(N).codeFreq       = GNSS_tracking(N).code_freq_hz.';
    trackResults(N).carrFreq       = GNSS_tracking(N).carrier_doppler_hz.';
    trackResults(N).dllDiscr       = GNSS_tracking(N).code_error.';
    trackResults(N).dllDiscrFilt   = GNSS_tracking(N).code_nco.';
    trackResults(N).pllDiscr       = GNSS_tracking(N).carr_error.';
    trackResults(N).pllDiscrFilt   = GNSS_tracking(N).carr_nco.';

    trackResults(N).I_P = GNSS_tracking(N).P.';
    trackResults(N).Q_P = zeros(1,length(GNSS_tracking(N).P));

    trackResults(N).I_VE = GNSS_tracking(N).VE.';
    trackResults(N).I_E = GNSS_tracking(N).E.';
    trackResults(N).I_L = GNSS_tracking(N).L.';
    trackResults(N).I_VL = GNSS_tracking(N).VL.';
    trackResults(N).Q_VE = zeros(1,length(GNSS_tracking(N).VE));
    trackResults(N).Q_E = zeros(1,length(GNSS_tracking(N).E));
    trackResults(N).Q_L = zeros(1,length(GNSS_tracking(N).L));
    trackResults(N).Q_VL = zeros(1,length(GNSS_tracking(N).VL));
    trackResults(N).data_I = GNSS_tracking(N).prompt_I.';
    trackResults(N).data_Q = GNSS_tracking(N).prompt_Q.';
    trackResults(N).PRN = GNSS_tracking(N).PRN.';
    trackResults(N).CNo = GNSS_tracking(N).CN0_SNV_dB_Hz.';

    % Use original MATLAB tracking plot function
    settings.numberOfChannels = channels;
    settings.msToProcess = length(GNSS_tracking(N).E) * coherent_integration_time_ms;
    plotVEMLTracking(N, trackResults, settings)
end


<|MERGE_RESOLUTION|>--- conflicted
+++ resolved
@@ -36,15 +36,6 @@
 
 samplingFreq = 25000000;     %[Hz]
 coherent_integration_time_ms = 1; %[ms]
-<<<<<<< HEAD
-channels = 5;   % Number of channels
-first_channel = 0;  % Number of the first channel
-
-path = '/archive/';  %% CHANGE THIS PATH
-
-for N=1:1:channels
-    tracking_log_path = [path 'bds_b2a_trk_ch_' num2str(N+first_channel-1) '.dat']; %% CHANGE track_ch_ BY YOUR dump_filename
-=======
 channels = 2;   % Number of channels
 first_channel = 14;  % Number of the first channel
 
@@ -52,7 +43,6 @@
 
 for N=1:1:channels
     tracking_log_path = [path 'bds_b1i_trk_ch_' num2str(N+first_channel-1) '.dat']; %% CHANGE track_ch_ BY YOUR dump_filename
->>>>>>> 2b4a395d
     GNSS_tracking(N) = dll_pll_veml_read_tracking_dump(tracking_log_path);
 end
 
