--- conflicted
+++ resolved
@@ -630,10 +630,7 @@
                             {
                                 d_CRC_error_counter = 0;
                                 d_flag_preamble = true;  // valid preamble indicator (initialized to false every work())
-<<<<<<< HEAD
-=======
                                 gr::thread::scoped_lock lock(d_setlock);
->>>>>>> 791f6f59
                                 d_last_valid_preamble = d_sample_counter;
                                 if (!d_flag_frame_sync)
                                     {
