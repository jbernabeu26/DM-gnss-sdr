# Copyright (C) 2012-2019  (see AUTHORS file for a list of contributors)
#
# This file is part of GNSS-SDR.
#
# GNSS-SDR is free software: you can redistribute it and/or modify
# it under the terms of the GNU General Public License as published by
# the Free Software Foundation, either version 3 of the License, or
# (at your option) any later version.
#
# GNSS-SDR is distributed in the hope that it will be useful,
# but WITHOUT ANY WARRANTY; without even the implied warranty of
# MERCHANTABILITY or FITNESS FOR A PARTICULAR PURPOSE.  See the
# GNU General Public License for more details.
#
# You should have received a copy of the GNU General Public License
# along with GNSS-SDR. If not, see <https://www.gnu.org/licenses/>.
#

set(TELEMETRY_DECODER_GR_BLOCKS_SOURCES
<<<<<<< HEAD
     gps_l1_ca_telemetry_decoder_cc.cc
     gps_l2c_telemetry_decoder_cc.cc
     gps_l5_telemetry_decoder_cc.cc
     sbas_l1_telemetry_decoder_cc.cc
     glonass_l1_ca_telemetry_decoder_cc.cc
     glonass_l2_ca_telemetry_decoder_cc.cc
     galileo_telemetry_decoder_cc.cc
		 beidou_b2a_telemetry_decoder_cc.cc
)

set(TELEMETRY_DECODER_GR_BLOCKS_HEADERS
     gps_l1_ca_telemetry_decoder_cc.h
     gps_l2c_telemetry_decoder_cc.h
     gps_l5_telemetry_decoder_cc.h
     sbas_l1_telemetry_decoder_cc.h
     glonass_l1_ca_telemetry_decoder_cc.h
     glonass_l2_ca_telemetry_decoder_cc.h
     galileo_telemetry_decoder_cc.h
     beidou_b2a_telemetry_decoder_cc.h
)

include_directories(
     ${CMAKE_CURRENT_SOURCE_DIR}
     ${CMAKE_SOURCE_DIR}/src/core/system_parameters
     ${CMAKE_SOURCE_DIR}/src/core/receiver
     ${CMAKE_SOURCE_DIR}/src/algorithms/telemetry_decoder/libs
     ${CMAKE_SOURCE_DIR}/src/algorithms/telemetry_decoder/libs/libswiftcnav
     ${GLOG_INCLUDE_DIRS}
     ${GFlags_INCLUDE_DIRS}
     ${Boost_INCLUDE_DIRS}
     ${GNURADIO_RUNTIME_INCLUDE_DIRS}
     ${VOLK_GNSSSDR_INCLUDE_DIRS}
=======
    gps_l1_ca_telemetry_decoder_gs.cc
    gps_l2c_telemetry_decoder_gs.cc
    gps_l5_telemetry_decoder_gs.cc
    sbas_l1_telemetry_decoder_gs.cc
    glonass_l1_ca_telemetry_decoder_gs.cc
    glonass_l2_ca_telemetry_decoder_gs.cc
    galileo_telemetry_decoder_gs.cc
    beidou_b1i_telemetry_decoder_gs.cc
    beidou_b3i_telemetry_decoder_gs.cc
)

set(TELEMETRY_DECODER_GR_BLOCKS_HEADERS
    gps_l1_ca_telemetry_decoder_gs.h
    gps_l2c_telemetry_decoder_gs.h
    gps_l5_telemetry_decoder_gs.h
    sbas_l1_telemetry_decoder_gs.h
    glonass_l1_ca_telemetry_decoder_gs.h
    glonass_l2_ca_telemetry_decoder_gs.h
    galileo_telemetry_decoder_gs.h
    beidou_b1i_telemetry_decoder_gs.h
    beidou_b3i_telemetry_decoder_gs.h
>>>>>>> 2b4a395d
)

list(SORT TELEMETRY_DECODER_GR_BLOCKS_HEADERS)
list(SORT TELEMETRY_DECODER_GR_BLOCKS_SOURCES)

source_group(Headers FILES ${TELEMETRY_DECODER_GR_BLOCKS_HEADERS})

add_library(telemetry_decoder_gr_blocks
    ${TELEMETRY_DECODER_GR_BLOCKS_SOURCES}
    ${TELEMETRY_DECODER_GR_BLOCKS_HEADERS}
)

target_link_libraries(telemetry_decoder_gr_blocks
    PUBLIC
        telemetry_decoder_libswiftcnav
        telemetry_decoder_libs
        core_system_parameters
        Gnuradio::runtime
        Volkgnsssdr::volkgnsssdr
        Boost::boost
    PRIVATE
        Gflags::gflags
        Glog::glog
)

<<<<<<< HEAD
if(NOT VOLKGNSSSDR_FOUND)
     add_dependencies(telemetry_decoder_gr_blocks volk_gnsssdr_module)
endif()
=======
if(ENABLE_CLANG_TIDY)
    if(CLANG_TIDY_EXE)
        set_target_properties(telemetry_decoder_gr_blocks
            PROPERTIES
                CXX_CLANG_TIDY "${DO_CLANG_TIDY}"
        )
    endif()
endif()

set_property(TARGET telemetry_decoder_gr_blocks
    APPEND PROPERTY INTERFACE_INCLUDE_DIRECTORIES
        $<BUILD_INTERFACE:${CMAKE_CURRENT_SOURCE_DIR}>
)
>>>>>>> 2b4a395d
<|MERGE_RESOLUTION|>--- conflicted
+++ resolved
@@ -17,40 +17,6 @@
 #
 
 set(TELEMETRY_DECODER_GR_BLOCKS_SOURCES
-<<<<<<< HEAD
-     gps_l1_ca_telemetry_decoder_cc.cc
-     gps_l2c_telemetry_decoder_cc.cc
-     gps_l5_telemetry_decoder_cc.cc
-     sbas_l1_telemetry_decoder_cc.cc
-     glonass_l1_ca_telemetry_decoder_cc.cc
-     glonass_l2_ca_telemetry_decoder_cc.cc
-     galileo_telemetry_decoder_cc.cc
-		 beidou_b2a_telemetry_decoder_cc.cc
-)
-
-set(TELEMETRY_DECODER_GR_BLOCKS_HEADERS
-     gps_l1_ca_telemetry_decoder_cc.h
-     gps_l2c_telemetry_decoder_cc.h
-     gps_l5_telemetry_decoder_cc.h
-     sbas_l1_telemetry_decoder_cc.h
-     glonass_l1_ca_telemetry_decoder_cc.h
-     glonass_l2_ca_telemetry_decoder_cc.h
-     galileo_telemetry_decoder_cc.h
-     beidou_b2a_telemetry_decoder_cc.h
-)
-
-include_directories(
-     ${CMAKE_CURRENT_SOURCE_DIR}
-     ${CMAKE_SOURCE_DIR}/src/core/system_parameters
-     ${CMAKE_SOURCE_DIR}/src/core/receiver
-     ${CMAKE_SOURCE_DIR}/src/algorithms/telemetry_decoder/libs
-     ${CMAKE_SOURCE_DIR}/src/algorithms/telemetry_decoder/libs/libswiftcnav
-     ${GLOG_INCLUDE_DIRS}
-     ${GFlags_INCLUDE_DIRS}
-     ${Boost_INCLUDE_DIRS}
-     ${GNURADIO_RUNTIME_INCLUDE_DIRS}
-     ${VOLK_GNSSSDR_INCLUDE_DIRS}
-=======
     gps_l1_ca_telemetry_decoder_gs.cc
     gps_l2c_telemetry_decoder_gs.cc
     gps_l5_telemetry_decoder_gs.cc
@@ -60,6 +26,7 @@
     galileo_telemetry_decoder_gs.cc
     beidou_b1i_telemetry_decoder_gs.cc
     beidou_b3i_telemetry_decoder_gs.cc
+    beidou_b2a_telemetry_decoder_gs.cc
 )
 
 set(TELEMETRY_DECODER_GR_BLOCKS_HEADERS
@@ -72,7 +39,7 @@
     galileo_telemetry_decoder_gs.h
     beidou_b1i_telemetry_decoder_gs.h
     beidou_b3i_telemetry_decoder_gs.h
->>>>>>> 2b4a395d
+     beidou_b2a_telemetry_decoder_gs.h
 )
 
 list(SORT TELEMETRY_DECODER_GR_BLOCKS_HEADERS)
@@ -87,7 +54,7 @@
 
 target_link_libraries(telemetry_decoder_gr_blocks
     PUBLIC
-        telemetry_decoder_libswiftcnav
+    telemetry_decoder_libswiftcnav
         telemetry_decoder_libs
         core_system_parameters
         Gnuradio::runtime
@@ -98,22 +65,16 @@
         Glog::glog
 )
 
-<<<<<<< HEAD
-if(NOT VOLKGNSSSDR_FOUND)
-     add_dependencies(telemetry_decoder_gr_blocks volk_gnsssdr_module)
-endif()
-=======
 if(ENABLE_CLANG_TIDY)
     if(CLANG_TIDY_EXE)
         set_target_properties(telemetry_decoder_gr_blocks
             PROPERTIES
                 CXX_CLANG_TIDY "${DO_CLANG_TIDY}"
         )
-    endif()
+endif()
 endif()
 
 set_property(TARGET telemetry_decoder_gr_blocks
     APPEND PROPERTY INTERFACE_INCLUDE_DIRECTORIES
         $<BUILD_INTERFACE:${CMAKE_CURRENT_SOURCE_DIR}>
-)
->>>>>>> 2b4a395d
+)