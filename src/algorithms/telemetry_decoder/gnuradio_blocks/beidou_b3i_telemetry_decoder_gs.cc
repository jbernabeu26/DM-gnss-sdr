--- conflicted
+++ resolved
@@ -279,12 +279,12 @@
     if (d_nav.flag_crc_test == true)
         {
             DLOG(INFO) << "BeiDou DNAV CRC correct in channel " << d_channel
-                       << " from satellite " << d_satellite;
+                      << " from satellite " << d_satellite;
         }
     else
         {
             DLOG(INFO) << "BeiDou DNAV CRC error in channel " << d_channel
-                       << " from satellite " << d_satellite;
+                      << " from satellite " << d_satellite;
         }
     // 4. Push the new navigation data to the queues
     if (d_nav.have_new_ephemeris() == true)
@@ -295,11 +295,7 @@
             this->message_port_pub(pmt::mp("telemetry"), pmt::make_any(tmp_obj));
             LOG(INFO) << "BEIDOU DNAV Ephemeris have been received in channel"
                       << d_channel << " from satellite " << d_satellite;
-<<<<<<< HEAD
-            std::cout << TEXT_MAGENTA << "New BEIDOU B3I DNAV message received in channel " << d_channel
-=======
             std::cout << TEXT_YELLOW << "New BEIDOU B3I DNAV message received in channel " << d_channel
->>>>>>> 24007b59
                       << ": ephemeris from satellite " << d_satellite << TEXT_RESET << std::endl;
         }
     if (d_nav.have_new_utc_model() == true)
@@ -310,11 +306,7 @@
             this->message_port_pub(pmt::mp("telemetry"), pmt::make_any(tmp_obj));
             LOG(INFO) << "BEIDOU DNAV UTC Model have been received in channel"
                       << d_channel << " from satellite " << d_satellite;
-<<<<<<< HEAD
-            std::cout << TEXT_MAGENTA << "New BEIDOU B3I DNAV utc model message received in channel "
-=======
             std::cout << TEXT_YELLOW << "New BEIDOU B3I DNAV utc model message received in channel "
->>>>>>> 24007b59
                       << d_channel << ": UTC model parameters from satellite "
                       << d_satellite << TEXT_RESET << std::endl;
         }
@@ -326,11 +318,7 @@
             this->message_port_pub(pmt::mp("telemetry"), pmt::make_any(tmp_obj));
             LOG(INFO) << "BEIDOU DNAV Iono have been received in channel" << d_channel
                       << " from satellite " << d_satellite;
-<<<<<<< HEAD
-            std::cout << TEXT_MAGENTA << "New BEIDOU B3I DNAV Iono message received in channel "
-=======
             std::cout << TEXT_YELLOW << "New BEIDOU B3I DNAV Iono message received in channel "
->>>>>>> 24007b59
                       << d_channel << ": Iono model parameters from satellite "
                       << d_satellite << TEXT_RESET << std::endl;
         }
@@ -343,11 +331,7 @@
             //            pmt::make_any(tmp_obj));
             LOG(INFO) << "BEIDOU DNAV Almanac have been received in channel"
                       << d_channel << " from satellite " << d_satellite << std::endl;
-<<<<<<< HEAD
-            std::cout << TEXT_MAGENTA << "New BEIDOU B3I DNAV almanac received in channel " << d_channel
-=======
             std::cout << TEXT_YELLOW << "New BEIDOU B3I DNAV almanac received in channel " << d_channel
->>>>>>> 24007b59
                       << " from satellite " << d_satellite << TEXT_RESET << std::endl;
         }
 }
