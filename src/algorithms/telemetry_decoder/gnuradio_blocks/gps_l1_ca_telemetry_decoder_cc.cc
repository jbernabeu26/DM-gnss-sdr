--- conflicted
+++ resolved
@@ -365,88 +365,9 @@
             d_TOW_at_current_symbol_ms++;
         }
 
-<<<<<<< HEAD
      current_symbol.TOW_at_current_symbol_s = static_cast<double>(d_TOW_at_current_symbol_ms) / 1000.0;
      //current_symbol.TOW_at_current_symbol_s = d_TOW_at_current_symbol;
      current_symbol.Flag_valid_word = flag_TOW_set;
-
-     if (flag_PLL_180_deg_phase_locked == true)
-         {
-             //correct the accumulated phase for the Costas loop phase shift, if required
-             current_symbol.Carrier_phase_rads += GPS_PI;
-         }
-
-     if(d_dump == true)
-         {
-             // MULTIPLEXED FILE RECORDING - Record results to file
-             try
-             {
-                     double tmp_double;
-                     unsigned long int tmp_ulong_int;
-                     tmp_double = d_TOW_at_current_symbol;
-                     d_dump_file.write(reinterpret_cast<char*>(&tmp_double), sizeof(double));
-                     tmp_ulong_int = current_symbol.Tracking_sample_counter;
-                     d_dump_file.write(reinterpret_cast<char*>(&tmp_ulong_int), sizeof(unsigned long int));
-                     tmp_double = d_TOW_at_Preamble;
-                     d_dump_file.write(reinterpret_cast<char*>(&tmp_double), sizeof(double));
-             }
-             catch (const std::ifstream::failure & e)
-             {
-                     LOG(WARNING) << "Exception writing observables dump file " << e.what();
-             }
-         }
-
-     // remove used symbols from history
-     if (d_symbol_history.size() > required_symbols)
-         {
-             d_symbol_history.pop_front();
-         }
-     //3. Make the output (copy the object contents to the GNURadio reserved memory)
-     *out[0] = current_symbol;
-
-     return 1;
- }
-
-
- void gps_l1_ca_telemetry_decoder_cc::set_satellite(const Gnss_Satellite & satellite)
- {
-     d_satellite = Gnss_Satellite(satellite.get_system(), satellite.get_PRN());
-     DLOG(INFO) << "Setting decoder Finite State Machine to satellite "  << d_satellite;
-     d_GPS_FSM.i_satellite_PRN = d_satellite.get_PRN();
-     DLOG(INFO) << "Navigation Satellite set to " << d_satellite;
- }
-
-
- void gps_l1_ca_telemetry_decoder_cc::set_channel(int channel)
- {
-     d_channel = channel;
-     d_GPS_FSM.i_channel_ID = channel;
-     DLOG(INFO) << "Navigation channel set to " << channel;
-     // ############# ENABLE DATA FILE LOG #################
-     if (d_dump == true)
-         {
-             if (d_dump_file.is_open() == false)
-                 {
-                     try
-                     {
-                             d_dump_filename = "telemetry";
-                             d_dump_filename.append(boost::lexical_cast<std::string>(d_channel));
-                             d_dump_filename.append(".dat");
-                             d_dump_file.exceptions ( std::ifstream::failbit | std::ifstream::badbit );
-                             d_dump_file.open(d_dump_filename.c_str(), std::ios::out | std::ios::binary);
-                             LOG(INFO) << "Telemetry decoder dump enabled on channel " << d_channel
-                                       << " Log file: " << d_dump_filename.c_str();
-                     }
-                     catch (const std::ifstream::failure &e)
-                     {
-                             LOG(WARNING) << "channel " << d_channel << " Exception opening trk dump file " << e.what();
-                     }
-                 }
-         }
- }
-=======
-    current_symbol.TOW_at_current_symbol_s = d_TOW_at_current_symbol;
-    current_symbol.Flag_valid_word = flag_TOW_set;
 
     if (flag_PLL_180_deg_phase_locked == true)
         {
@@ -521,5 +442,4 @@
                         }
                 }
         }
-}
->>>>>>> 07b25ebb
+}