/*!
 * \file beidou_b1i_telemetry_decoder_gs.cc
 * \brief Implementation of a BEIDOU BI1 DNAV data decoder block
 * \note Code added as part of GSoC 2018 program
 * \author Damian Miralles, 2018. dmiralles2009(at)gmail.com
 * \author Sergi Segura, 2018. sergi.segura.munoz(at)gmail.es
 *
 * -------------------------------------------------------------------------
 *
 * Copyright (C) 2010-2019  (see AUTHORS file for a list of contributors)
 *
 * GNSS-SDR is a software defined Global Navigation
 *          Satellite Systems receiver
 *
 * This file is part of GNSS-SDR.
 *
 * GNSS-SDR is free software: you can redistribute it and/or modify
 * it under the terms of the GNU General Public License as published by
 * the Free Software Foundation, either version 3 of the License, or
 * (at your option) any later version.
 *
 * GNSS-SDR is distributed in the hope that it will be useful,
 * but WITHOUT ANY WARRANTY; without even the implied warranty of
 * MERCHANTABILITY or FITNESS FOR A PARTICULAR PURPOSE.  See the
 * GNU General Public License for more details.
 *
 * You should have received a copy of the GNU General Public License
 * along with GNSS-SDR. If not, see <http://www.gnu.org/licenses/>.
 *
 * -------------------------------------------------------------------------
 */
#include "beidou_b1i_telemetry_decoder_gs.h"
#include "Beidou_B1I.h"
#include "Beidou_DNAV.h"
#include "beidou_dnav_almanac.h"
#include "beidou_dnav_ephemeris.h"
#include "beidou_dnav_iono.h"
#include "beidou_dnav_utc_model.h"
#include "display.h"
#include "gnss_synchro.h"
#include <glog/logging.h>
#include <gnuradio/io_signature.h>
#include <pmt/pmt.h>        // for make_any
#include <pmt/pmt_sugar.h>  // for mp
#include <cstdlib>          // for abs
#include <exception>        // for exception
#include <iostream>         // for cout
#include <memory>           // for shared_ptr, make_shared

#define CRC_ERROR_LIMIT 8


beidou_b1i_telemetry_decoder_gs_sptr
beidou_b1i_make_telemetry_decoder_gs(const Gnss_Satellite &satellite, bool dump)
{
    return beidou_b1i_telemetry_decoder_gs_sptr(new beidou_b1i_telemetry_decoder_gs(satellite, dump));
}

beidou_b1i_telemetry_decoder_gs::beidou_b1i_telemetry_decoder_gs(
    const Gnss_Satellite &satellite,
    bool dump) : gr::block("beidou_b1i_telemetry_decoder_gs",
                     gr::io_signature::make(1, 1, sizeof(Gnss_Synchro)),
                     gr::io_signature::make(1, 1, sizeof(Gnss_Synchro)))
{
    // prevent telemetry symbols accumulation in output buffers
    this->set_max_noutput_items(1);
    // Ephemeris data port out
    this->message_port_register_out(pmt::mp("telemetry"));
    // Control messages to tracking block
    this->message_port_register_out(pmt::mp("telemetry_to_trk"));
    // initialize internal vars
    d_dump = dump;
    d_satellite = Gnss_Satellite(satellite.get_system(), satellite.get_PRN());
    LOG(INFO) << "Initializing BeiDou B1I Telemetry Decoding for satellite " << this->d_satellite;

    d_symbol_duration_ms = BEIDOU_B1I_TELEMETRY_SYMBOLS_PER_BIT * BEIDOU_B1I_CODE_PERIOD_MS;
    d_symbols_per_preamble = BEIDOU_DNAV_PREAMBLE_LENGTH_SYMBOLS;
    d_samples_per_preamble = BEIDOU_DNAV_PREAMBLE_LENGTH_SYMBOLS;
    d_preamble_period_samples = BEIDOU_DNAV_PREAMBLE_PERIOD_SYMBOLS;

    // Setting samples of preamble code
    for (int32_t i = 0; i < d_symbols_per_preamble; i++)
        {
            if (BEIDOU_DNAV_PREAMBLE.at(i) == '1')
                {
                    d_preamble_samples[i] = 1;
                }
            else
                {
                    d_preamble_samples[i] = -1;
                }
        }

    d_required_symbols = BEIDOU_DNAV_SUBFRAME_SYMBOLS + d_samples_per_preamble;
    d_symbol_history.set_capacity(d_required_symbols);

    d_last_valid_preamble = 0;
    d_sent_tlm_failed_msg = false;
    d_flag_valid_word = false;
    // Generic settings
    d_sample_counter = 0;
    d_stat = 0;
    d_preamble_index = 0;
    d_flag_frame_sync = false;
    d_TOW_at_current_symbol_ms = 0U;
    d_TOW_at_Preamble_ms = 0U;
    Flag_valid_word = false;
    d_CRC_error_counter = 0;
    d_flag_preamble = false;
    d_channel = 0;
    flag_SOW_set = false;
}


beidou_b1i_telemetry_decoder_gs::~beidou_b1i_telemetry_decoder_gs()
{
    if (d_dump_file.is_open() == true)
        {
            try
                {
                    d_dump_file.close();
                }
            catch (const std::exception &ex)
                {
                    LOG(WARNING) << "Exception in destructor closing the dump file " << ex.what();
                }
        }
}


void beidou_b1i_telemetry_decoder_gs::decode_bch15_11_01(const int32_t *bits, std::array<int32_t, 15> &decbits)
{
    int32_t bit, err;
    std::array<int32_t, 4> reg{1, 1, 1, 1};
    const std::array<int32_t, 15> errind{14, 13, 10, 12, 6, 9, 4, 11, 0, 5, 7, 8, 1, 3, 2};

    for (uint32_t i = 0; i < 15; i++)
        {
            decbits[i] = bits[i];
        }

    for (uint32_t i = 0; i < 15; i++)
        {
            bit = reg[3];
            reg[3] = reg[2];
            reg[2] = reg[1];
            reg[1] = reg[0];
            reg[0] = bits[i] * bit;
            reg[1] *= bit;
        }

    err = errind[reg[0] + reg[1] * 2 + reg[2] * 4 + reg[3] * 8];

    if (err > 0 and err < 16)
        {
            decbits[err - 1] *= -1;
        }
}


void beidou_b1i_telemetry_decoder_gs::decode_word(
    int32_t word_counter,
    const float *enc_word_symbols,
    int32_t *dec_word_symbols)
{
    std::array<int32_t, 30> bitsbch{};
    std::array<int32_t, 15> first_branch{};
    std::array<int32_t, 15> second_branch{};

    if (word_counter == 1)
        {
            for (uint32_t j = 0; j < 30; j++)
                {
                    dec_word_symbols[j] = static_cast<int32_t>(enc_word_symbols[j] > 0) ? (1) : (-1);
                }
        }
    else
        {
            for (uint32_t r = 0; r < 2; r++)
                {
                    for (uint32_t c = 0; c < 15; c++)
                        {
                            bitsbch[r * 15 + c] = static_cast<int32_t>(enc_word_symbols[c * 2 + r] > 0) ? (1) : (-1);
                        }
                }

            decode_bch15_11_01(&bitsbch[0], first_branch);
            decode_bch15_11_01(&bitsbch[15], second_branch);

            for (uint32_t j = 0; j < 11; j++)
                {
                    dec_word_symbols[j] = first_branch[j];
                    dec_word_symbols[j + 11] = second_branch[j];
                }

            for (uint32_t j = 0; j < 4; j++)
                {
                    dec_word_symbols[j + 22] = first_branch[11 + j];
                    dec_word_symbols[j + 26] = second_branch[11 + j];
                }
        }
}


void beidou_b1i_telemetry_decoder_gs::decode_subframe(float *frame_symbols)
{
    // 1. Transform from symbols to bits
    std::string data_bits;
    std::array<int32_t, 30> dec_word_bits{};

    // Decode each word in subframe
    for (uint32_t ii = 0; ii < BEIDOU_DNAV_WORDS_SUBFRAME; ii++)
        {
            // decode the word
            decode_word((ii + 1), &frame_symbols[ii * 30], dec_word_bits.data());

            // Save word to string format
            for (uint32_t jj = 0; jj < (BEIDOU_DNAV_WORD_LENGTH_BITS); jj++)
                {
                    data_bits.push_back((dec_word_bits[jj] > 0) ? ('1') : ('0'));
                }
        }

    if (d_satellite.get_PRN() > 0 and d_satellite.get_PRN() < 6)
        {
            d_nav.d2_subframe_decoder(data_bits);
        }
    else
        {
            d_nav.d1_subframe_decoder(data_bits);
        }

    // 3. Check operation executed correctly
    if (d_nav.flag_crc_test == true)
        {
            DLOG(INFO) << "BeiDou DNAV CRC correct in channel " << d_channel
                       << " from satellite " << d_satellite;
        }
    else
        {
            DLOG(INFO) << "BeiDou DNAV CRC error in channel " << d_channel
                       << " from satellite " << d_satellite;
        }
    // 4. Push the new navigation data to the queues
    if (d_nav.have_new_ephemeris() == true)
        {
            // get object for this SV (mandatory)
            std::shared_ptr<Beidou_Dnav_Ephemeris> tmp_obj = std::make_shared<Beidou_Dnav_Ephemeris>(d_nav.get_ephemeris());
            this->message_port_pub(pmt::mp("telemetry"), pmt::make_any(tmp_obj));
            LOG(INFO) << "BEIDOU DNAV Ephemeris have been received in channel" << d_channel << " from satellite " << d_satellite;
            std::cout << TEXT_YELLOW << "New BEIDOU B1I DNAV message received in channel " << d_channel << ": ephemeris from satellite " << d_satellite << TEXT_RESET << std::endl;
        }
    if (d_nav.have_new_utc_model() == true)
        {
            // get object for this SV (mandatory)
            std::shared_ptr<Beidou_Dnav_Utc_Model> tmp_obj = std::make_shared<Beidou_Dnav_Utc_Model>(d_nav.get_utc_model());
            this->message_port_pub(pmt::mp("telemetry"), pmt::make_any(tmp_obj));
            LOG(INFO) << "BEIDOU DNAV UTC Model have been received in channel" << d_channel << " from satellite " << d_satellite;
            std::cout << TEXT_YELLOW << "New BEIDOU B1I DNAV utc model message received in channel " << d_channel << ": UTC model parameters from satellite " << d_satellite << TEXT_RESET << std::endl;
        }
    if (d_nav.have_new_iono() == true)
        {
            // get object for this SV (mandatory)
            std::shared_ptr<Beidou_Dnav_Iono> tmp_obj = std::make_shared<Beidou_Dnav_Iono>(d_nav.get_iono());
            this->message_port_pub(pmt::mp("telemetry"), pmt::make_any(tmp_obj));
            LOG(INFO) << "BEIDOU DNAV Iono have been received in channel" << d_channel << " from satellite " << d_satellite;
            std::cout << TEXT_YELLOW << "New BEIDOU B1I DNAV Iono message received in channel " << d_channel << ": Iono model parameters from satellite " << d_satellite << TEXT_RESET << std::endl;
        }
    if (d_nav.have_new_almanac() == true)
        {
            // uint32_t slot_nbr = d_nav.i_alm_satellite_PRN;
            // std::shared_ptr<Beidou_Dnav_Almanac> tmp_obj = std::make_shared<Beidou_Dnav_Almanac>(d_nav.get_almanac(slot_nbr));
            // this->message_port_pub(pmt::mp("telemetry"), pmt::make_any(tmp_obj));
            LOG(INFO) << "BEIDOU DNAV Almanac have been received in channel" << d_channel << " from satellite " << d_satellite << std::endl;
            std::cout << TEXT_YELLOW << "New BEIDOU B1I DNAV almanac received in channel " << d_channel << " from satellite " << d_satellite << TEXT_RESET << std::endl;
        }
}


void beidou_b1i_telemetry_decoder_gs::set_satellite(const Gnss_Satellite &satellite)
{
    uint32_t sat_prn = 0;
    d_satellite = Gnss_Satellite(satellite.get_system(), satellite.get_PRN());
    DLOG(INFO) << "Setting decoder Finite State Machine to satellite " << d_satellite;
    DLOG(INFO) << "Navigation Satellite set to " << d_satellite;

    // Update satellite information for DNAV decoder
    sat_prn = d_satellite.get_PRN();
    d_nav.i_satellite_PRN = sat_prn;
    d_nav.i_signal_type = 1;  // BDS: data source (0:unknown,1:B1I,2:B1Q,3:B2I,4:B2Q,5:B3I,6:B3Q)

    // Update tel dec parameters for D2 NAV Messages
    if (sat_prn > 0 and sat_prn < 6)
        {
            d_symbols_per_preamble = BEIDOU_DNAV_PREAMBLE_LENGTH_SYMBOLS;
            d_samples_per_preamble = BEIDOU_DNAV_PREAMBLE_LENGTH_SYMBOLS;
            d_preamble_period_samples = BEIDOU_DNAV_PREAMBLE_PERIOD_SYMBOLS;

            // Setting samples of preamble code
            for (int32_t i = 0; i < d_symbols_per_preamble; i++)
                {
                    if (BEIDOU_DNAV_PREAMBLE.at(i) == '1')
                        {
                            d_preamble_samples[i] = 1;
                        }
                    else
                        {
                            d_preamble_samples[i] = -1;
                        }
                }

            d_symbol_duration_ms = BEIDOU_B1I_GEO_TELEMETRY_SYMBOLS_PER_BIT * BEIDOU_B1I_CODE_PERIOD_MS;
            d_required_symbols = BEIDOU_DNAV_SUBFRAME_SYMBOLS + d_samples_per_preamble;
            d_symbol_history.set_capacity(d_required_symbols);
        }
    else
        {
            // back to normal satellites
            d_symbol_duration_ms = BEIDOU_B1I_TELEMETRY_SYMBOLS_PER_BIT * BEIDOU_B1I_CODE_PERIOD_MS;
            d_symbols_per_preamble = BEIDOU_DNAV_PREAMBLE_LENGTH_SYMBOLS;
            d_samples_per_preamble = BEIDOU_DNAV_PREAMBLE_LENGTH_SYMBOLS;
            d_preamble_period_samples = BEIDOU_DNAV_PREAMBLE_PERIOD_SYMBOLS;

            // Setting samples of preamble code
            for (int32_t i = 0; i < d_symbols_per_preamble; i++)
                {
                    if (BEIDOU_DNAV_PREAMBLE.at(i) == '1')
                        {
                            d_preamble_samples[i] = 1;
                        }
                    else
                        {
                            d_preamble_samples[i] = -1;
                        }
                }

            d_required_symbols = BEIDOU_DNAV_SUBFRAME_SYMBOLS + d_samples_per_preamble;
            d_symbol_history.set_capacity(d_required_symbols);
        }
}


void beidou_b1i_telemetry_decoder_gs::set_channel(int32_t channel)
{
    d_channel = channel;
    LOG(INFO) << "Navigation channel set to " << channel;
    // ############# ENABLE DATA FILE LOG #################
    if (d_dump == true)
        {
            if (d_dump_file.is_open() == false)
                {
                    try
                        {
                            d_dump_filename = "telemetry";
                            d_dump_filename.append(std::to_string(d_channel));
                            d_dump_filename.append(".dat");
                            d_dump_file.exceptions(std::ifstream::failbit | std::ifstream::badbit);
                            d_dump_file.open(d_dump_filename.c_str(), std::ios::out | std::ios::binary);
                            LOG(INFO) << "Telemetry decoder dump enabled on channel " << d_channel << " Log file: " << d_dump_filename.c_str();
                        }
                    catch (const std::ifstream::failure &e)
                        {
                            LOG(WARNING) << "channel " << d_channel << ": exception opening Beidou TLM dump file. " << e.what();
                        }
                }
        }
}

void beidou_b1i_telemetry_decoder_gs::reset()
{
    d_last_valid_preamble = d_sample_counter;
    d_TOW_at_current_symbol_ms = 0;
    d_sent_tlm_failed_msg = false;
    d_flag_valid_word = false;
    DLOG(INFO) << "Beidou B1I Telemetry decoder reset for satellite " << d_satellite;
    return;
}

int beidou_b1i_telemetry_decoder_gs::general_work(int noutput_items __attribute__((unused)), gr_vector_int &ninput_items __attribute__((unused)),
    gr_vector_const_void_star &input_items, gr_vector_void_star &output_items)
{
    int32_t corr_value = 0;
    int32_t preamble_diff = 0;

    auto **out = reinterpret_cast<Gnss_Synchro **>(&output_items[0]);            // Get the output buffer pointer
    const auto **in = reinterpret_cast<const Gnss_Synchro **>(&input_items[0]);  // Get the input buffer pointer

    Gnss_Synchro current_symbol{};  // structure to save the synchronization information and send the output object to the next block
    // 1. Copy the current tracking output
    current_symbol = in[0][0];
    d_symbol_history.push_back(current_symbol.Prompt_I);  // add new symbol to the symbol queue
    d_sample_counter++;                                   // count for the processed samples
    consume_each(1);
    d_flag_preamble = false;

    if (d_symbol_history.size() >= d_required_symbols)
        {
            // ******* preamble correlation ********
            for (int32_t i = 0; i < d_samples_per_preamble; i++)
                {
                    if (d_symbol_history[i] < 0)  // symbols clipping
                        {
                            corr_value -= d_preamble_samples[i];
                        }
                    else
                        {
                            corr_value += d_preamble_samples[i];
                        }
                }
        }
    // ******* frame sync ******************
    if (d_stat == 0)  // no preamble information
        {
            if (abs(corr_value) >= d_samples_per_preamble)
                {
                    // Record the preamble sample stamp
                    d_preamble_index = d_sample_counter;
                    DLOG(INFO) << "Preamble detection for BeiDou B1I satellite " << this->d_satellite;
                    // Enter into frame pre-detection status
                    d_stat = 1;
                }
        }
    else if (d_stat == 1)  // possible preamble lock
        {
            if (abs(corr_value) >= d_samples_per_preamble)
                {
                    // check preamble separation
                    preamble_diff = static_cast<int32_t>(d_sample_counter - d_preamble_index);
                    if (abs(preamble_diff - d_preamble_period_samples) == 0)
                        {
                            // try to decode frame
                            DLOG(INFO) << "Starting BeiDou DNAV frame decoding for BeiDou B1I SAT " << this->d_satellite;
<<<<<<< HEAD
                            d_preamble_index = d_sample_counter;  //record the preamble sample stamp
=======
                            d_preamble_index = d_sample_counter;  // record the preamble sample stamp


>>>>>>> 2fe38e93
                            d_stat = 2;

                            // ******* SAMPLES TO SYMBOLS *******
                            if (corr_value > 0)  // normal PLL lock
                                {
                                    for (uint32_t i = 0; i < BEIDOU_DNAV_PREAMBLE_PERIOD_SYMBOLS; i++)
                                        {
                                            d_subframe_symbols[i] = d_symbol_history.at(i);
                                        }
                                }
                            else  // 180 deg. inverted carrier phase PLL lock
                                {
                                    for (uint32_t i = 0; i < BEIDOU_DNAV_PREAMBLE_PERIOD_SYMBOLS; i++)
                                        {
                                            d_subframe_symbols[i] = -d_symbol_history.at(i);
                                        }
                                }

                            // call the decoder
                            decode_subframe(d_subframe_symbols.data());

                            if (d_nav.flag_crc_test == true)
                                {
                                    d_CRC_error_counter = 0;
                                    d_flag_preamble = true;               // valid preamble indicator (initialized to false every work())
                                    d_preamble_index = d_sample_counter;  // record the preamble sample stamp (t_P)
                                    if (!d_flag_frame_sync)
                                        {
                                            d_flag_frame_sync = true;
                                            DLOG(INFO) << "BeiDou DNAV frame sync found for SAT " << this->d_satellite;
                                        }
                                }
                            else
                                {
                                    d_CRC_error_counter++;
                                    d_preamble_index = d_sample_counter;  // record the preamble sample stamp
                                    if (d_CRC_error_counter > CRC_ERROR_LIMIT)
                                        {
                                            DLOG(INFO) << "BeiDou DNAV frame sync lost for SAT " << this->d_satellite;
                                            d_flag_frame_sync = false;
                                            d_stat = 0;
                                            flag_SOW_set = false;
                                        }
                                }
                        }
                    else
                        {
                            if (preamble_diff > d_preamble_period_samples)
                                {
                                    d_stat = 0;  // start again
                                }
                            DLOG(INFO) << "Failed BeiDou DNAV frame decoding for BeiDou B1I SAT " << this->d_satellite;
                        }
                }
        }
    else if (d_stat == 2)  // preamble acquired
        {
            if (d_sample_counter == d_preamble_index + static_cast<uint64_t>(d_preamble_period_samples))
                {
                    // ******* SAMPLES TO SYMBOLS *******
                    if (corr_value > 0)  // normal PLL lock
                        {
                            for (uint32_t i = 0; i < BEIDOU_DNAV_PREAMBLE_PERIOD_SYMBOLS; i++)
                                {
                                    d_subframe_symbols[i] = d_symbol_history.at(i);
                                }
                        }
                    else  // 180 deg. inverted carrier phase PLL lock
                        {
                            for (uint32_t i = 0; i < BEIDOU_DNAV_PREAMBLE_PERIOD_SYMBOLS; i++)
                                {
                                    d_subframe_symbols[i] = -d_symbol_history.at(i);
                                }
                        }

                    // call the decoder
                    decode_subframe(d_subframe_symbols.data());

                    if (d_nav.flag_crc_test == true)
                        {
                            d_CRC_error_counter = 0;
                            d_flag_preamble = true;               // valid preamble indicator (initialized to false every work())
                            d_preamble_index = d_sample_counter;  // record the preamble sample stamp (t_P)
                            if (!d_flag_frame_sync)
                                {
                                    d_flag_frame_sync = true;
                                    DLOG(INFO) << "BeiDou DNAV frame sync found for SAT " << this->d_satellite;
                                }
                        }
                    else
                        {
                            d_CRC_error_counter++;
                            d_preamble_index = d_sample_counter;  // record the preamble sample stamp
                            if (d_CRC_error_counter > CRC_ERROR_LIMIT)
                                {
                                    DLOG(INFO) << "BeiDou DNAV frame sync lost for SAT " << this->d_satellite;
                                    d_flag_frame_sync = false;
                                    d_stat = 0;
                                    flag_SOW_set = false;
                                }
                        }
                }
        }
    // UPDATE GNSS SYNCHRO DATA
    // 2. Add the telemetry decoder information
    if (this->d_flag_preamble == true and d_nav.flag_new_SOW_available == true)
        // update TOW at the preamble instant
        {
            // Reporting sow as gps time of week
            d_TOW_at_Preamble_ms = static_cast<uint32_t>((d_nav.d_SOW + BEIDOU_DNAV_BDT2GPST_LEAP_SEC_OFFSET) * 1000.0);
            // check TOW update consistency
            uint32_t last_d_TOW_at_current_symbol_ms = d_TOW_at_current_symbol_ms;
            // compute new TOW
            d_TOW_at_current_symbol_ms = d_TOW_at_Preamble_ms + d_required_symbols * d_symbol_duration_ms;
            flag_SOW_set = true;
            d_nav.flag_new_SOW_available = false;

            if (last_d_TOW_at_current_symbol_ms != 0 and abs(static_cast<int64_t>(d_TOW_at_current_symbol_ms) - int64_t(last_d_TOW_at_current_symbol_ms)) > d_symbol_duration_ms)
                {
                    LOG(INFO) << "Warning: BEIDOU B1I TOW update in ch " << d_channel
                              << " does not match the TLM TOW counter " << static_cast<int64_t>(d_TOW_at_current_symbol_ms) - int64_t(last_d_TOW_at_current_symbol_ms) << " ms \n";

                    d_TOW_at_current_symbol_ms = 0;
                    d_flag_valid_word = false;
                }
            else
                {
                    d_last_valid_preamble = d_sample_counter;
                    d_flag_valid_word = true;
                }
        }
    else
        {
            if (d_flag_valid_word)
                {
                    d_TOW_at_current_symbol_ms += d_symbol_duration_ms;
                    if (current_symbol.Flag_valid_symbol_output == false)
                        {
                            d_flag_valid_word = false;
                        }
                }
        }

    if (d_flag_valid_word == true)
        {
            current_symbol.TOW_at_current_symbol_ms = d_TOW_at_current_symbol_ms;
            current_symbol.Flag_valid_word = d_flag_valid_word;

            if (d_dump == true)
                {
                    // MULTIPLEXED FILE RECORDING - Record results to file
                    try
                        {
                            double tmp_double;
                            uint64_t tmp_ulong_int;
                            tmp_double = static_cast<double>(d_TOW_at_current_symbol_ms) / 1000.0;
                            d_dump_file.write(reinterpret_cast<char *>(&tmp_double), sizeof(double));
                            tmp_ulong_int = current_symbol.Tracking_sample_counter;
                            d_dump_file.write(reinterpret_cast<char *>(&tmp_ulong_int), sizeof(uint64_t));
                            tmp_double = static_cast<double>(d_TOW_at_Preamble_ms) / 1000.0;
                            d_dump_file.write(reinterpret_cast<char *>(&tmp_double), sizeof(double));
                        }
                    catch (const std::ifstream::failure &e)
                        {
                            LOG(WARNING) << "Exception writing Telemetry GPS L5 dump file " << e.what();
                        }
                }

            // 3. Make the output (copy the object contents to the GNURadio reserved memory)
            *out[0] = current_symbol;
            return 1;
        }
    return 0;
}<|MERGE_RESOLUTION|>--- conflicted
+++ resolved
@@ -415,7 +415,7 @@
                 {
                     // Record the preamble sample stamp
                     d_preamble_index = d_sample_counter;
-                    DLOG(INFO) << "Preamble detection for BeiDou B1I satellite " << this->d_satellite;
+                    DLOG(INFO) << "Preamble detection for BEIDOU B1I SAT " << this->d_satellite;
                     // Enter into frame pre-detection status
                     d_stat = 1;
                 }
@@ -430,13 +430,9 @@
                         {
                             // try to decode frame
                             DLOG(INFO) << "Starting BeiDou DNAV frame decoding for BeiDou B1I SAT " << this->d_satellite;
-<<<<<<< HEAD
-                            d_preamble_index = d_sample_counter;  //record the preamble sample stamp
-=======
                             d_preamble_index = d_sample_counter;  // record the preamble sample stamp
 
 
->>>>>>> 2fe38e93
                             d_stat = 2;
 
                             // ******* SAMPLES TO SYMBOLS *******
