--- conflicted
+++ resolved
@@ -20,28 +20,14 @@
 add_subdirectory(libswiftcnav)
 
 set(TELEMETRY_DECODER_LIB_SOURCES
-     viterbi_decoder.cc
+    viterbi_decoder.cc
 )
 
 set(TELEMETRY_DECODER_LIB_HEADERS
-     viterbi_decoder.h
-     convolutional.h
+    viterbi_decoder.h
+    convolutional.h
 )
 
-<<<<<<< HEAD
-include_directories(
-     ${CMAKE_CURRENT_SOURCE_DIR}
-     ${CMAKE_SOURCE_DIR}/src/core/system_parameters
-     ${CMAKE_SOURCE_DIR}/src/core/interfaces
-     ${CMAKE_SOURCE_DIR}/src/core/receiver
-     ${CMAKE_SOURCE_DIR}/src/algorithms/telemetry_decoder/adapters
-     ${Boost_INCLUDE_DIRS}
-     ${GLOG_INCLUDE_DIRS}
-     ${GFlags_INCLUDE_DIRS}
-)
-
-=======
->>>>>>> 2b4a395d
 list(SORT TELEMETRY_DECODER_LIB_HEADERS)
 list(SORT TELEMETRY_DECODER_LIB_SOURCES)
 
