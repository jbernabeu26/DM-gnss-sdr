--- conflicted
+++ resolved
@@ -20,27 +20,23 @@
 add_subdirectory(libswiftcnav)
 
 set(TELEMETRY_DECODER_LIB_SOURCES
-<<<<<<< HEAD
-     viterbi_decoder.cc   
-=======
-    viterbi_decoder.cc
->>>>>>> 097dea2e
+     viterbi_decoder.cc
 )
 
 set(TELEMETRY_DECODER_LIB_HEADERS
-    viterbi_decoder.h
-    convolutional.h
+     viterbi_decoder.h
+     convolutional.h
 )
 
 include_directories(
-    ${CMAKE_CURRENT_SOURCE_DIR}
-    ${CMAKE_SOURCE_DIR}/src/core/system_parameters
-    ${CMAKE_SOURCE_DIR}/src/core/interfaces
-    ${CMAKE_SOURCE_DIR}/src/core/receiver
-    ${CMAKE_SOURCE_DIR}/src/algorithms/telemetry_decoder/adapters
-    ${Boost_INCLUDE_DIRS}
-    ${GLOG_INCLUDE_DIRS}
-    ${GFlags_INCLUDE_DIRS}
+     ${CMAKE_CURRENT_SOURCE_DIR}
+     ${CMAKE_SOURCE_DIR}/src/core/system_parameters
+     ${CMAKE_SOURCE_DIR}/src/core/interfaces
+     ${CMAKE_SOURCE_DIR}/src/core/receiver
+     ${CMAKE_SOURCE_DIR}/src/algorithms/telemetry_decoder/adapters
+     ${Boost_INCLUDE_DIRS}
+     ${GLOG_INCLUDE_DIRS}
+     ${GFlags_INCLUDE_DIRS}
 )
 
 list(SORT TELEMETRY_DECODER_LIB_HEADERS)
