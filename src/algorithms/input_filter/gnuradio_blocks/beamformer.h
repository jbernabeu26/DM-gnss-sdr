--- conflicted
+++ resolved
@@ -39,11 +39,8 @@
 using beamformer_sptr = boost::shared_ptr<beamformer>;
 
 beamformer_sptr make_beamformer_sptr();
-<<<<<<< HEAD
-=======
 
 const int GNSS_SDR_BEAMFORMER_CHANNELS = 8;
->>>>>>> 791f6f59
 
 /*!
  * \brief This class implements a real-time software-defined spatial filter using the CTTC GNSS experimental antenna array input and a set of dynamically reloadable weights
@@ -51,22 +48,14 @@
 class beamformer : public gr::sync_block
 {
 public:
-<<<<<<< HEAD
-    ~beamformer();
-=======
     ~beamformer() = default;
->>>>>>> 791f6f59
     int work(int noutput_items, gr_vector_const_void_star &input_items,
         gr_vector_void_star &output_items);
 
 private:
     friend beamformer_sptr make_beamformer_sptr();
     beamformer();
-<<<<<<< HEAD
-    gr_complex *weight_vector;
-=======
     std::vector<gr_complex> weight_vector = std::vector<gr_complex>(GNSS_SDR_BEAMFORMER_CHANNELS, gr_complex(1.0, 0.0));
->>>>>>> 791f6f59
 };
 
 #endif