/*!
 * \file notch_cc.cc
 * \brief Implements a multi state notch filter algorithm
 * \author Antonio Ramos (antonio.ramosdet(at)gmail.com)
 *
 * -------------------------------------------------------------------------
 *
 * Copyright (C) 2010-2017 (see AUTHORS file for a list of contributors)
 *
 * GNSS-SDR is a software defined Global Navigation
 *          Satellite Systems receiver
 *
 * This file is part of GNSS-SDR.
 *
 * GNSS-SDR is free software: you can redistribute it and/or modify
 * it under the terms of the GNU General Public License as published by
 * the Free Software Foundation, either version 3 of the License, or
 * (at your option) any later version.
 *
 * GNSS-SDR is distributed in the hope that it will be useful,
 * but WITHOUT ANY WARRANTY; without even the implied warranty of
 * MERCHANTABILITY or FITNESS FOR A PARTICULAR PURPOSE.  See the
 * GNU General Public License for more details.
 *
 * You should have received a copy of the GNU General Public License
 * along with GNSS-SDR. If not, see <http://www.gnu.org/licenses/>.
 *
 * -------------------------------------------------------------------------
 */

#include "notch_cc.h"
#include <boost/math/distributions/chi_squared.hpp>
#include <cmath>
#include <complex>
#include <cstdio>
#include <cstring>
#include <gnuradio/io_signature.h>
#include <volk/volk.h>
#include <iostream>
#include <glog/logging.h>
#include <armadillo>

using google::LogMessage;

notch_sptr make_notch_filter(float pfa, float p_c_factor, 
        int length_, int n_segments_est, int n_segments_reset)
{
    return notch_sptr(new Notch(pfa, p_c_factor, length_, n_segments_est, n_segments_reset));
}


Notch::Notch(float pfa, float p_c_factor, int length_, int n_segments_est, int n_segments_reset) : gr::block("Notch",
        gr::io_signature::make (1, 1, sizeof(gr_complex)),
        gr::io_signature::make (1, 1, sizeof(gr_complex)))
{
    const int alignment_multiple = volk_get_alignment() / sizeof(gr_complex);
    set_alignment(std::max(1, alignment_multiple));
    set_history(2);
    this->pfa = pfa;
    noise_pow_est = 0.0;
    this->p_c_factor = gr_complex(p_c_factor , 0);
    this->length_ = length_; //Set the number of samples per segment
    filter_state_ = false; //Initial state of the filter
    n_deg_fred = 2 * length_; //Number of dregrees of freedom
    n_segments = 0; 
    this->n_segments_est = n_segments_est; // Set the number of segments for noise power estimation
    this->n_segments_reset = n_segments_reset; // Set the period (in segments) when the noise power is estimated
    z_0 = gr_complex(0 , 0);
    boost::math::chi_squared_distribution<float> my_dist_(n_deg_fred);
    thres_ = boost::math::quantile(boost::math::complement(my_dist_, pfa));
    c_samples = static_cast<gr_complex *>(volk_malloc(length_ * sizeof(gr_complex), volk_get_alignment()));
    angle_ = static_cast<float *>(volk_malloc(length_ * sizeof(float), volk_get_alignment()));
    power_spect = static_cast<float *>(volk_malloc(length_ * sizeof(float), volk_get_alignment()));
    last_out = gr_complex(0,0);
}


Notch::~Notch()
{
    volk_free(c_samples);
    volk_free(angle_);
    volk_free(power_spect);
}

void Notch::forecast(int noutput_items __attribute__((unused)), gr_vector_int &ninput_items_required)
{
    for(unsigned int aux = 0; aux < ninput_items_required.size(); aux++)
        {
            ninput_items_required[aux] = length_;
        }
}

<<<<<<< HEAD
int Notch::general_work(int noutput_items, gr_vector_int &ninput_items __attribute__((unused)),
=======
int Notch::general_work(int noutput_items __attribute__((unused)), gr_vector_int &ninput_items __attribute__((unused)),
>>>>>>> d5590eef
        gr_vector_const_void_star &input_items, gr_vector_void_star &output_items)
{
    int index_out = 0;
    float sig2dB = 0.0;
    float sig2lin = 0.0;
    lv_32fc_t dot_prod_;
    const gr_complex* in = reinterpret_cast<const gr_complex *>(input_items[0]);
    gr_complex* out = reinterpret_cast<gr_complex *>(output_items[0]);

    in++;
    arma::cx_fvec signal_segment;
    arma::cx_fvec signal_segment_fft;
    while((index_out + length_) < noutput_items)
        {
            if((n_segments < n_segments_est) && (filter_state_ == false))
                {
                    signal_segment = arma::cx_fvec(in, length_);
                    signal_segment_fft = arma::fft(signal_segment);
                    volk_32fc_s32f_power_spectrum_32f(power_spect, signal_segment_fft.memptr(), 1.0, length_);
                    volk_32f_s32f_calc_spectral_noise_floor_32f(&sig2dB, power_spect, 15.0, length_);
                    sig2lin = std::pow(10.0, (sig2dB / 10.0)) / (static_cast<float>(n_deg_fred) );
                    noise_pow_est = (static_cast<float>(n_segments) * noise_pow_est + sig2lin) / (static_cast<float>(n_segments + 1));
                    memcpy(out, in, sizeof(gr_complex) * length_);
                }
            else
                {
                    volk_32fc_x2_conjugate_dot_prod_32fc(&dot_prod_, in, in, length_);
                    if( (lv_creal(dot_prod_) / noise_pow_est) > thres_)
                        {
                            if(filter_state_ == false)
                                {
                                    filter_state_ = true;
                                    last_out = gr_complex(0,0);
                                }
                            volk_32fc_x2_multiply_conjugate_32fc(c_samples, in, (in - 1), length_);
                            volk_32fc_s32f_atan2_32f(angle_, c_samples, static_cast<float>(1.0), length_);
                            for(int aux = 0; aux < length_; aux++)
                                {
                                    z_0 = std::exp(gr_complex(0,1) * (*(angle_ + aux)));
                                    *(out + aux) = *(in + aux) - z_0 * (*(in + aux - 1)) + p_c_factor * z_0 * last_out;
                                    last_out = *(out + aux);
                                }
                        }
                    else
                        {
                            if (n_segments > n_segments_reset)
                                {
                                    n_segments = 0;
                                }
                            filter_state_ = false;
                            memcpy(out, in, sizeof(gr_complex) * length_);
                        }
                }
            index_out += length_;
            n_segments++;
            in += length_;
            out += length_;
        }
    consume_each(index_out);
    return index_out;
}<|MERGE_RESOLUTION|>--- conflicted
+++ resolved
@@ -90,11 +90,7 @@
         }
 }
 
-<<<<<<< HEAD
 int Notch::general_work(int noutput_items, gr_vector_int &ninput_items __attribute__((unused)),
-=======
-int Notch::general_work(int noutput_items __attribute__((unused)), gr_vector_int &ninput_items __attribute__((unused)),
->>>>>>> d5590eef
         gr_vector_const_void_star &input_items, gr_vector_void_star &output_items)
 {
     int index_out = 0;
