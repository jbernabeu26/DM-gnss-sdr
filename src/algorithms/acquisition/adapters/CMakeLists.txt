# Copyright (C) 2012-2019  (see AUTHORS file for a list of contributors)
#
# This file is part of GNSS-SDR.
#
# GNSS-SDR is free software: you can redistribute it and/or modify
# it under the terms of the GNU General Public License as published by
# the Free Software Foundation, either version 3 of the License, or
# (at your option) any later version.
#
# GNSS-SDR is distributed in the hope that it will be useful,
# but WITHOUT ANY WARRANTY; without even the implied warranty of
# MERCHANTABILITY or FITNESS FOR A PARTICULAR PURPOSE.  See the
# GNU General Public License for more details.
#
# You should have received a copy of the GNU General Public License
# along with GNSS-SDR. If not, see <https://www.gnu.org/licenses/>.
#


set(ACQ_ADAPTER_SOURCES
    gps_l1_ca_pcps_acquisition.cc
    gps_l1_ca_pcps_assisted_acquisition.cc
    gps_l1_ca_pcps_acquisition_fine_doppler.cc
    gps_l1_ca_pcps_tong_acquisition.cc
    gps_l1_ca_pcps_quicksync_acquisition.cc
    gps_l2_m_pcps_acquisition.cc
    gps_l5i_pcps_acquisition.cc
    galileo_e1_pcps_ambiguous_acquisition.cc
    galileo_e1_pcps_cccwsr_ambiguous_acquisition.cc
    galileo_e1_pcps_quicksync_ambiguous_acquisition.cc
    galileo_e1_pcps_tong_ambiguous_acquisition.cc
    galileo_e1_pcps_8ms_ambiguous_acquisition.cc
    galileo_e5a_noncoherent_iq_acquisition_caf.cc
    galileo_e5a_pcps_acquisition.cc
    glonass_l1_ca_pcps_acquisition.cc
    glonass_l2_ca_pcps_acquisition.cc
<<<<<<< HEAD
    beidou_b2ad_pcps_acquisition.cc
=======
    beidou_b1i_pcps_acquisition.cc
    beidou_b3i_pcps_acquisition.cc
>>>>>>> 2b4a395d
)

set(ACQ_ADAPTER_HEADERS
    gps_l1_ca_pcps_acquisition.h
    gps_l1_ca_pcps_assisted_acquisition.h
    gps_l1_ca_pcps_acquisition_fine_doppler.h
    gps_l1_ca_pcps_tong_acquisition.h
    gps_l1_ca_pcps_quicksync_acquisition.h
    gps_l2_m_pcps_acquisition.h
    gps_l5i_pcps_acquisition.h
    galileo_e1_pcps_ambiguous_acquisition.h
    galileo_e1_pcps_cccwsr_ambiguous_acquisition.h
    galileo_e1_pcps_quicksync_ambiguous_acquisition.h
    galileo_e1_pcps_tong_ambiguous_acquisition.h
    galileo_e1_pcps_8ms_ambiguous_acquisition.h
    galileo_e5a_noncoherent_iq_acquisition_caf.h
    galileo_e5a_pcps_acquisition.h
    glonass_l1_ca_pcps_acquisition.h
    glonass_l2_ca_pcps_acquisition.h
<<<<<<< HEAD
    beidou_b2ad_pcps_acquisition.h
=======
    beidou_b1i_pcps_acquisition.h
    beidou_b3i_pcps_acquisition.h
>>>>>>> 2b4a395d
)

if(ENABLE_FPGA)
    set(ACQ_ADAPTER_SOURCES ${ACQ_ADAPTER_SOURCES}
        gps_l1_ca_pcps_acquisition_fpga.cc
        gps_l2_m_pcps_acquisition_fpga.cc
        galileo_e1_pcps_ambiguous_acquisition_fpga.cc
        galileo_e5a_pcps_acquisition_fpga.cc
        gps_l5i_pcps_acquisition_fpga.cc
    )
    set(ACQ_ADAPTER_HEADERS ${ACQ_ADAPTER_HEADERS}
        gps_l1_ca_pcps_acquisition_fpga.h
        gps_l2_m_pcps_acquisition_fpga.h
        galileo_e1_pcps_ambiguous_acquisition_fpga.h
        galileo_e5a_pcps_acquisition_fpga.h
        gps_l5i_pcps_acquisition_fpga.h
    )
endif()

if(OPENCL_FOUND)
    set(ACQ_ADAPTER_SOURCES
        ${ACQ_ADAPTER_SOURCES}
        gps_l1_ca_pcps_opencl_acquisition.cc
    )
    set(ACQ_ADAPTER_HEADERS ${ACQ_ADAPTER_HEADERS}
        gps_l1_ca_pcps_opencl_acquisition.h
    )
endif()

list(SORT ACQ_ADAPTER_HEADERS)
list(SORT ACQ_ADAPTER_SOURCES)

source_group(Headers FILES ${ACQ_ADAPTER_HEADERS})

add_library(acquisition_adapters ${ACQ_ADAPTER_SOURCES} ${ACQ_ADAPTER_HEADERS})

target_link_libraries(acquisition_adapters
    PUBLIC
        Gnuradio::blocks
        algorithms_libs
        gnss_sdr_flags
        acquisition_gr_blocks
        core_system_parameters
    PRIVATE
        Boost::boost
        Gflags::gflags
        Glog::glog
        Volkgnsssdr::volkgnsssdr
        acquisition_libs
)

target_include_directories(acquisition_adapters
    PUBLIC
        ${CMAKE_SOURCE_DIR}/src/core/interfaces
)

if(ENABLE_CLANG_TIDY)
    if(CLANG_TIDY_EXE)
        set_target_properties(acquisition_adapters
            PROPERTIES
                CXX_CLANG_TIDY "${DO_CLANG_TIDY}"
        )
    endif()
endif()

set_property(TARGET acquisition_adapters
    APPEND PROPERTY INTERFACE_INCLUDE_DIRECTORIES
        $<BUILD_INTERFACE:${CMAKE_CURRENT_SOURCE_DIR}>
)<|MERGE_RESOLUTION|>--- conflicted
+++ resolved
@@ -34,12 +34,9 @@
     galileo_e5a_pcps_acquisition.cc
     glonass_l1_ca_pcps_acquisition.cc
     glonass_l2_ca_pcps_acquisition.cc
-<<<<<<< HEAD
-    beidou_b2ad_pcps_acquisition.cc
-=======
     beidou_b1i_pcps_acquisition.cc
     beidou_b3i_pcps_acquisition.cc
->>>>>>> 2b4a395d
+    beidou_b2ad_pcps_acquisition.cc
 )
 
 set(ACQ_ADAPTER_HEADERS
@@ -59,12 +56,9 @@
     galileo_e5a_pcps_acquisition.h
     glonass_l1_ca_pcps_acquisition.h
     glonass_l2_ca_pcps_acquisition.h
-<<<<<<< HEAD
-    beidou_b2ad_pcps_acquisition.h
-=======
     beidou_b1i_pcps_acquisition.h
     beidou_b3i_pcps_acquisition.h
->>>>>>> 2b4a395d
+    beidou_b2ad_pcps_acquisition.h
 )
 
 if(ENABLE_FPGA)
@@ -105,7 +99,7 @@
     PUBLIC
         Gnuradio::blocks
         algorithms_libs
-        gnss_sdr_flags
+    gnss_sdr_flags
         acquisition_gr_blocks
         core_system_parameters
     PRIVATE
