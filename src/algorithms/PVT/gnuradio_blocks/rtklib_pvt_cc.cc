--- conflicted
+++ resolved
@@ -104,7 +104,7 @@
 {
     try
         {
-            // ************* GPS telemetry *****************
+            //************* GPS telemetry *****************
             if (pmt::any_ref(msg).type() == typeid(std::shared_ptr<Gps_Ephemeris>))
                 {
                     // ### GPS EPHEMERIS ###
@@ -160,7 +160,7 @@
                     DLOG(INFO) << "New CNAV UTC record has arrived ";
                 }
 
-            // **************** Galileo telemetry ********************
+            //**************** Galileo telemetry ********************
             else if (pmt::any_ref(msg).type() == typeid(std::shared_ptr<Galileo_Ephemeris>))
                 {
                     // ### Galileo EPHEMERIS ###
@@ -199,7 +199,7 @@
                     DLOG(INFO) << "New Galileo Almanac has arrived ";
                 }
 
-            // **************** GLONASS GNAV Telemetry **************************
+            //**************** GLONASS GNAV Telemetry **************************
             else if (pmt::any_ref(msg).type() == typeid(std::shared_ptr<Glonass_Gnav_Ephemeris>))
                 {
                     // ### GLONASS GNAV EPHEMERIS ###
@@ -261,7 +261,7 @@
 					d_ls_pvt->beidou_cnav2_almanac = *beidou_cnav2_almanac;
 					DLOG(INFO) << "New BEIDOU CNAV2 Almanac has arrived "
 							   << ", BEIDOU CNAV2 Slot Number =" << beidou_cnav2_almanac->SatType;
-				}
+                }
             else
                 {
                     LOG(WARNING) << "msg_handler_telemetry unknown object type!";
@@ -299,8 +299,8 @@
     std::string rtcm_dump_devname,
     const uint32_t type_of_receiver,
     rtk_t& rtk) : gr::sync_block("rtklib_pvt_cc",
-                      gr::io_signature::make(nchannels, nchannels, sizeof(Gnss_Synchro)),
-                      gr::io_signature::make(0, 0, 0))
+                                                                                                                                                               gr::io_signature::make(nchannels, nchannels, sizeof(Gnss_Synchro)),
+                                                                                                                                                               gr::io_signature::make(0, 0, 0))
 {
     d_output_rate_ms = output_rate_ms;
     d_display_rate_ms = display_rate_ms;
@@ -314,28 +314,28 @@
     this->message_port_register_in(pmt::mp("telemetry"));
     this->set_msg_handler(pmt::mp("telemetry"), boost::bind(&rtklib_pvt_cc::msg_handler_telemetry, this, _1));
 
-    // initialize kml_printer
+    //initialize kml_printer
     std::string kml_dump_filename;
     kml_dump_filename = d_dump_filename;
     d_kml_dump = std::make_shared<Kml_Printer>();
     d_kml_dump->set_headers(kml_dump_filename);
 
-    // initialize gpx_printer
+    //initialize gpx_printer
     std::string gpx_dump_filename;
     gpx_dump_filename = d_dump_filename;
     d_gpx_dump = std::make_shared<Gpx_Printer>();
     d_gpx_dump->set_headers(gpx_dump_filename);
 
-    // initialize geojson_printer
+    //initialize geojson_printer
     std::string geojson_dump_filename;
     geojson_dump_filename = d_dump_filename;
     d_geojson_printer = std::make_shared<GeoJSON_Printer>();
     d_geojson_printer->set_headers(geojson_dump_filename);
 
-    // initialize nmea_printer
+    //initialize nmea_printer
     d_nmea_printer = std::make_shared<Nmea_Printer>(nmea_dump_filename, flag_nmea_tty_port, nmea_dump_devname);
 
-    // initialize rtcm_printer
+    //initialize rtcm_printer
     std::string rtcm_dump_filename;
     rtcm_dump_filename = d_dump_filename;
     d_rtcm_printer = std::make_shared<Rtcm_Printer>(rtcm_dump_filename, flag_rtcm_server, flag_rtcm_tty_port, rtcm_tcp_port, rtcm_station_id, rtcm_dump_devname);
@@ -426,7 +426,7 @@
 {
     msgctl(sysv_msqid, IPC_RMID, NULL);
 
-    // save GPS L2CM ephemeris to XML file
+    //save GPS L2CM ephemeris to XML file
     std::string file_name = "gps_cnav_ephemeris.xml";
     if (d_ls_pvt->gps_cnav_ephemeris_map.empty() == false)
         {
@@ -448,7 +448,7 @@
             LOG(INFO) << "Failed to save GPS L2CM or L5 Ephemeris, map is empty";
         }
 
-    // save GPS L1 CA ephemeris to XML file
+    //save GPS L1 CA ephemeris to XML file
     file_name = "gps_ephemeris.xml";
     if (d_ls_pvt->gps_ephemeris_map.empty() == false)
         {
@@ -470,7 +470,7 @@
             LOG(INFO) << "Failed to save GPS L1 CA Ephemeris, map is empty";
         }
 
-    // save Galileo E1 ephemeris to XML file
+    //save Galileo E1 ephemeris to XML file
     file_name = "gal_ephemeris.xml";
     if (d_ls_pvt->galileo_ephemeris_map.empty() == false)
         {
@@ -492,7 +492,7 @@
             LOG(INFO) << "Failed to save Galileo E1 Ephemeris, map is empty";
         }
 
-    // save GLONASS GNAV ephemeris to XML file
+    //save GLONASS GNAV ephemeris to XML file
     file_name = "eph_GLONASS_GNAV.xml";
     if (d_ls_pvt->glonass_gnav_ephemeris_map.empty() == false)
         {
@@ -513,73 +513,6 @@
         {
             LOG(INFO) << "Failed to save GLONASS GNAV Ephemeris, map is empty";
         }
-
-    // Save GPS UTC model parameters
-    file_name = "gps_utc_model.xml";
-    if (d_ls_pvt->gps_utc_model.valid)
-        {
-            std::ofstream ofs;
-            try
-                {
-                    ofs.open(file_name.c_str(), std::ofstream::trunc | std::ofstream::out);
-                    boost::archive::xml_oarchive xml(ofs);
-                    xml << boost::serialization::make_nvp("GNSS-SDR_utc_model", d_ls_pvt->gps_utc_model);
-                    LOG(INFO) << "Saved GPS UTC model parameters";
-                }
-            catch (std::exception& e)
-                {
-                    LOG(WARNING) << e.what();
-                }
-        }
-    else
-        {
-            LOG(INFO) << "Failed to save GPS UTC model parameters, not valid data";
-        }
-
-    // Save Galileo UTC model parameters
-    file_name = "gal_utc_model.xml";
-    if (d_ls_pvt->galileo_utc_model.A0_6 != 0.0)
-        {
-            std::ofstream ofs;
-            try
-                {
-                    ofs.open(file_name.c_str(), std::ofstream::trunc | std::ofstream::out);
-                    boost::archive::xml_oarchive xml(ofs);
-                    xml << boost::serialization::make_nvp("GNSS-SDR_gal_utc_model", d_ls_pvt->galileo_utc_model);
-                    LOG(INFO) << "Saved Galileo UTC model parameters";
-                }
-            catch (std::exception& e)
-                {
-                    LOG(WARNING) << e.what();
-                }
-        }
-    else
-        {
-            LOG(INFO) << "Failed to save Galileo UTC model parameters, not valid data";
-        }
-
-    // Save GPS CNAV UTC model parameters
-    file_name = "gps_cnav_utc_model.xml";
-    if (d_ls_pvt->gps_cnav_utc_model.valid)
-        {
-            std::ofstream ofs;
-            try
-                {
-                    ofs.open(file_name.c_str(), std::ofstream::trunc | std::ofstream::out);
-                    boost::archive::xml_oarchive xml(ofs);
-                    xml << boost::serialization::make_nvp("GNSS-SDR_cnav_utc_model", d_ls_pvt->gps_cnav_utc_model);
-                    LOG(INFO) << "Saved GPS CNAV UTC model parameters";
-                }
-            catch (std::exception& e)
-                {
-                    LOG(WARNING) << e.what();
-                }
-        }
-<<<<<<< HEAD
-    else
-        {
-            LOG(INFO) << "Failed to save GPS CNAV UTC model parameters, not valid data";
-=======
     //save BEIDOU CNAV2 ephemeris to XML file
     file_name = "eph_BEIDOU_CNAV2.xml";
 
@@ -602,17 +535,71 @@
         {
             LOG(WARNING) << "Failed to save BEIDOU CNAV2 Ephemeris, map is empty";
         }
-    if (d_dump_file.is_open() == true)
-        {
+
+    // Save GPS UTC model parameters
+    file_name = "gps_utc_model.xml";
+    if (d_ls_pvt->gps_utc_model.valid)
+        {
+            std::ofstream ofs;
             try
                 {
-                    d_dump_file.close();
-                }
-            catch (const std::exception& ex)
-                {
-                    LOG(WARNING) << "Exception in destructor closing the dump file " << ex.what();
-                }
->>>>>>> e151f8c7
+                    ofs.open(file_name.c_str(), std::ofstream::trunc | std::ofstream::out);
+                    boost::archive::xml_oarchive xml(ofs);
+                    xml << boost::serialization::make_nvp("GNSS-SDR_utc_model", d_ls_pvt->gps_utc_model);
+                    LOG(INFO) << "Saved GPS UTC model parameters";
+                }
+            catch (std::exception& e)
+                {
+                    LOG(WARNING) << e.what();
+                }
+        }
+    else
+        {
+            LOG(INFO) << "Failed to save GPS UTC model parameters, not valid data";
+        }
+
+    // Save Galileo UTC model parameters
+    file_name = "gal_utc_model.xml";
+    if (d_ls_pvt->galileo_utc_model.A0_6 != 0.0)
+        {
+            std::ofstream ofs;
+            try
+                {
+                    ofs.open(file_name.c_str(), std::ofstream::trunc | std::ofstream::out);
+                    boost::archive::xml_oarchive xml(ofs);
+                    xml << boost::serialization::make_nvp("GNSS-SDR_gal_utc_model", d_ls_pvt->galileo_utc_model);
+                    LOG(INFO) << "Saved Galileo UTC model parameters";
+                }
+            catch (std::exception& e)
+                {
+                    LOG(WARNING) << e.what();
+                }
+        }
+    else
+        {
+            LOG(INFO) << "Failed to save Galileo UTC model parameters, not valid data";
+        }
+
+    // Save GPS CNAV UTC model parameters
+    file_name = "gps_cnav_utc_model.xml";
+    if (d_ls_pvt->gps_cnav_utc_model.valid)
+        {
+            std::ofstream ofs;
+            try
+                {
+                    ofs.open(file_name.c_str(), std::ofstream::trunc | std::ofstream::out);
+                    boost::archive::xml_oarchive xml(ofs);
+                    xml << boost::serialization::make_nvp("GNSS-SDR_cnav_utc_model", d_ls_pvt->gps_cnav_utc_model);
+                    LOG(INFO) << "Saved GPS CNAV UTC model parameters";
+                }
+            catch (std::exception& e)
+                {
+                    LOG(WARNING) << e.what();
+                }
+        }
+    else
+        {
+            LOG(INFO) << "Failed to save GPS CNAV UTC model parameters, not valid data";
         }
 }
 
@@ -701,16 +688,10 @@
             bool flag_write_RTCM_MSM_output = false;
             bool flag_write_RINEX_obs_output = false;
             bool flag_write_RINEX_nav_output = false;
-<<<<<<< HEAD
             uint32_t gps_channel = 0;
             uint32_t gal_channel = 0;
             uint32_t glo_channel = 0;
-=======
-            unsigned int gps_channel = 0;
-            unsigned int gal_channel = 0;
-            unsigned int glo_channel = 0;
-            unsigned int bds_channel = 0;
->>>>>>> e151f8c7
+						uint32_t bds_channel = 0;
 
             gnss_observables_map.clear();
             const Gnss_Synchro** in = reinterpret_cast<const Gnss_Synchro**>(&input_items[0]);  // Get the input buffer pointer
@@ -723,7 +704,6 @@
                             std::map<int, Galileo_Ephemeris>::const_iterator tmp_eph_iter_gal = d_ls_pvt->galileo_ephemeris_map.find(in[i][epoch].PRN);
                             std::map<int, Gps_CNAV_Ephemeris>::const_iterator tmp_eph_iter_cnav = d_ls_pvt->gps_cnav_ephemeris_map.find(in[i][epoch].PRN);
                             std::map<int, Glonass_Gnav_Ephemeris>::const_iterator tmp_eph_iter_glo_gnav = d_ls_pvt->glonass_gnav_ephemeris_map.find(in[i][epoch].PRN);
-                            std::map<int, Beidou_Cnav2_Ephemeris>::const_iterator tmp_eph_iter_bds_cnav2 = d_ls_pvt->beidou_cnav2_ephemeris_map.find(in[i][epoch].PRN);
                             if (((tmp_eph_iter_gps->second.i_satellite_PRN == in[i][epoch].PRN) and (std::string(in[i][epoch].Signal).compare("1C") == 0)) or ((tmp_eph_iter_cnav->second.i_satellite_PRN == in[i][epoch].PRN) and (std::string(in[i][epoch].Signal).compare("2S") == 0)) or ((tmp_eph_iter_gal->second.i_satellite_PRN == in[i][epoch].PRN) and (std::string(in[i][epoch].Signal).compare("1B") == 0)) or ((tmp_eph_iter_gal->second.i_satellite_PRN == in[i][epoch].PRN) and (std::string(in[i][epoch].Signal).compare("5X") == 0)) or ((tmp_eph_iter_glo_gnav->second.i_satellite_PRN == in[i][epoch].PRN) and (std::string(in[i][epoch].Signal).compare("1G") == 0)) or ((tmp_eph_iter_glo_gnav->second.i_satellite_PRN == in[i][epoch].PRN) and (std::string(in[i][epoch].Signal).compare("2G") == 0)) or ((tmp_eph_iter_cnav->second.i_satellite_PRN == in[i][epoch].PRN) and (std::string(in[i][epoch].Signal).compare("L5") == 0)))
                                 {
                                     // store valid observables in a map.
@@ -760,13 +740,13 @@
                                                 }
                                         }
                                     /*
-                                    if (d_ls_pvt->beidou_cnav2_ephemeris_map.size() > 0)
-										{
-											if (tmp_eph_iter_bds_cnav2 != d_ls_pvt->beidou_cnav2_ephemeris_map.end())
-												{
-													d_rtcm_printer->lock_time(d_ls_pvt->beidou_cnav2_ephemeris_map.find(in[i][epoch].PRN)->second, in[i][epoch].RX_time, in[i][epoch]);  // keep track of locking time
-												}
-										}
+                                    if (d_ls_pvt->beidou_cnav2_ephemeris_map.empty() == false)
+																				{
+																					if (tmp_eph_iter_bds_cnav2 != d_ls_pvt->beidou_cnav2_ephemeris_map.end())
+																								{
+																										d_rtcm_printer->lock_time(d_ls_pvt->beidou_cnav2_ephemeris_map.find(in[i][epoch].PRN)->second, in[i][epoch].RX_time, in[i][epoch]);  // keep track of locking time
+																								}
+																				}
 										*/
                                 }
                             catch (const boost::exception& ex)
@@ -1630,7 +1610,7 @@
                                                                 {
                                                                     //gps_ephemeris_iter = d_ls_pvt->gps_ephemeris_map.end();
                                                                     //galileo_ephemeris_iter = d_ls_pvt->galileo_ephemeris_map.end();
-                                                                    uint32_t i = 0;
+                                                                    unsigned int i = 0;
                                                                     for (gnss_observables_iter = gnss_observables_map.cbegin(); gnss_observables_iter != gnss_observables_map.cend(); gnss_observables_iter++)
                                                                         {
                                                                             std::string system(&gnss_observables_iter->second.System, 1);
@@ -1713,7 +1693,7 @@
                                                                 {
                                                                     //gps_ephemeris_iter = d_ls_pvt->gps_ephemeris_map.end();
                                                                     //galileo_ephemeris_iter = d_ls_pvt->galileo_ephemeris_map.end();
-                                                                    uint32_t i = 0;
+                                                                    unsigned int i = 0;
                                                                     for (gnss_observables_iter = gnss_observables_map.begin(); gnss_observables_iter != gnss_observables_map.end(); gnss_observables_iter++)
                                                                         {
                                                                             std::string system(&gnss_observables_iter->second.System, 1);
@@ -1776,9 +1756,9 @@
                                                                 }
                                                             if (flag_write_RTCM_MSM_output == true)
                                                                 {
-                                                                    // gps_ephemeris_iter = d_ls_pvt->gps_ephemeris_map.end();
-                                                                    // galileo_ephemeris_iter = d_ls_pvt->galileo_ephemeris_map.end();
-                                                                    uint32_t i = 0;
+                                                                    //gps_ephemeris_iter = d_ls_pvt->gps_ephemeris_map.end();
+                                                                    //galileo_ephemeris_iter = d_ls_pvt->galileo_ephemeris_map.end();
+                                                                    unsigned int i = 0;
                                                                     for (gnss_observables_iter = gnss_observables_map.cbegin(); gnss_observables_iter != gnss_observables_map.cend(); gnss_observables_iter++)
                                                                         {
                                                                             std::string system(&gnss_observables_iter->second.System, 1);
@@ -1841,8 +1821,8 @@
                                                                 }
                                                             if (flag_write_RTCM_MSM_output == true)
                                                                 {
-                                                                    // gps_ephemeris_iter = d_ls_pvt->gps_ephemeris_map.end();
-                                                                    // galileo_ephemeris_iter = d_ls_pvt->galileo_ephemeris_map.end();
+                                                                    //gps_ephemeris_iter = d_ls_pvt->gps_ephemeris_map.end();
+                                                                    //galileo_ephemeris_iter = d_ls_pvt->galileo_ephemeris_map.end();
                                                                     uint32_t i = 0;
                                                                     for (gnss_observables_iter = gnss_observables_map.begin(); gnss_observables_iter != gnss_observables_map.end(); gnss_observables_iter++)
                                                                         {
@@ -1906,8 +1886,8 @@
                                                                 }
                                                             if (flag_write_RTCM_MSM_output == true)
                                                                 {
-                                                                    // gps_ephemeris_iter = d_ls_pvt->gps_ephemeris_map.end();
-                                                                    // galileo_ephemeris_iter = d_ls_pvt->galileo_ephemeris_map.end();
+                                                                    //gps_ephemeris_iter = d_ls_pvt->gps_ephemeris_map.end();
+                                                                    //galileo_ephemeris_iter = d_ls_pvt->galileo_ephemeris_map.end();
                                                                     uint32_t i = 0;
                                                                     for (gnss_observables_iter = gnss_observables_map.cbegin(); gnss_observables_iter != gnss_observables_map.cend(); gnss_observables_iter++)
                                                                         {
@@ -1989,10 +1969,10 @@
 																			if (beidou_cnav2_ephemeris_iter != d_ls_pvt->beidou_cnav2_ephemeris_map.end())
 																				{
 																					d_rtcm_printer->Print_Rtcm_MSM(7, {}, {}, {}, {}, beidou_cnav2_ephemeris_iter->second, d_rx_time, gnss_observables_map, 0, 0, 0, 0, 0);
-																				}
-																		}
-																}
-														}
+                                                                                }
+                                                                        }
+                                                                }
+                                                        }
                                                 }
 
                                             if (!b_rtcm_writing_started)  // the first time
@@ -2133,8 +2113,8 @@
                                                                         }
                                                                 }
 
-                                                            // gps_ephemeris_iter = d_ls_pvt->gps_ephemeris_map.end();
-                                                            // galileo_ephemeris_iter = d_ls_pvt->galileo_ephemeris_map.end();
+                                                            //gps_ephemeris_iter = d_ls_pvt->gps_ephemeris_map.end();
+                                                            //galileo_ephemeris_iter = d_ls_pvt->galileo_ephemeris_map.end();
                                                             uint32_t i = 0;
                                                             for (gnss_observables_iter = gnss_observables_map.cbegin(); gnss_observables_iter != gnss_observables_map.cend(); gnss_observables_iter++)
                                                                 {
@@ -2248,8 +2228,8 @@
                                                                         }
                                                                 }
 
-                                                            // gps_ephemeris_iter = d_ls_pvt->gps_ephemeris_map.end();
-                                                            // galileo_ephemeris_iter = d_ls_pvt->galileo_ephemeris_map.end();
+                                                            //gps_ephemeris_iter = d_ls_pvt->gps_ephemeris_map.end();
+                                                            //galileo_ephemeris_iter = d_ls_pvt->galileo_ephemeris_map.end();
                                                             uint32_t i = 0;
                                                             for (gnss_observables_iter = gnss_observables_map.cbegin(); gnss_observables_iter != gnss_observables_map.cend(); gnss_observables_iter++)
                                                                 {
@@ -2376,7 +2356,7 @@
                                       << std::fixed << std::setprecision(9)
                                       << " observations is Lat = " << d_ls_pvt->get_latitude() << " [deg], Long = " << d_ls_pvt->get_longitude()
                                       << std::fixed << std::setprecision(3)
-                                      << " [deg], Height = " << d_ls_pvt->get_height() << " [m]" << TEXT_RESET << std::endl;
+                                      << " [deg], Height= " << d_ls_pvt->get_height() << " [m]" << TEXT_RESET << std::endl;
                             std::cout << std::setprecision(ss);
                             DLOG(INFO) << "RX clock offset: " << d_ls_pvt->get_time_offset_s() << "[s]";
 
@@ -2387,8 +2367,8 @@
                             // std::cout << TEXT_MAGENTA << "Observable RX time (GPST) " << boost::posix_time::to_simple_string(p_time) << TEXT_RESET << std::endl;
 
                             DLOG(INFO) << "Position at " << boost::posix_time::to_simple_string(d_ls_pvt->get_position_UTC_time())
-                                       << " UTC using " << d_ls_pvt->get_num_valid_observations() << " observations is Lat = " << d_ls_pvt->get_latitude() << " [deg], Long = " << d_ls_pvt->get_longitude()
-                                       << " [deg], Height = " << d_ls_pvt->get_height() << " [m]";
+                                      << " UTC using " << d_ls_pvt->get_num_valid_observations() << " observations is Lat = " << d_ls_pvt->get_latitude() << " [deg], Long = " << d_ls_pvt->get_longitude()
+                                      << " [deg], Height= " << d_ls_pvt->get_height() << " [m]";
 
                             /* std::cout << "Dilution of Precision at " << boost::posix_time::to_simple_string(d_ls_pvt->get_position_UTC_time())
                                          << " UTC using "<< d_ls_pvt->get_num_valid_observations() <<" observations is HDOP = " << d_ls_pvt->get_hdop() << " VDOP = "
