/*!
 * \file rtklib_pvt_cc.cc
 * \brief Interface of a Position Velocity and Time computation block
 * \author Javier Arribas, 2017. jarribas(at)cttc.es
 *
 * -------------------------------------------------------------------------
 *
 * Copyright (C) 2010-2015  (see AUTHORS file for a list of contributors)
 *
 * GNSS-SDR is a software defined Global Navigation
 *          Satellite Systems receiver
 *
 * This file is part of GNSS-SDR.
 *
 * GNSS-SDR is free software: you can redistribute it and/or modify
 * it under the terms of the GNU General Public License as published by
 * the Free Software Foundation, either version 3 of the License, or
 * (at your option) any later version.
 *
 * GNSS-SDR is distributed in the hope that it will be useful,
 * but WITHOUT ANY WARRANTY; without even the implied warranty of
 * MERCHANTABILITY or FITNESS FOR A PARTICULAR PURPOSE.  See the
 * GNU General Public License for more details.
 *
 * You should have received a copy of the GNU General Public License
 * along with GNSS-SDR. If not, see <http://www.gnu.org/licenses/>.
 *
 * -------------------------------------------------------------------------
 */

#include "rtklib_pvt_cc.h"
#include <boost/date_time/posix_time/posix_time.hpp>
#include <boost/math/common_factor_rt.hpp>
#include <boost/archive/xml_oarchive.hpp>
#include <boost/archive/xml_iarchive.hpp>
#include <boost/serialization/map.hpp>
#include <boost/exception/all.hpp>
#include <glog/logging.h>
#include <gnuradio/gr_complex.h>
#include <gnuradio/io_signature.h>
#include <algorithm>
#include <iostream>
#include <map>
#include <exception>


using google::LogMessage;


rtklib_pvt_cc_sptr rtklib_make_pvt_cc(unsigned int nchannels,
    bool dump,
    std::string dump_filename,
    int output_rate_ms,
    int display_rate_ms,
    bool flag_nmea_tty_port,
    std::string nmea_dump_filename,
    std::string nmea_dump_devname,
    int rinex_version,
    bool flag_rtcm_server,
    bool flag_rtcm_tty_port,
    unsigned short rtcm_tcp_port,
    unsigned short rtcm_station_id,
    std::map<int, int> rtcm_msg_rate_ms,
    std::string rtcm_dump_devname,
    const unsigned int type_of_receiver,
    rtk_t& rtk)
{
    return rtklib_pvt_cc_sptr(new rtklib_pvt_cc(nchannels,
        dump,
        dump_filename,
        output_rate_ms,
        display_rate_ms,
        flag_nmea_tty_port,
        nmea_dump_filename,
        nmea_dump_devname,
        rinex_version,
        flag_rtcm_server,
        flag_rtcm_tty_port,
        rtcm_tcp_port,
        rtcm_station_id,
        rtcm_msg_rate_ms,
        rtcm_dump_devname,
        type_of_receiver,
        rtk));
}


void rtklib_pvt_cc::msg_handler_telemetry(pmt::pmt_t msg)
{
    try
        {
            //************* GPS telemetry *****************
            if (pmt::any_ref(msg).type() == typeid(std::shared_ptr<Gps_Ephemeris>))
                {
                    // ### GPS EPHEMERIS ###
                    std::shared_ptr<Gps_Ephemeris> gps_eph;
                    gps_eph = boost::any_cast<std::shared_ptr<Gps_Ephemeris>>(pmt::any_ref(msg));
                    DLOG(INFO) << "Ephemeris record has arrived from SAT ID "
                               << gps_eph->i_satellite_PRN << " (Block "
                               << gps_eph->satelliteBlock[gps_eph->i_satellite_PRN] << ")"
                               << "inserted with Toe=" << gps_eph->d_Toe << " and GPS Week="
                               << gps_eph->i_GPS_week;
                    // update/insert new ephemeris record to the global ephemeris map
                    d_ls_pvt->gps_ephemeris_map[gps_eph->i_satellite_PRN] = *gps_eph;
                }
            else if (pmt::any_ref(msg).type() == typeid(std::shared_ptr<Gps_Iono>))
                {
                    // ### GPS IONO ###
                    std::shared_ptr<Gps_Iono> gps_iono;
                    gps_iono = boost::any_cast<std::shared_ptr<Gps_Iono>>(pmt::any_ref(msg));
                    d_ls_pvt->gps_iono = *gps_iono;
                    DLOG(INFO) << "New IONO record has arrived ";
                }
            else if (pmt::any_ref(msg).type() == typeid(std::shared_ptr<Gps_Utc_Model>))
                {
                    // ### GPS UTC MODEL ###
                    std::shared_ptr<Gps_Utc_Model> gps_utc_model;
                    gps_utc_model = boost::any_cast<std::shared_ptr<Gps_Utc_Model>>(pmt::any_ref(msg));
                    d_ls_pvt->gps_utc_model = *gps_utc_model;
                    DLOG(INFO) << "New UTC record has arrived ";
                }
            else if (pmt::any_ref(msg).type() == typeid(std::shared_ptr<Gps_CNAV_Ephemeris>))
                {
                    // ### GPS CNAV message ###
                    std::shared_ptr<Gps_CNAV_Ephemeris> gps_cnav_ephemeris;
                    gps_cnav_ephemeris = boost::any_cast<std::shared_ptr<Gps_CNAV_Ephemeris>>(pmt::any_ref(msg));
                    // update/insert new ephemeris record to the global ephemeris map
                    d_ls_pvt->gps_cnav_ephemeris_map[gps_cnav_ephemeris->i_satellite_PRN] = *gps_cnav_ephemeris;
                    DLOG(INFO) << "New GPS CNAV ephemeris record has arrived ";
                }
            else if (pmt::any_ref(msg).type() == typeid(std::shared_ptr<Gps_CNAV_Iono>))
                {
                    // ### GPS CNAV IONO ###
                    std::shared_ptr<Gps_CNAV_Iono> gps_cnav_iono;
                    gps_cnav_iono = boost::any_cast<std::shared_ptr<Gps_CNAV_Iono>>(pmt::any_ref(msg));
                    d_ls_pvt->gps_cnav_iono = *gps_cnav_iono;
                    DLOG(INFO) << "New CNAV IONO record has arrived ";
                }
            else if (pmt::any_ref(msg).type() == typeid(std::shared_ptr<Gps_CNAV_Utc_Model>))
                {
                    // ### GPS CNAV UTC MODEL ###
                    std::shared_ptr<Gps_CNAV_Utc_Model> gps_cnav_utc_model;
                    gps_cnav_utc_model = boost::any_cast<std::shared_ptr<Gps_CNAV_Utc_Model>>(pmt::any_ref(msg));
                    d_ls_pvt->gps_cnav_utc_model = *gps_cnav_utc_model;
                    DLOG(INFO) << "New CNAV UTC record has arrived ";
                }

            //**************** Galileo telemetry ********************
            else if (pmt::any_ref(msg).type() == typeid(std::shared_ptr<Galileo_Ephemeris>))
                {
                    // ### Galileo EPHEMERIS ###
                    std::shared_ptr<Galileo_Ephemeris> galileo_eph;
                    galileo_eph = boost::any_cast<std::shared_ptr<Galileo_Ephemeris>>(pmt::any_ref(msg));
                    // insert new ephemeris record
                    DLOG(INFO) << "Galileo New Ephemeris record inserted in global map with TOW =" << galileo_eph->TOW_5
                               << ", GALILEO Week Number =" << galileo_eph->WN_5
                               << " and Ephemeris IOD = " << galileo_eph->IOD_ephemeris;
                    // update/insert new ephemeris record to the global ephemeris map
                    d_ls_pvt->galileo_ephemeris_map[galileo_eph->i_satellite_PRN] = *galileo_eph;
                }
            else if (pmt::any_ref(msg).type() == typeid(std::shared_ptr<Galileo_Iono>))
                {
                    // ### Galileo IONO ###
                    std::shared_ptr<Galileo_Iono> galileo_iono;
                    galileo_iono = boost::any_cast<std::shared_ptr<Galileo_Iono>>(pmt::any_ref(msg));
                    d_ls_pvt->galileo_iono = *galileo_iono;
                    DLOG(INFO) << "New IONO record has arrived ";
                }
            else if (pmt::any_ref(msg).type() == typeid(std::shared_ptr<Galileo_Utc_Model>))
                {
                    // ### Galileo UTC MODEL ###
                    std::shared_ptr<Galileo_Utc_Model> galileo_utc_model;
                    galileo_utc_model = boost::any_cast<std::shared_ptr<Galileo_Utc_Model>>(pmt::any_ref(msg));
                    d_ls_pvt->galileo_utc_model = *galileo_utc_model;
                    DLOG(INFO) << "New UTC record has arrived ";
                }
            else if (pmt::any_ref(msg).type() == typeid(std::shared_ptr<Galileo_Almanac>))
                {
                    // ### Galileo Almanac ###
                    std::shared_ptr<Galileo_Almanac> galileo_almanac;
                    galileo_almanac = boost::any_cast<std::shared_ptr<Galileo_Almanac>>(pmt::any_ref(msg));
                    // update/insert new ephemeris record to the global ephemeris map
                    d_ls_pvt->galileo_almanac = *galileo_almanac;
                    DLOG(INFO) << "New Galileo Almanac has arrived ";
                }

            //**************** GLONASS GNAV Telemetry **************************
            else if (pmt::any_ref(msg).type() == typeid(std::shared_ptr<Glonass_Gnav_Ephemeris>))
                {
                    // ### GLONASS GNAV EPHEMERIS ###
                    std::shared_ptr<Glonass_Gnav_Ephemeris> glonass_gnav_eph;
                    glonass_gnav_eph = boost::any_cast<std::shared_ptr<Glonass_Gnav_Ephemeris>>(pmt::any_ref(msg));
                    // TODO Add GLONASS with gps week number and tow,
                    // insert new ephemeris record
                    DLOG(INFO) << "GLONASS GNAV New Ephemeris record inserted in global map with TOW =" << glonass_gnav_eph->d_TOW
                               << ", Week Number =" << glonass_gnav_eph->d_WN
                               << " and Ephemeris IOD in UTC = " << glonass_gnav_eph->compute_GLONASS_time(glonass_gnav_eph->d_t_b)
                               << " from SV = " << glonass_gnav_eph->i_satellite_slot_number;
                    // update/insert new ephemeris record to the global ephemeris map
                    d_ls_pvt->glonass_gnav_ephemeris_map[glonass_gnav_eph->i_satellite_PRN] = *glonass_gnav_eph;
                }
            else if (pmt::any_ref(msg).type() == typeid(std::shared_ptr<Glonass_Gnav_Utc_Model>))
                {
                    // ### GLONASS GNAV UTC MODEL ###
                    std::shared_ptr<Glonass_Gnav_Utc_Model> glonass_gnav_utc_model;
                    glonass_gnav_utc_model = boost::any_cast<std::shared_ptr<Glonass_Gnav_Utc_Model>>(pmt::any_ref(msg));
                    d_ls_pvt->glonass_gnav_utc_model = *glonass_gnav_utc_model;
                    DLOG(INFO) << "New GLONASS GNAV UTC record has arrived ";
                }
            else if (pmt::any_ref(msg).type() == typeid(std::shared_ptr<Glonass_Gnav_Almanac>))
                {
                    // ### GLONASS GNAV Almanac ###
                    std::shared_ptr<Glonass_Gnav_Almanac> glonass_gnav_almanac;
                    glonass_gnav_almanac = boost::any_cast<std::shared_ptr<Glonass_Gnav_Almanac>>(pmt::any_ref(msg));
                    d_ls_pvt->glonass_gnav_almanac = *glonass_gnav_almanac;
                    DLOG(INFO) << "New GLONASS GNAV Almanac has arrived "
                               << ", GLONASS GNAV Slot Number =" << glonass_gnav_almanac->d_n_A;
                }
            else
                {
                    LOG(WARNING) << "msg_handler_telemetry unknown object type!";
                }
        }
    catch (boost::bad_any_cast& e)
        {
            LOG(WARNING) << "msg_handler_telemetry Bad any cast!";
        }
}


std::map<int, Gps_Ephemeris> rtklib_pvt_cc::get_GPS_L1_ephemeris_map()
{
    return d_ls_pvt->gps_ephemeris_map;
}


rtklib_pvt_cc::rtklib_pvt_cc(unsigned int nchannels, bool dump, std::string dump_filename,
    int output_rate_ms, int display_rate_ms, bool flag_nmea_tty_port,
    std::string nmea_dump_filename, std::string nmea_dump_devname, int rinex_version,
    bool flag_rtcm_server, bool flag_rtcm_tty_port, unsigned short rtcm_tcp_port,
    unsigned short rtcm_station_id, std::map<int, int> rtcm_msg_rate_ms, std::string rtcm_dump_devname, const unsigned int type_of_receiver, rtk_t& rtk) : gr::sync_block("rtklib_pvt_cc",
                                                                                                                                                               gr::io_signature::make(nchannels, nchannels, sizeof(Gnss_Synchro)),
                                                                                                                                                               gr::io_signature::make(0, 0, 0))
{
    d_output_rate_ms = output_rate_ms;
    d_display_rate_ms = display_rate_ms;
    d_dump = dump;
    d_nchannels = nchannels;
    d_dump_filename = dump_filename;
    std::string dump_ls_pvt_filename = dump_filename;
    type_of_rx = type_of_receiver;

    // GPS Ephemeris data message port in
    this->message_port_register_in(pmt::mp("telemetry"));
    this->set_msg_handler(pmt::mp("telemetry"), boost::bind(&rtklib_pvt_cc::msg_handler_telemetry, this, _1));

    //initialize kml_printer
    std::string kml_dump_filename;
    kml_dump_filename = d_dump_filename;
    d_kml_dump = std::make_shared<Kml_Printer>();
    d_kml_dump->set_headers(kml_dump_filename);

    //initialize geojson_printer
    std::string geojson_dump_filename;
    geojson_dump_filename = d_dump_filename;
    d_geojson_printer = std::make_shared<GeoJSON_Printer>();
    d_geojson_printer->set_headers(geojson_dump_filename);

    //initialize nmea_printer
    d_nmea_printer = std::make_shared<Nmea_Printer>(nmea_dump_filename, flag_nmea_tty_port, nmea_dump_devname);

    //initialize rtcm_printer
    std::string rtcm_dump_filename;
    rtcm_dump_filename = d_dump_filename;
    d_rtcm_printer = std::make_shared<Rtcm_Printer>(rtcm_dump_filename, flag_rtcm_server, flag_rtcm_tty_port, rtcm_tcp_port, rtcm_station_id, rtcm_dump_devname);
    if (rtcm_msg_rate_ms.find(1019) != rtcm_msg_rate_ms.end())
        {
            d_rtcm_MT1019_rate_ms = rtcm_msg_rate_ms[1019];
        }
    else
        {
            d_rtcm_MT1019_rate_ms = boost::math::lcm(5000, d_output_rate_ms);  // default value if not set
        }
    if (rtcm_msg_rate_ms.find(1020) != rtcm_msg_rate_ms.end())
        {
            d_rtcm_MT1020_rate_ms = rtcm_msg_rate_ms[1020];
        }
    else
        {
            d_rtcm_MT1020_rate_ms = boost::math::lcm(5000, d_output_rate_ms);  // default value if not set
        }
    if (rtcm_msg_rate_ms.find(1045) != rtcm_msg_rate_ms.end())
        {
            d_rtcm_MT1045_rate_ms = rtcm_msg_rate_ms[1045];
        }
    else
        {
            d_rtcm_MT1045_rate_ms = boost::math::lcm(5000, d_output_rate_ms);  // default value if not set
        }
    if (rtcm_msg_rate_ms.find(1077) != rtcm_msg_rate_ms.end())  // whatever between 1071 and 1077
        {
            d_rtcm_MT1077_rate_ms = rtcm_msg_rate_ms[1077];
        }
    else
        {
            d_rtcm_MT1077_rate_ms = boost::math::lcm(1000, d_output_rate_ms);  // default value if not set
        }
    if (rtcm_msg_rate_ms.find(1087) != rtcm_msg_rate_ms.end())  // whatever between 1081 and 1087
        {
            d_rtcm_MT1087_rate_ms = rtcm_msg_rate_ms[1087];
        }
    else
        {
            d_rtcm_MT1087_rate_ms = boost::math::lcm(1000, d_output_rate_ms);  // default value if not set
        }
    if (rtcm_msg_rate_ms.find(1097) != rtcm_msg_rate_ms.end())  // whatever between 1091 and 1097
        {
            d_rtcm_MT1097_rate_ms = rtcm_msg_rate_ms[1097];
            d_rtcm_MSM_rate_ms = rtcm_msg_rate_ms[1097];
        }
    else
        {
            d_rtcm_MT1097_rate_ms = boost::math::lcm(1000, d_output_rate_ms);  // default value if not set
            d_rtcm_MSM_rate_ms = boost::math::lcm(1000, d_output_rate_ms);     // default value if not set
        }
    b_rtcm_writing_started = false;

    d_dump_filename.append("_raw.dat");
    dump_ls_pvt_filename.append("_ls_pvt.dat");

    d_ls_pvt = std::make_shared<rtklib_solver>(static_cast<int>(nchannels), dump_ls_pvt_filename, d_dump, rtk);
    d_ls_pvt->set_averaging_depth(1);

    d_rx_time = 0.0;
    last_pvt_display_T_rx_s = 0.0;
    last_RTCM_1019_output_time = 0.0;
    last_RTCM_1020_output_time = 0.0;
    last_RTCM_1045_output_time = 0.0;
    last_RTCM_1077_output_time = 0.0;
    last_RTCM_1087_output_time = 0.0;
    last_RTCM_1097_output_time = 0.0;
    last_RTCM_MSM_output_time = 0.0;
    last_RINEX_obs_output_time = 0.0;
    last_RINEX_nav_output_time = 0.0;

    b_rinex_header_written = false;
    b_rinex_header_updated = false;
    d_rinex_version = rinex_version;
    rp = std::make_shared<Rinex_Printer>(d_rinex_version);

    d_last_status_print_seg = 0;

    // ############# ENABLE DATA FILE LOG #################
    if (d_dump == true)
        {
            if (d_dump_file.is_open() == false)
                {
                    try
                        {
                            d_dump_file.exceptions(std::ifstream::failbit | std::ifstream::badbit);
                            d_dump_file.open(d_dump_filename.c_str(), std::ios::out | std::ios::binary);
                            LOG(INFO) << "PVT dump enabled Log file: " << d_dump_filename.c_str();
                        }
                    catch (const std::ifstream::failure& e)
                        {
                            LOG(WARNING) << "Exception opening PVT dump file " << e.what();
                        }
                }
        }

    // Create Sys V message queue
    first_fix = true;
    sysv_msg_key = 1101;
    int msgflg = IPC_CREAT | 0666;
    if ((sysv_msqid = msgget(sysv_msg_key, msgflg)) == -1)
        {
            std::cout << "GNSS-SDR can not create message queues!" << std::endl;
            throw new std::exception();
        }
    start = std::chrono::system_clock::now();
}


rtklib_pvt_cc::~rtklib_pvt_cc()
{
    msgctl(sysv_msqid, IPC_RMID, NULL);

    //save GPS L2CM ephemeris to XML file
    std::string file_name = "eph_GPS_L2CM_L5.xml";

    if (d_ls_pvt->gps_cnav_ephemeris_map.size() > 0)
        {
            try
                {
                    std::ofstream ofs(file_name.c_str(), std::ofstream::trunc | std::ofstream::out);
                    boost::archive::xml_oarchive xml(ofs);
                    xml << boost::serialization::make_nvp("GNSS-SDR_ephemeris_map", d_ls_pvt->gps_cnav_ephemeris_map);
                    ofs.close();
                    LOG(INFO) << "Saved GPS L2CM or L5 Ephemeris map data";
                }
            catch (std::exception& e)
                {
                    LOG(WARNING) << e.what();
                }
        }
    else
        {
            LOG(WARNING) << "Failed to save GPS L2CM or L5 Ephemeris, map is empty";
        }

    //save GPS L1 CA ephemeris to XML file
    file_name = "eph_GPS_L1CA.xml";

    if (d_ls_pvt->gps_ephemeris_map.size() > 0)
        {
            try
                {
                    std::ofstream ofs(file_name.c_str(), std::ofstream::trunc | std::ofstream::out);
                    boost::archive::xml_oarchive xml(ofs);
                    xml << boost::serialization::make_nvp("GNSS-SDR_ephemeris_map", d_ls_pvt->gps_ephemeris_map);
                    ofs.close();
                    LOG(INFO) << "Saved GPS L1 CA Ephemeris map data";
                }
            catch (const std::exception& e)
                {
                    LOG(WARNING) << e.what();
                }
        }
    else
        {
            LOG(WARNING) << "Failed to save GPS L1 CA Ephemeris, map is empty";
        }

    //save Galileo E1 ephemeris to XML file
    file_name = "eph_Galileo_E1.xml";

    if (d_ls_pvt->galileo_ephemeris_map.size() > 0)
        {
            try
                {
                    std::ofstream ofs(file_name.c_str(), std::ofstream::trunc | std::ofstream::out);
                    boost::archive::xml_oarchive xml(ofs);
                    xml << boost::serialization::make_nvp("GNSS-SDR_ephemeris_map", d_ls_pvt->galileo_ephemeris_map);
                    ofs.close();
                    LOG(INFO) << "Saved Galileo E1 Ephemeris map data";
                }
            catch (const std::exception& e)
                {
                    LOG(WARNING) << e.what();
                }
        }
    else
        {
            LOG(WARNING) << "Failed to save Galileo E1 Ephemeris, map is empty";
        }

    //save GLONASS GNAV ephemeris to XML file
    file_name = "eph_GLONASS_GNAV.xml";

    if (d_ls_pvt->glonass_gnav_ephemeris_map.size() > 0)
        {
            try
                {
                    std::ofstream ofs(file_name.c_str(), std::ofstream::trunc | std::ofstream::out);
                    boost::archive::xml_oarchive xml(ofs);
                    xml << boost::serialization::make_nvp("GNSS-SDR_ephemeris_map", d_ls_pvt->glonass_gnav_ephemeris_map);
                    ofs.close();
                    LOG(INFO) << "Saved GLONASS GNAV Ephemeris map data";
                }
            catch (std::exception& e)
                {
                    LOG(WARNING) << e.what();
                }
        }
    else
        {
            LOG(WARNING) << "Failed to save GLONASS GNAV Ephemeris, map is empty";
        }
    if (d_dump_file.is_open() == true)
        {
            try
                {
                    d_dump_file.close();
                }
            catch (const std::exception& ex)
                {
                    LOG(WARNING) << "Exception in destructor closing the dump file " << ex.what();
                }
        }
}


bool rtklib_pvt_cc::observables_pairCompare_min(const std::pair<int, Gnss_Synchro>& a, const std::pair<int, Gnss_Synchro>& b)
{
    return (a.second.Pseudorange_m) < (b.second.Pseudorange_m);
}


bool rtklib_pvt_cc::send_sys_v_ttff_msg(ttff_msgbuf ttff)
{
    /* Fill Sys V message structures */
    int msgsend_size;
    ttff_msgbuf msg;
    msg.ttff = ttff.ttff;
    msgsend_size = sizeof(msg.ttff);
    msg.mtype = 1; /* default message ID */

    /* SEND SOLUTION OVER A MESSAGE QUEUE */
    /* non-blocking Sys V message send */
    msgsnd(sysv_msqid, &msg, msgsend_size, IPC_NOWAIT);
    return true;
}


int rtklib_pvt_cc::work(int noutput_items, gr_vector_const_void_star& input_items,
    gr_vector_void_star& output_items __attribute__((unused)))
{
    for (int epoch = 0; epoch < noutput_items; epoch++)
        {
            bool flag_display_pvt = false;
            bool flag_compute_pvt_output = false;
            bool flag_write_RTCM_1019_output = false;
            bool flag_write_RTCM_1020_output = false;
            bool flag_write_RTCM_1045_output = false;
            bool flag_write_RTCM_MSM_output = false;
            bool flag_write_RINEX_obs_output = false;
            bool flag_write_RINEX_nav_output = false;
            unsigned int gps_channel = 0;
            unsigned int gal_channel = 0;
            unsigned int glo_channel = 0;

            gnss_observables_map.clear();
            const Gnss_Synchro** in = reinterpret_cast<const Gnss_Synchro**>(&input_items[0]);  // Get the input buffer pointer

            // ############ 1. READ PSEUDORANGES ####
            for (unsigned int i = 0; i < d_nchannels; i++)
                {
                    if (in[i][epoch].Flag_valid_pseudorange == true)
                        {
                            std::map<int, Gps_Ephemeris>::const_iterator tmp_eph_iter_gps = d_ls_pvt->gps_ephemeris_map.find(in[i][epoch].PRN);
                            std::map<int, Galileo_Ephemeris>::const_iterator tmp_eph_iter_gal = d_ls_pvt->galileo_ephemeris_map.find(in[i][epoch].PRN);
                            std::map<int, Gps_CNAV_Ephemeris>::const_iterator tmp_eph_iter_cnav = d_ls_pvt->gps_cnav_ephemeris_map.find(in[i][epoch].PRN);
                            std::map<int, Glonass_Gnav_Ephemeris>::const_iterator tmp_eph_iter_glo_gnav = d_ls_pvt->glonass_gnav_ephemeris_map.find(in[i][epoch].PRN);
                            if (((tmp_eph_iter_gps->second.i_satellite_PRN == in[i][epoch].PRN) && (std::string(in[i][epoch].Signal).compare("1C") == 0)) || ((tmp_eph_iter_cnav->second.i_satellite_PRN == in[i][epoch].PRN) && (std::string(in[i][epoch].Signal).compare("2S") == 0)) || ((tmp_eph_iter_gal->second.i_satellite_PRN == in[i][epoch].PRN) && (std::string(in[i][epoch].Signal).compare("1B") == 0)) || ((tmp_eph_iter_gal->second.i_satellite_PRN == in[i][epoch].PRN) && (std::string(in[i][epoch].Signal).compare("5X") == 0)) || ((tmp_eph_iter_glo_gnav->second.i_satellite_PRN == in[i][epoch].PRN) && (std::string(in[i][epoch].Signal).compare("1G") == 0)) || ((tmp_eph_iter_glo_gnav->second.i_satellite_PRN == in[i][epoch].PRN) && (std::string(in[i][epoch].Signal).compare("2G") == 0)) || ((tmp_eph_iter_cnav->second.i_satellite_PRN == in[i][epoch].PRN) && (std::string(in[i][epoch].Signal).compare("L5") == 0)))
                                {
                                    // store valid observables in a map.
                                    gnss_observables_map.insert(std::pair<int, Gnss_Synchro>(i, in[i][epoch]));
                                }
                            try
                                {
                                    if (d_ls_pvt->gps_ephemeris_map.size() > 0)
                                        {
                                            if (tmp_eph_iter_gps != d_ls_pvt->gps_ephemeris_map.end())
                                                {
                                                    d_rtcm_printer->lock_time(d_ls_pvt->gps_ephemeris_map.find(in[i][epoch].PRN)->second, in[i][epoch].RX_time, in[i][epoch]);  // keep track of locking time
                                                }
                                        }
                                    if (d_ls_pvt->galileo_ephemeris_map.size() > 0)
                                        {
                                            if (tmp_eph_iter_gal != d_ls_pvt->galileo_ephemeris_map.end())
                                                {
                                                    d_rtcm_printer->lock_time(d_ls_pvt->galileo_ephemeris_map.find(in[i][epoch].PRN)->second, in[i][epoch].RX_time, in[i][epoch]);  // keep track of locking time
                                                }
                                        }
                                    if (d_ls_pvt->gps_cnav_ephemeris_map.size() > 0)
                                        {
                                            if (tmp_eph_iter_cnav != d_ls_pvt->gps_cnav_ephemeris_map.end())
                                                {
                                                    d_rtcm_printer->lock_time(d_ls_pvt->gps_cnav_ephemeris_map.find(in[i][epoch].PRN)->second, in[i][epoch].RX_time, in[i][epoch]);  // keep track of locking time
                                                }
                                        }
                                    if (d_ls_pvt->glonass_gnav_ephemeris_map.size() > 0)
                                        {
                                            if (tmp_eph_iter_glo_gnav != d_ls_pvt->glonass_gnav_ephemeris_map.end())
                                                {
                                                    d_rtcm_printer->lock_time(d_ls_pvt->glonass_gnav_ephemeris_map.find(in[i][epoch].PRN)->second, in[i][epoch].RX_time, in[i][epoch]);  // keep track of locking time
                                                }
                                        }
                                }
                            catch (const boost::exception& ex)
                                {
                                    std::cout << "RTCM boost exception: " << boost::diagnostic_information(ex) << std::endl;
                                    LOG(ERROR) << "RTCM boost exception: " << boost::diagnostic_information(ex);
                                }
                            catch (const std::exception& ex)
                                {
                                    std::cout << "RTCM std exception: " << ex.what() << std::endl;
                                    LOG(ERROR) << "RTCM std exception: " << ex.what();
                                }
                        }
                }

            // ############ 2 COMPUTE THE PVT ################################
            if (gnss_observables_map.size() > 0)
                {
                    double current_RX_time = gnss_observables_map.begin()->second.RX_time;

                    if (std::fabs(current_RX_time - d_rx_time) * 1000.0 >= static_cast<double>(d_output_rate_ms))
                        {
                            flag_compute_pvt_output = true;
                            d_rx_time = current_RX_time;
                        }

                    // compute on the fly PVT solution
                    if (flag_compute_pvt_output == true)
                        {
                            if (d_ls_pvt->get_PVT(gnss_observables_map, d_rx_time, false))
                                {
                                    if (std::fabs(current_RX_time - last_pvt_display_T_rx_s) * 1000.0 >= static_cast<double>(d_display_rate_ms))
                                        {
                                            flag_display_pvt = true;
                                            last_pvt_display_T_rx_s = current_RX_time;
                                        }
                                    if ((std::fabs(current_RX_time - last_RTCM_1019_output_time) * 1000.0 >= static_cast<double>(d_rtcm_MT1019_rate_ms)) && (d_rtcm_MT1019_rate_ms != 0))  // allows deactivating messages by setting rate = 0
                                        {
                                            flag_write_RTCM_1019_output = true;
                                            last_RTCM_1019_output_time = current_RX_time;
                                        }
                                    if ((std::fabs(current_RX_time - last_RTCM_1020_output_time) * 1000.0 >= static_cast<double>(d_rtcm_MT1020_rate_ms)) && (d_rtcm_MT1020_rate_ms != 0))  // allows deactivating messages by setting rate = 0
                                        {
                                            flag_write_RTCM_1020_output = true;
                                            last_RTCM_1020_output_time = current_RX_time;
                                        }
                                    if ((std::fabs(current_RX_time - last_RTCM_1045_output_time) * 1000.0 >= static_cast<double>(d_rtcm_MT1045_rate_ms)) && (d_rtcm_MT1045_rate_ms != 0))
                                        {
                                            flag_write_RTCM_1045_output = true;
                                            last_RTCM_1045_output_time = current_RX_time;
                                        }

                                    if ((std::fabs(current_RX_time - last_RTCM_1077_output_time) * 1000.0 >= static_cast<double>(d_rtcm_MT1077_rate_ms)) && (d_rtcm_MT1077_rate_ms != 0))
                                        {
                                            last_RTCM_1077_output_time = current_RX_time;
                                        }
                                    if ((std::fabs(current_RX_time - last_RTCM_1087_output_time) * 1000.0 >= static_cast<double>(d_rtcm_MT1087_rate_ms)) && (d_rtcm_MT1087_rate_ms != 0))
                                        {
                                            last_RTCM_1087_output_time = current_RX_time;
                                        }
                                    if ((std::fabs(current_RX_time - last_RTCM_1097_output_time) * 1000.0 >= static_cast<double>(d_rtcm_MT1097_rate_ms)) && (d_rtcm_MT1097_rate_ms != 0))
                                        {
                                            last_RTCM_1097_output_time = current_RX_time;
                                        }

                                    if ((std::fabs(current_RX_time - last_RTCM_MSM_output_time) * 1000.0 >= static_cast<double>(d_rtcm_MSM_rate_ms)) && (d_rtcm_MSM_rate_ms != 0))
                                        {
                                            flag_write_RTCM_MSM_output = true;
                                            last_RTCM_MSM_output_time = current_RX_time;
                                        }
                                    if ((std::fabs(current_RX_time - last_RINEX_obs_output_time) >= 1.0))  // TODO: Make it configurable
                                        {
                                            flag_write_RINEX_obs_output = true;
                                            last_RINEX_obs_output_time = current_RX_time;
                                        }

                                    if ((std::fabs(current_RX_time - last_RINEX_nav_output_time) >= 6.0))  // TODO: Make it configurable
                                        {
                                            flag_write_RINEX_nav_output = true;
                                            last_RINEX_nav_output_time = current_RX_time;
                                        }

                                    // correct the observable to account for the receiver clock offset

                                    for (std::map<int, Gnss_Synchro>::iterator it = gnss_observables_map.begin(); it != gnss_observables_map.end(); ++it)
                                        {
                                            it->second.Pseudorange_m = it->second.Pseudorange_m - d_ls_pvt->get_time_offset_s() * GPS_C_m_s;
                                        }
                                    if (first_fix == true)
                                        {
                                            std::cout << "First position fix at " << boost::posix_time::to_simple_string(d_ls_pvt->get_position_UTC_time())
                                                      << " UTC is Lat = " << d_ls_pvt->get_latitude() << " [deg], Long = " << d_ls_pvt->get_longitude()
                                                      << " [deg], Height= " << d_ls_pvt->get_height() << " [m]" << std::endl;
                                            ttff_msgbuf ttff;
                                            ttff.mtype = 1;
                                            end = std::chrono::system_clock::now();
                                            std::chrono::duration<double> elapsed_seconds = end - start;
                                            ttff.ttff = elapsed_seconds.count();
                                            send_sys_v_ttff_msg(ttff);
                                            first_fix = false;
                                        }
                                    d_kml_dump->print_position(d_ls_pvt, false);
                                    d_geojson_printer->print_position(d_ls_pvt, false);
                                    d_nmea_printer->Print_Nmea_Line(d_ls_pvt, false);

                                    /*
                                     *   TYPE  |  RECEIVER
                                     *     0   |  Unknown
                                     *     1   |  GPS L1 C/A
                                     *     2   |  GPS L2C
                                     *     3   |  GPS L5
                                     *     4   |  Galileo E1B
                                     *     5   |  Galileo E5a
                                     *     6   |  Galileo E5b
                                     *     7   |  GPS L1 C/A + GPS L2C
                                     *     8   |  GPS L1 C/A + GPS L5
                                     *     9   |  GPS L1 C/A + Galileo E1B
                                     *    10   |  GPS L1 C/A + Galileo E5a
                                     *    11   |  GPS L1 C/A + Galileo E5b
                                     *    12   |  Galileo E1B + GPS L2C
                                     *    13   |  Galileo E1B + GPS L5
                                     *    14   |  Galileo E1B + Galileo E5a
                                     *    15   |  Galileo E1B + Galileo E5b
                                     *    16   |  GPS L2C + GPS L5
                                     *    17   |  GPS L2C + Galileo E5a
                                     *    18   |  GPS L2C + Galileo E5b
                                     *    19   |  GPS L5 + Galileo E5a
                                     *    20   |  GPS L5 + Galileo E5b
                                     *    21   |  GPS L1 C/A + Galileo E1B + GPS L2C
                                     *    22   |  GPS L1 C/A + Galileo E1B + GPS L5
                                     *    23   |  GLONASS L1 C/A
                                     *    24   |  GLONASS L2 C/A
                                     *    25   |  GLONASS L1 C/A + GLONASS L2 C/A
                                     *    26   |  GPS L1 C/A + GLONASS L1 C/A
                                     *    27   |  Galileo E1B + GLONASS L1 C/A
                                     *    28   |  GPS L2C + GLONASS L1 C/A
                                     *    29   |  GPS L1 C/A + GLONASS L2 C/A
                                     *    30   |  Galileo E1B + GLONASS L2 C/A
                                     *    31   |  GPS L2C + GLONASS L2 C/A
                                     */

                                    // ####################### RINEX FILES #################

                                    std::map<int, Galileo_Ephemeris>::const_iterator galileo_ephemeris_iter;
                                    std::map<int, Gps_Ephemeris>::const_iterator gps_ephemeris_iter;
                                    std::map<int, Gps_CNAV_Ephemeris>::const_iterator gps_cnav_ephemeris_iter;
                                    std::map<int, Glonass_Gnav_Ephemeris>::const_iterator glonass_gnav_ephemeris_iter;
                                    std::map<int, Gnss_Synchro>::const_iterator gnss_observables_iter;

                                    if (!b_rinex_header_written)  //  & we have utc data in nav message!
                                        {
                                            galileo_ephemeris_iter = d_ls_pvt->galileo_ephemeris_map.cbegin();
                                            gps_ephemeris_iter = d_ls_pvt->gps_ephemeris_map.cbegin();
                                            gps_cnav_ephemeris_iter = d_ls_pvt->gps_cnav_ephemeris_map.cbegin();
                                            glonass_gnav_ephemeris_iter = d_ls_pvt->glonass_gnav_ephemeris_map.cbegin();

                                            if (type_of_rx == 1)  // GPS L1 C/A only
                                                {
                                                    if (gps_ephemeris_iter != d_ls_pvt->gps_ephemeris_map.cend())
                                                        {
                                                            rp->rinex_obs_header(rp->obsFile, gps_ephemeris_iter->second, d_rx_time);
                                                            rp->rinex_nav_header(rp->navFile, d_ls_pvt->gps_iono, d_ls_pvt->gps_utc_model);
                                                            b_rinex_header_written = true;  // do not write header anymore
                                                        }
                                                }
                                            if (type_of_rx == 2)  // GPS L2C only
                                                {
                                                    if (gps_cnav_ephemeris_iter != d_ls_pvt->gps_cnav_ephemeris_map.cend())
                                                        {
                                                            rp->rinex_obs_header(rp->obsFile, gps_cnav_ephemeris_iter->second, d_rx_time);
                                                            rp->rinex_nav_header(rp->navFile, d_ls_pvt->gps_cnav_iono, d_ls_pvt->gps_cnav_utc_model);
                                                            b_rinex_header_written = true;  // do not write header anymore
                                                        }
                                                }
                                            if (type_of_rx == 3)  // GPS L5 only
                                                {
                                                    if (gps_cnav_ephemeris_iter != d_ls_pvt->gps_cnav_ephemeris_map.cend())
                                                        {
                                                            rp->rinex_obs_header(rp->obsFile, gps_cnav_ephemeris_iter->second, d_rx_time);
                                                            rp->rinex_nav_header(rp->navFile, d_ls_pvt->gps_cnav_iono, d_ls_pvt->gps_cnav_utc_model);
                                                            b_rinex_header_written = true;  // do not write header anymore
                                                        }
                                                }
                                            if (type_of_rx == 4)  // Galileo E1B only
                                                {
                                                    if (galileo_ephemeris_iter != d_ls_pvt->galileo_ephemeris_map.cend())
                                                        {
                                                            rp->rinex_obs_header(rp->obsFile, galileo_ephemeris_iter->second, d_rx_time);
                                                            rp->rinex_nav_header(rp->navGalFile, d_ls_pvt->galileo_iono, d_ls_pvt->galileo_utc_model, d_ls_pvt->galileo_almanac);
                                                            b_rinex_header_written = true;  // do not write header anymore
                                                        }
                                                }
                                            if (type_of_rx == 5)  // Galileo E5a only
                                                {
                                                    std::string signal("5X");
                                                    if (galileo_ephemeris_iter != d_ls_pvt->galileo_ephemeris_map.cend())
                                                        {
                                                            rp->rinex_obs_header(rp->obsFile, galileo_ephemeris_iter->second, d_rx_time, signal);
                                                            rp->rinex_nav_header(rp->navGalFile, d_ls_pvt->galileo_iono, d_ls_pvt->galileo_utc_model, d_ls_pvt->galileo_almanac);
                                                            b_rinex_header_written = true;  // do not write header anymore
                                                        }
                                                }
                                            if (type_of_rx == 6)  // Galileo E5b only
                                                {
                                                    std::string signal("7X");
                                                    if (galileo_ephemeris_iter != d_ls_pvt->galileo_ephemeris_map.cend())
                                                        {
                                                            rp->rinex_obs_header(rp->obsFile, galileo_ephemeris_iter->second, d_rx_time, signal);
                                                            rp->rinex_nav_header(rp->navGalFile, d_ls_pvt->galileo_iono, d_ls_pvt->galileo_utc_model, d_ls_pvt->galileo_almanac);
                                                            b_rinex_header_written = true;  // do not write header anymore
                                                        }
                                                }
                                            if (type_of_rx == 7)  // GPS L1 C/A + GPS L2C
                                                {
                                                    if ((gps_ephemeris_iter != d_ls_pvt->gps_ephemeris_map.cend()) && (gps_cnav_ephemeris_iter != d_ls_pvt->gps_cnav_ephemeris_map.cend()))
                                                        {
                                                            rp->rinex_obs_header(rp->obsFile, gps_ephemeris_iter->second, gps_cnav_ephemeris_iter->second, d_rx_time);
                                                            rp->rinex_nav_header(rp->navFile, d_ls_pvt->gps_iono, d_ls_pvt->gps_utc_model);
                                                            b_rinex_header_written = true;  // do not write header anymore
                                                        }
                                                }

                                            if (type_of_rx == 9)  // GPS L1 C/A + Galileo E1B
                                                {
                                                    if ((galileo_ephemeris_iter != d_ls_pvt->galileo_ephemeris_map.cend()) && (gps_ephemeris_iter != d_ls_pvt->gps_ephemeris_map.cend()))
                                                        {
                                                            std::string gal_signal("1B");
                                                            rp->rinex_obs_header(rp->obsFile, gps_ephemeris_iter->second, galileo_ephemeris_iter->second, d_rx_time, gal_signal);
                                                            rp->rinex_nav_header(rp->navMixFile, d_ls_pvt->gps_iono, d_ls_pvt->gps_utc_model, d_ls_pvt->galileo_iono, d_ls_pvt->galileo_utc_model, d_ls_pvt->galileo_almanac);
                                                            b_rinex_header_written = true;  // do not write header anymore
                                                        }
                                                }
                                            if (type_of_rx == 10)  //  GPS L1 C/A + Galileo E5a
                                                {
                                                    if ((galileo_ephemeris_iter != d_ls_pvt->galileo_ephemeris_map.cend()) && (gps_ephemeris_iter != d_ls_pvt->gps_ephemeris_map.cend()))
                                                        {
                                                            std::string gal_signal("5X");
                                                            rp->rinex_obs_header(rp->obsFile, gps_ephemeris_iter->second, galileo_ephemeris_iter->second, d_rx_time, gal_signal);
                                                            rp->rinex_nav_header(rp->navMixFile, d_ls_pvt->gps_iono, d_ls_pvt->gps_utc_model, d_ls_pvt->galileo_iono, d_ls_pvt->galileo_utc_model, d_ls_pvt->galileo_almanac);
                                                            b_rinex_header_written = true;  // do not write header anymore
                                                        }
                                                }
                                            if (type_of_rx == 11)  //  GPS L1 C/A + Galileo E5b
                                                {
                                                    if ((galileo_ephemeris_iter != d_ls_pvt->galileo_ephemeris_map.cend()) && (gps_ephemeris_iter != d_ls_pvt->gps_ephemeris_map.cend()))
                                                        {
                                                            std::string gal_signal("7X");
                                                            rp->rinex_obs_header(rp->obsFile, gps_ephemeris_iter->second, galileo_ephemeris_iter->second, d_rx_time, gal_signal);
                                                            rp->rinex_nav_header(rp->navMixFile, d_ls_pvt->gps_iono, d_ls_pvt->gps_utc_model, d_ls_pvt->galileo_iono, d_ls_pvt->galileo_utc_model, d_ls_pvt->galileo_almanac);
                                                            b_rinex_header_written = true;  // do not write header anymore
                                                        }
                                                }
                                            if (type_of_rx == 14)  //  Galileo E1B + Galileo E5a
                                                {
                                                    if ((galileo_ephemeris_iter != d_ls_pvt->galileo_ephemeris_map.cend()))
                                                        {
                                                            std::string gal_signal("1B 5X");
                                                            rp->rinex_obs_header(rp->obsFile, galileo_ephemeris_iter->second, d_rx_time, gal_signal);
                                                            rp->rinex_nav_header(rp->navGalFile, d_ls_pvt->galileo_iono, d_ls_pvt->galileo_utc_model, d_ls_pvt->galileo_almanac);
                                                            b_rinex_header_written = true;  // do not write header anymore
                                                        }
                                                }
                                            if (type_of_rx == 15)  //  Galileo E1B + Galileo E5b
                                                {
                                                    if ((galileo_ephemeris_iter != d_ls_pvt->galileo_ephemeris_map.cend()))
                                                        {
                                                            std::string gal_signal("1B 7X");
                                                            rp->rinex_obs_header(rp->obsFile, galileo_ephemeris_iter->second, d_rx_time, gal_signal);
                                                            rp->rinex_nav_header(rp->navGalFile, d_ls_pvt->galileo_iono, d_ls_pvt->galileo_utc_model, d_ls_pvt->galileo_almanac);
                                                            b_rinex_header_written = true;  // do not write header anymore
                                                        }
                                                }
                                            if (type_of_rx == 23)  // GLONASS L1 C/A only
                                                {
                                                    std::string signal("1G");
                                                    if (glonass_gnav_ephemeris_iter != d_ls_pvt->glonass_gnav_ephemeris_map.cend())
                                                        {
                                                            rp->rinex_obs_header(rp->obsFile, glonass_gnav_ephemeris_iter->second, d_rx_time, signal);
                                                            rp->rinex_nav_header(rp->navGloFile, d_ls_pvt->glonass_gnav_utc_model, glonass_gnav_ephemeris_iter->second);
                                                            b_rinex_header_written = true;  // do not write header anymore
                                                        }
                                                }
                                            if (type_of_rx == 24)  // GLONASS L2 C/A only
                                                {
                                                    std::string signal("2G");
                                                    if (glonass_gnav_ephemeris_iter != d_ls_pvt->glonass_gnav_ephemeris_map.cend())
                                                        {
                                                            rp->rinex_obs_header(rp->obsFile, glonass_gnav_ephemeris_iter->second, d_rx_time, signal);
                                                            rp->rinex_nav_header(rp->navGloFile, d_ls_pvt->glonass_gnav_utc_model, glonass_gnav_ephemeris_iter->second);
                                                            b_rinex_header_written = true;  // do not write header anymore
                                                        }
                                                }
                                            if (type_of_rx == 25)  // GLONASS L1 C/A + GLONASS L2 C/A
                                                {
                                                    std::string signal("1G 2G");
                                                    if (glonass_gnav_ephemeris_iter != d_ls_pvt->glonass_gnav_ephemeris_map.cend())
                                                        {
                                                            rp->rinex_obs_header(rp->obsFile, glonass_gnav_ephemeris_iter->second, d_rx_time, signal);
                                                            rp->rinex_nav_header(rp->navGloFile, d_ls_pvt->glonass_gnav_utc_model, glonass_gnav_ephemeris_iter->second);
                                                            b_rinex_header_written = true;  // do not write header anymore
                                                        }
                                                }

                                            if (type_of_rx == 26)  // GPS L1 C/A + GLONASS L1 C/A
                                                {
                                                    if ((glonass_gnav_ephemeris_iter != d_ls_pvt->glonass_gnav_ephemeris_map.cend()) && (gps_ephemeris_iter != d_ls_pvt->gps_ephemeris_map.cend()))
                                                        {
                                                            std::string glo_signal("1G");
                                                            rp->rinex_obs_header(rp->obsFile, gps_ephemeris_iter->second, glonass_gnav_ephemeris_iter->second, d_rx_time, glo_signal);
                                                            if (d_rinex_version == 3)
                                                                rp->rinex_nav_header(rp->navMixFile, d_ls_pvt->gps_iono, d_ls_pvt->gps_utc_model, d_ls_pvt->glonass_gnav_utc_model, d_ls_pvt->glonass_gnav_almanac);
                                                            if (d_rinex_version == 2)
                                                                {
                                                                    rp->rinex_nav_header(rp->navFile, d_ls_pvt->gps_iono, d_ls_pvt->gps_utc_model);
                                                                    rp->rinex_nav_header(rp->navGloFile, d_ls_pvt->glonass_gnav_utc_model, glonass_gnav_ephemeris_iter->second);
                                                                }
                                                            b_rinex_header_written = true;  // do not write header anymore
                                                        }
                                                }
                                            if (type_of_rx == 27)  //  Galileo E1B + GLONASS L1 C/A
                                                {
                                                    if ((glonass_gnav_ephemeris_iter != d_ls_pvt->glonass_gnav_ephemeris_map.cend()) && (galileo_ephemeris_iter != d_ls_pvt->galileo_ephemeris_map.cend()))
                                                        {
                                                            std::string glo_signal("1G");
                                                            std::string gal_signal("1B");
                                                            rp->rinex_obs_header(rp->obsFile, galileo_ephemeris_iter->second, glonass_gnav_ephemeris_iter->second, d_rx_time, glo_signal, gal_signal);
                                                            rp->rinex_nav_header(rp->navMixFile, d_ls_pvt->galileo_iono, d_ls_pvt->galileo_utc_model, d_ls_pvt->galileo_almanac, d_ls_pvt->glonass_gnav_utc_model, d_ls_pvt->glonass_gnav_almanac);
                                                            b_rinex_header_written = true;  // do not write header anymore
                                                        }
                                                }
                                            if (type_of_rx == 28)  // GPS L2C + GLONASS L1 C/A
                                                {
                                                    if ((glonass_gnav_ephemeris_iter != d_ls_pvt->glonass_gnav_ephemeris_map.cend()) && (gps_cnav_ephemeris_iter != d_ls_pvt->gps_cnav_ephemeris_map.cend()))
                                                        {
                                                            std::string glo_signal("1G");
                                                            rp->rinex_obs_header(rp->obsFile, gps_cnav_ephemeris_iter->second, glonass_gnav_ephemeris_iter->second, d_rx_time, glo_signal);
                                                            rp->rinex_nav_header(rp->navMixFile, d_ls_pvt->gps_cnav_iono, d_ls_pvt->gps_cnav_utc_model, d_ls_pvt->glonass_gnav_utc_model, d_ls_pvt->glonass_gnav_almanac);
                                                            b_rinex_header_written = true;  // do not write header anymore
                                                        }
                                                }
                                            if (type_of_rx == 29)  // GPS L1 C/A + GLONASS L2 C/A
                                                {
                                                    if ((glonass_gnav_ephemeris_iter != d_ls_pvt->glonass_gnav_ephemeris_map.cend()) && (gps_ephemeris_iter != d_ls_pvt->gps_ephemeris_map.cend()))
                                                        {
                                                            std::string glo_signal("2G");
                                                            rp->rinex_obs_header(rp->obsFile, gps_ephemeris_iter->second, glonass_gnav_ephemeris_iter->second, d_rx_time, glo_signal);
                                                            if (d_rinex_version == 3)
                                                                rp->rinex_nav_header(rp->navMixFile, d_ls_pvt->gps_iono, d_ls_pvt->gps_utc_model, d_ls_pvt->glonass_gnav_utc_model, d_ls_pvt->glonass_gnav_almanac);
                                                            if (d_rinex_version == 2)
                                                                {
                                                                    rp->rinex_nav_header(rp->navFile, d_ls_pvt->gps_iono, d_ls_pvt->gps_utc_model);
                                                                    rp->rinex_nav_header(rp->navGloFile, d_ls_pvt->glonass_gnav_utc_model, glonass_gnav_ephemeris_iter->second);
                                                                }
                                                            b_rinex_header_written = true;  // do not write header anymore
                                                        }
                                                }
                                            if (type_of_rx == 30)  //  Galileo E1B + GLONASS L2 C/A
                                                {
                                                    if ((glonass_gnav_ephemeris_iter != d_ls_pvt->glonass_gnav_ephemeris_map.cend()) && (galileo_ephemeris_iter != d_ls_pvt->galileo_ephemeris_map.cend()))
                                                        {
                                                            std::string glo_signal("2G");
                                                            std::string gal_signal("1B");
                                                            rp->rinex_obs_header(rp->obsFile, galileo_ephemeris_iter->second, glonass_gnav_ephemeris_iter->second, d_rx_time, glo_signal, gal_signal);
                                                            rp->rinex_nav_header(rp->navMixFile, d_ls_pvt->galileo_iono, d_ls_pvt->galileo_utc_model, d_ls_pvt->galileo_almanac, d_ls_pvt->glonass_gnav_utc_model, d_ls_pvt->glonass_gnav_almanac);
                                                            b_rinex_header_written = true;  // do not write header anymore
                                                        }
                                                }
                                            if (type_of_rx == 31)  // GPS L2C + GLONASS L2 C/A
                                                {
                                                    if ((glonass_gnav_ephemeris_iter != d_ls_pvt->glonass_gnav_ephemeris_map.cend()) && (gps_cnav_ephemeris_iter != d_ls_pvt->gps_cnav_ephemeris_map.cend()))
                                                        {
                                                            std::string glo_signal("2G");
                                                            rp->rinex_obs_header(rp->obsFile, gps_cnav_ephemeris_iter->second, glonass_gnav_ephemeris_iter->second, d_rx_time, glo_signal);
                                                            rp->rinex_nav_header(rp->navMixFile, d_ls_pvt->gps_cnav_iono, d_ls_pvt->gps_cnav_utc_model, d_ls_pvt->glonass_gnav_utc_model, d_ls_pvt->glonass_gnav_almanac);
                                                            b_rinex_header_written = true;  // do not write header anymore
                                                        }
                                                }
                                        }
                                    if (b_rinex_header_written)  // The header is already written, we can now log the navigation message data
                                        {
                                            if (flag_write_RINEX_nav_output)
                                                {
                                                    if (type_of_rx == 1)  // GPS L1 C/A only
                                                        {
                                                            rp->log_rinex_nav(rp->navFile, d_ls_pvt->gps_ephemeris_map);
                                                        }
                                                    if (type_of_rx == 2)  // GPS L2C only
                                                        {
                                                            rp->log_rinex_nav(rp->navFile, d_ls_pvt->gps_cnav_ephemeris_map);
                                                        }
                                                    if (type_of_rx == 3)  // GPS L5 only
                                                        {
                                                            rp->log_rinex_nav(rp->navFile, d_ls_pvt->gps_cnav_ephemeris_map);
                                                        }
                                                    if ((type_of_rx == 4) || (type_of_rx == 5) || (type_of_rx == 6))  // Galileo
                                                        {
                                                            rp->log_rinex_nav(rp->navGalFile, d_ls_pvt->galileo_ephemeris_map);
                                                        }
                                                    if (type_of_rx == 7)  // GPS L1 C/A + GPS L2C
                                                        {
                                                            rp->log_rinex_nav(rp->navFile, d_ls_pvt->gps_cnav_ephemeris_map);
                                                        }
                                                    if ((type_of_rx == 9) || (type_of_rx == 10) || (type_of_rx == 11))  // GPS L1 C/A + Galileo
                                                        {
                                                            rp->log_rinex_nav(rp->navMixFile, d_ls_pvt->gps_ephemeris_map, d_ls_pvt->galileo_ephemeris_map);
                                                        }
                                                    if ((type_of_rx == 14) || (type_of_rx == 15))  //  Galileo E1B + Galileo E5a
                                                        {
                                                            rp->log_rinex_nav(rp->navGalFile, d_ls_pvt->galileo_ephemeris_map);
                                                        }
                                                    if ((type_of_rx == 23) || (type_of_rx == 24) || (type_of_rx == 25))  //  GLONASS L1 C/A, GLONASS L2 C/A
                                                        {
                                                            rp->log_rinex_nav(rp->navGloFile, d_ls_pvt->glonass_gnav_ephemeris_map);
                                                        }
                                                    if (type_of_rx == 26)  //  GPS L1 C/A + GLONASS L1 C/A
                                                        {
                                                            if (d_rinex_version == 3)
                                                                rp->log_rinex_nav(rp->navMixFile, d_ls_pvt->gps_ephemeris_map, d_ls_pvt->glonass_gnav_ephemeris_map);
                                                            if (d_rinex_version == 2)
                                                                {
                                                                    rp->log_rinex_nav(rp->navFile, d_ls_pvt->gps_ephemeris_map);
                                                                    rp->log_rinex_nav(rp->navGloFile, d_ls_pvt->glonass_gnav_ephemeris_map);
                                                                }
                                                        }
                                                    if (type_of_rx == 27)  //  Galileo E1B + GLONASS L1 C/A
                                                        {
                                                            rp->log_rinex_nav(rp->navMixFile, d_ls_pvt->galileo_ephemeris_map, d_ls_pvt->glonass_gnav_ephemeris_map);
                                                        }
                                                    if (type_of_rx == 28)  //  GPS L2C + GLONASS L1 C/A
                                                        {
                                                            rp->log_rinex_nav(rp->navMixFile, d_ls_pvt->gps_cnav_ephemeris_map, d_ls_pvt->glonass_gnav_ephemeris_map);
                                                        }
                                                    if (type_of_rx == 29)  //  GPS L1 C/A + GLONASS L2 C/A
                                                        {
                                                            if (d_rinex_version == 3)
                                                                rp->log_rinex_nav(rp->navMixFile, d_ls_pvt->gps_ephemeris_map, d_ls_pvt->glonass_gnav_ephemeris_map);
                                                            if (d_rinex_version == 2)
                                                                {
                                                                    rp->log_rinex_nav(rp->navFile, d_ls_pvt->gps_ephemeris_map);
                                                                    rp->log_rinex_nav(rp->navGloFile, d_ls_pvt->glonass_gnav_ephemeris_map);
                                                                }
                                                        }
                                                    if (type_of_rx == 30)  //  Galileo E1B + GLONASS L2 C/A
                                                        {
                                                            rp->log_rinex_nav(rp->navMixFile, d_ls_pvt->galileo_ephemeris_map, d_ls_pvt->glonass_gnav_ephemeris_map);
                                                        }
                                                    if (type_of_rx == 31)  //  GPS L2C + GLONASS L2 C/A
                                                        {
                                                            rp->log_rinex_nav(rp->navMixFile, d_ls_pvt->gps_cnav_ephemeris_map, d_ls_pvt->glonass_gnav_ephemeris_map);
                                                        }
                                                }
                                            galileo_ephemeris_iter = d_ls_pvt->galileo_ephemeris_map.cbegin();
                                            gps_ephemeris_iter = d_ls_pvt->gps_ephemeris_map.cbegin();
                                            gps_cnav_ephemeris_iter = d_ls_pvt->gps_cnav_ephemeris_map.cbegin();
                                            glonass_gnav_ephemeris_iter = d_ls_pvt->glonass_gnav_ephemeris_map.cbegin();

                                            // Log observables into the RINEX file
                                            if (flag_write_RINEX_obs_output)
                                                {
                                                    if (type_of_rx == 1)  // GPS L1 C/A only
                                                        {
                                                            if (gps_ephemeris_iter != d_ls_pvt->gps_ephemeris_map.end())
                                                                {
                                                                    rp->log_rinex_obs(rp->obsFile, gps_ephemeris_iter->second, d_rx_time, gnss_observables_map);
                                                                }
                                                            if (!b_rinex_header_updated && (d_ls_pvt->gps_utc_model.d_A0 != 0))
                                                                {
                                                                    rp->update_obs_header(rp->obsFile, d_ls_pvt->gps_utc_model);
                                                                    rp->update_nav_header(rp->navFile, d_ls_pvt->gps_utc_model, d_ls_pvt->gps_iono);
                                                                    b_rinex_header_updated = true;
                                                                }
                                                        }
                                                    if (type_of_rx == 2)  // GPS L2C only
                                                        {
                                                            if (gps_cnav_ephemeris_iter != d_ls_pvt->gps_cnav_ephemeris_map.end())
                                                                {
                                                                    rp->log_rinex_obs(rp->obsFile, gps_cnav_ephemeris_iter->second, d_rx_time, gnss_observables_map);
                                                                }
                                                            if (!b_rinex_header_updated && (d_ls_pvt->gps_cnav_utc_model.d_A0 != 0))
                                                                {
                                                                    rp->update_obs_header(rp->obsFile, d_ls_pvt->gps_cnav_utc_model);
                                                                    rp->update_nav_header(rp->navFile, d_ls_pvt->gps_cnav_utc_model, d_ls_pvt->gps_cnav_iono);
                                                                    b_rinex_header_updated = true;
                                                                }
                                                        }
                                                    if (type_of_rx == 3)  // GPS L5
                                                        {
                                                            if (gps_cnav_ephemeris_iter != d_ls_pvt->gps_cnav_ephemeris_map.end())
                                                                {
                                                                    rp->log_rinex_obs(rp->obsFile, gps_cnav_ephemeris_iter->second, d_rx_time, gnss_observables_map);
                                                                }
                                                            if (!b_rinex_header_updated && (d_ls_pvt->gps_cnav_utc_model.d_A0 != 0))
                                                                {
                                                                    rp->update_obs_header(rp->obsFile, d_ls_pvt->gps_cnav_utc_model);
                                                                    rp->update_nav_header(rp->navFile, d_ls_pvt->gps_cnav_utc_model, d_ls_pvt->gps_cnav_iono);
                                                                    b_rinex_header_updated = true;
                                                                }
                                                        }
                                                    if (type_of_rx == 4)  // Galileo E1B only
                                                        {
                                                            if (galileo_ephemeris_iter != d_ls_pvt->galileo_ephemeris_map.end())
                                                                {
                                                                    rp->log_rinex_obs(rp->obsFile, galileo_ephemeris_iter->second, d_rx_time, gnss_observables_map, "1B");
                                                                }
                                                            if (!b_rinex_header_updated && (d_ls_pvt->galileo_utc_model.A0_6 != 0))
                                                                {
                                                                    rp->update_nav_header(rp->navGalFile, d_ls_pvt->galileo_iono, d_ls_pvt->galileo_utc_model, d_ls_pvt->galileo_almanac);
                                                                    rp->update_obs_header(rp->obsFile, d_ls_pvt->galileo_utc_model);
                                                                    b_rinex_header_updated = true;
                                                                }
                                                        }
                                                    if (type_of_rx == 5)  // Galileo E5a only
                                                        {
                                                            if (galileo_ephemeris_iter != d_ls_pvt->galileo_ephemeris_map.end())
                                                                {
                                                                    rp->log_rinex_obs(rp->obsFile, galileo_ephemeris_iter->second, d_rx_time, gnss_observables_map, "5X");
                                                                }
                                                            if (!b_rinex_header_updated && (d_ls_pvt->galileo_utc_model.A0_6 != 0))
                                                                {
                                                                    rp->update_nav_header(rp->navGalFile, d_ls_pvt->galileo_iono, d_ls_pvt->galileo_utc_model, d_ls_pvt->galileo_almanac);
                                                                    rp->update_obs_header(rp->obsFile, d_ls_pvt->galileo_utc_model);
                                                                    b_rinex_header_updated = true;
                                                                }
                                                        }
                                                    if (type_of_rx == 6)  // Galileo E5b only
                                                        {
                                                            if (galileo_ephemeris_iter != d_ls_pvt->galileo_ephemeris_map.end())
                                                                {
                                                                    rp->log_rinex_obs(rp->obsFile, galileo_ephemeris_iter->second, d_rx_time, gnss_observables_map, "7X");
                                                                }
                                                            if (!b_rinex_header_updated && (d_ls_pvt->galileo_utc_model.A0_6 != 0))
                                                                {
                                                                    rp->update_nav_header(rp->navGalFile, d_ls_pvt->galileo_iono, d_ls_pvt->galileo_utc_model, d_ls_pvt->galileo_almanac);
                                                                    rp->update_obs_header(rp->obsFile, d_ls_pvt->galileo_utc_model);
                                                                    b_rinex_header_updated = true;
                                                                }
                                                        }
                                                    if (type_of_rx == 7)  // GPS L1 C/A + GPS L2C
                                                        {
                                                            if ((gps_ephemeris_iter != d_ls_pvt->gps_ephemeris_map.end()) && (gps_cnav_ephemeris_iter != d_ls_pvt->gps_cnav_ephemeris_map.end()))
                                                                {
                                                                    rp->log_rinex_obs(rp->obsFile, gps_ephemeris_iter->second, gps_cnav_ephemeris_iter->second, d_rx_time, gnss_observables_map);
                                                                }
                                                            if (!b_rinex_header_updated && (d_ls_pvt->gps_utc_model.d_A0 != 0))
                                                                {
                                                                    rp->update_obs_header(rp->obsFile, d_ls_pvt->gps_utc_model);
                                                                    rp->update_nav_header(rp->navFile, d_ls_pvt->gps_utc_model, d_ls_pvt->gps_iono);
                                                                    b_rinex_header_updated = true;
                                                                }
                                                        }
                                                    if (type_of_rx == 9)  // GPS L1 C/A + Galileo E1B
                                                        {
                                                            if ((galileo_ephemeris_iter != d_ls_pvt->galileo_ephemeris_map.end()) && (gps_ephemeris_iter != d_ls_pvt->gps_ephemeris_map.end()))
                                                                {
                                                                    rp->log_rinex_obs(rp->obsFile, gps_ephemeris_iter->second, galileo_ephemeris_iter->second, d_rx_time, gnss_observables_map);
                                                                }
                                                            if (!b_rinex_header_updated && (d_ls_pvt->gps_utc_model.d_A0 != 0))
                                                                {
                                                                    rp->update_obs_header(rp->obsFile, d_ls_pvt->gps_utc_model);
                                                                    rp->update_nav_header(rp->navMixFile, d_ls_pvt->gps_iono, d_ls_pvt->gps_utc_model, d_ls_pvt->galileo_iono, d_ls_pvt->galileo_utc_model, d_ls_pvt->galileo_almanac);
                                                                    b_rinex_header_updated = true;
                                                                }
                                                        }
                                                    if (type_of_rx == 14)  // Galileo E1B + Galileo E5a
                                                        {
                                                            if (galileo_ephemeris_iter != d_ls_pvt->galileo_ephemeris_map.end())
                                                                {
                                                                    rp->log_rinex_obs(rp->obsFile, galileo_ephemeris_iter->second, d_rx_time, gnss_observables_map, "1B 5X");
                                                                }
                                                            if (!b_rinex_header_updated && (d_ls_pvt->galileo_utc_model.A0_6 != 0))
                                                                {
                                                                    rp->update_nav_header(rp->navGalFile, d_ls_pvt->galileo_iono, d_ls_pvt->galileo_utc_model, d_ls_pvt->galileo_almanac);
                                                                    rp->update_obs_header(rp->obsFile, d_ls_pvt->galileo_utc_model);
                                                                    b_rinex_header_updated = true;
                                                                }
                                                        }
                                                    if (type_of_rx == 15)  // Galileo E1B + Galileo E5b
                                                        {
                                                            if (galileo_ephemeris_iter != d_ls_pvt->galileo_ephemeris_map.end())
                                                                {
                                                                    rp->log_rinex_obs(rp->obsFile, galileo_ephemeris_iter->second, d_rx_time, gnss_observables_map, "1B 7X");
                                                                }
                                                            if (!b_rinex_header_updated && (d_ls_pvt->galileo_utc_model.A0_6 != 0))
                                                                {
                                                                    rp->update_nav_header(rp->navGalFile, d_ls_pvt->galileo_iono, d_ls_pvt->galileo_utc_model, d_ls_pvt->galileo_almanac);
                                                                    rp->update_obs_header(rp->obsFile, d_ls_pvt->galileo_utc_model);
                                                                    b_rinex_header_updated = true;
                                                                }
                                                        }
                                                    if (type_of_rx == 23)  // GLONASS L1 C/A only
                                                        {
                                                            if (glonass_gnav_ephemeris_iter != d_ls_pvt->glonass_gnav_ephemeris_map.end())
                                                                {
                                                                    rp->log_rinex_obs(rp->obsFile, glonass_gnav_ephemeris_iter->second, d_rx_time, gnss_observables_map, "1C");
                                                                }
                                                            if (!b_rinex_header_updated && (d_ls_pvt->glonass_gnav_utc_model.d_tau_c != 0))
                                                                {
                                                                    rp->update_nav_header(rp->navGloFile, d_ls_pvt->glonass_gnav_utc_model, d_ls_pvt->glonass_gnav_almanac);
                                                                    rp->update_obs_header(rp->obsFile, d_ls_pvt->glonass_gnav_utc_model);
                                                                    b_rinex_header_updated = true;
                                                                }
                                                        }
                                                    if (type_of_rx == 24)  // GLONASS L2 C/A only
                                                        {
                                                            if (glonass_gnav_ephemeris_iter != d_ls_pvt->glonass_gnav_ephemeris_map.end())
                                                                {
                                                                    rp->log_rinex_obs(rp->obsFile, glonass_gnav_ephemeris_iter->second, d_rx_time, gnss_observables_map, "2C");
                                                                }
                                                            if (!b_rinex_header_updated && (d_ls_pvt->glonass_gnav_utc_model.d_tau_c != 0))
                                                                {
                                                                    rp->update_nav_header(rp->navGloFile, d_ls_pvt->glonass_gnav_utc_model, d_ls_pvt->glonass_gnav_almanac);
                                                                    rp->update_obs_header(rp->obsFile, d_ls_pvt->glonass_gnav_utc_model);
                                                                    b_rinex_header_updated = true;
                                                                }
                                                        }
                                                    if (type_of_rx == 25)  // GLONASS L1 C/A + GLONASS L2 C/A
                                                        {
                                                            if (glonass_gnav_ephemeris_iter != d_ls_pvt->glonass_gnav_ephemeris_map.end())
                                                                {
                                                                    rp->log_rinex_obs(rp->obsFile, glonass_gnav_ephemeris_iter->second, d_rx_time, gnss_observables_map, "1C 2C");
                                                                }
                                                            if (!b_rinex_header_updated && (d_ls_pvt->glonass_gnav_utc_model.d_tau_c != 0))
                                                                {
                                                                    rp->update_nav_header(rp->navMixFile, d_ls_pvt->glonass_gnav_utc_model, d_ls_pvt->glonass_gnav_almanac);
                                                                    rp->update_obs_header(rp->obsFile, d_ls_pvt->glonass_gnav_utc_model);
                                                                    b_rinex_header_updated = true;
                                                                }
                                                        }
                                                    if (type_of_rx == 26)  // GPS L1 C/A + GLONASS L1 C/A
                                                        {
                                                            if ((glonass_gnav_ephemeris_iter != d_ls_pvt->glonass_gnav_ephemeris_map.end()) && (gps_ephemeris_iter != d_ls_pvt->gps_ephemeris_map.end()))
                                                                {
                                                                    rp->log_rinex_obs(rp->obsFile, gps_ephemeris_iter->second, glonass_gnav_ephemeris_iter->second, d_rx_time, gnss_observables_map);
                                                                }
                                                            if (!b_rinex_header_updated && (d_ls_pvt->gps_utc_model.d_A0 != 0))
                                                                {
                                                                    rp->update_obs_header(rp->obsFile, d_ls_pvt->gps_utc_model);
                                                                    rp->update_nav_header(rp->navMixFile, d_ls_pvt->gps_iono, d_ls_pvt->gps_utc_model, d_ls_pvt->glonass_gnav_utc_model, d_ls_pvt->glonass_gnav_almanac);
                                                                    b_rinex_header_updated = true;  // do not write header anymore
                                                                }
                                                        }
                                                    if (type_of_rx == 27)  // Galileo E1B + GLONASS L1 C/A
                                                        {
                                                            if ((glonass_gnav_ephemeris_iter != d_ls_pvt->glonass_gnav_ephemeris_map.end()) && (galileo_ephemeris_iter != d_ls_pvt->galileo_ephemeris_map.end()))
                                                                {
                                                                    rp->log_rinex_obs(rp->obsFile, galileo_ephemeris_iter->second, glonass_gnav_ephemeris_iter->second, d_rx_time, gnss_observables_map);
                                                                }
                                                            if (!b_rinex_header_updated && (d_ls_pvt->galileo_utc_model.A0_6 != 0))
                                                                {
                                                                    rp->update_obs_header(rp->obsFile, d_ls_pvt->galileo_utc_model);
                                                                    rp->update_nav_header(rp->navMixFile, d_ls_pvt->galileo_iono, d_ls_pvt->galileo_utc_model, d_ls_pvt->galileo_almanac, d_ls_pvt->glonass_gnav_utc_model, d_ls_pvt->glonass_gnav_almanac);
                                                                    b_rinex_header_updated = true;  // do not write header anymore
                                                                }
                                                        }
                                                    if (type_of_rx == 28)  // GPS L2C + GLONASS L1 C/A
                                                        {
                                                            if ((glonass_gnav_ephemeris_iter != d_ls_pvt->glonass_gnav_ephemeris_map.end()) && (gps_cnav_ephemeris_iter != d_ls_pvt->gps_cnav_ephemeris_map.end()))
                                                                {
                                                                    rp->log_rinex_obs(rp->obsFile, gps_cnav_ephemeris_iter->second, glonass_gnav_ephemeris_iter->second, d_rx_time, gnss_observables_map);
                                                                }
                                                            if (!b_rinex_header_updated && (d_ls_pvt->gps_cnav_utc_model.d_A0 != 0))
                                                                {
                                                                    rp->update_obs_header(rp->obsFile, d_ls_pvt->gps_cnav_utc_model);
                                                                    rp->update_nav_header(rp->navMixFile, d_ls_pvt->gps_cnav_iono, d_ls_pvt->gps_cnav_utc_model, d_ls_pvt->glonass_gnav_utc_model, d_ls_pvt->glonass_gnav_almanac);
                                                                    b_rinex_header_updated = true;  // do not write header anymore
                                                                }
                                                        }
                                                    if (type_of_rx == 29)  // GPS L1 C/A + GLONASS L2 C/A
                                                        {
                                                            if ((glonass_gnav_ephemeris_iter != d_ls_pvt->glonass_gnav_ephemeris_map.end()) && (gps_ephemeris_iter != d_ls_pvt->gps_ephemeris_map.end()))
                                                                {
                                                                    rp->log_rinex_obs(rp->obsFile, gps_ephemeris_iter->second, glonass_gnav_ephemeris_iter->second, d_rx_time, gnss_observables_map);
                                                                }
                                                            if (!b_rinex_header_updated && (d_ls_pvt->gps_utc_model.d_A0 != 0))
                                                                {
                                                                    rp->update_obs_header(rp->obsFile, d_ls_pvt->gps_utc_model);
                                                                    rp->update_nav_header(rp->navMixFile, d_ls_pvt->gps_iono, d_ls_pvt->gps_utc_model, d_ls_pvt->glonass_gnav_utc_model, d_ls_pvt->glonass_gnav_almanac);
                                                                    b_rinex_header_updated = true;  // do not write header anymore
                                                                }
                                                        }
                                                    if (type_of_rx == 30)  // Galileo E1B + GLONASS L2 C/A
                                                        {
                                                            if ((glonass_gnav_ephemeris_iter != d_ls_pvt->glonass_gnav_ephemeris_map.end()) && (galileo_ephemeris_iter != d_ls_pvt->galileo_ephemeris_map.end()))
                                                                {
                                                                    rp->log_rinex_obs(rp->obsFile, galileo_ephemeris_iter->second, glonass_gnav_ephemeris_iter->second, d_rx_time, gnss_observables_map);
                                                                }
                                                            if (!b_rinex_header_updated && (d_ls_pvt->galileo_utc_model.A0_6 != 0))
                                                                {
                                                                    rp->update_obs_header(rp->obsFile, d_ls_pvt->galileo_utc_model);
                                                                    rp->update_nav_header(rp->navMixFile, d_ls_pvt->galileo_iono, d_ls_pvt->galileo_utc_model, d_ls_pvt->galileo_almanac, d_ls_pvt->glonass_gnav_utc_model, d_ls_pvt->glonass_gnav_almanac);
                                                                    b_rinex_header_updated = true;  // do not write header anymore
                                                                }
                                                        }
                                                    if (type_of_rx == 31)  // GPS L2C + GLONASS L2 C/A
                                                        {
                                                            if ((glonass_gnav_ephemeris_iter != d_ls_pvt->glonass_gnav_ephemeris_map.end()) && (gps_cnav_ephemeris_iter != d_ls_pvt->gps_cnav_ephemeris_map.end()))
                                                                {
                                                                    rp->log_rinex_obs(rp->obsFile, gps_cnav_ephemeris_iter->second, glonass_gnav_ephemeris_iter->second, d_rx_time, gnss_observables_map);
                                                                }
                                                            if (!b_rinex_header_updated && (d_ls_pvt->gps_cnav_utc_model.d_A0 != 0))
                                                                {
                                                                    rp->update_obs_header(rp->obsFile, d_ls_pvt->gps_cnav_utc_model);
                                                                    rp->update_nav_header(rp->navMixFile, d_ls_pvt->gps_cnav_iono, d_ls_pvt->gps_cnav_utc_model, d_ls_pvt->glonass_gnav_utc_model, d_ls_pvt->glonass_gnav_almanac);
                                                                    b_rinex_header_updated = true;  // do not write header anymore
                                                                }
                                                        }
                                                }
                                        }

                                    // ####################### RTCM MESSAGES #################
                                    try
                                        {
                                            if (b_rtcm_writing_started)
                                                {
                                                    if (type_of_rx == 1)  // GPS L1 C/A
                                                        {
                                                            if (flag_write_RTCM_1019_output == true)
                                                                {
                                                                    for (std::map<int, Gps_Ephemeris>::const_iterator gps_ephemeris_iter = d_ls_pvt->gps_ephemeris_map.cbegin(); gps_ephemeris_iter != d_ls_pvt->gps_ephemeris_map.cend(); gps_ephemeris_iter++)
                                                                        {
                                                                            d_rtcm_printer->Print_Rtcm_MT1019(gps_ephemeris_iter->second);
                                                                        }
                                                                }
                                                            if (flag_write_RTCM_MSM_output == true)
                                                                {
                                                                    std::map<int, Gps_Ephemeris>::const_iterator gps_ephemeris_iter;
                                                                    gps_ephemeris_iter = d_ls_pvt->gps_ephemeris_map.cbegin();

                                                                    if (gps_ephemeris_iter != d_ls_pvt->gps_ephemeris_map.cend())
                                                                        {
                                                                            d_rtcm_printer->Print_Rtcm_MSM(7, gps_ephemeris_iter->second, {}, {}, {}, d_rx_time, gnss_observables_map, 0, 0, 0, 0, 0);
                                                                        }
                                                                }
                                                        }
                                                    if ((type_of_rx == 4) || (type_of_rx == 5) || (type_of_rx == 6) || (type_of_rx == 14) || (type_of_rx == 15))  // Galileo
                                                        {
                                                            if (flag_write_RTCM_1045_output == true)
                                                                {
                                                                    for (std::map<int, Galileo_Ephemeris>::const_iterator gal_ephemeris_iter = d_ls_pvt->galileo_ephemeris_map.cbegin(); gal_ephemeris_iter != d_ls_pvt->galileo_ephemeris_map.cend(); gal_ephemeris_iter++)
                                                                        {
                                                                            d_rtcm_printer->Print_Rtcm_MT1045(gal_ephemeris_iter->second);
                                                                        }
                                                                }
                                                            if (flag_write_RTCM_MSM_output == true)
                                                                {
                                                                    std::map<int, Galileo_Ephemeris>::const_iterator gal_ephemeris_iter;
                                                                    gal_ephemeris_iter = d_ls_pvt->galileo_ephemeris_map.cbegin();
                                                                    if (gal_ephemeris_iter != d_ls_pvt->galileo_ephemeris_map.cend())
                                                                        {
                                                                            d_rtcm_printer->Print_Rtcm_MSM(7, {}, {}, gal_ephemeris_iter->second, {}, d_rx_time, gnss_observables_map, 0, 0, 0, 0, 0);
                                                                        }
                                                                }
                                                        }
                                                    if (type_of_rx == 7)  // GPS L1 C/A + GPS L2C
                                                        {
                                                            if (flag_write_RTCM_1019_output == true)
                                                                {
                                                                    for (std::map<int, Gps_Ephemeris>::const_iterator gps_ephemeris_iter = d_ls_pvt->gps_ephemeris_map.cbegin(); gps_ephemeris_iter != d_ls_pvt->gps_ephemeris_map.cend(); gps_ephemeris_iter++)
                                                                        {
                                                                            d_rtcm_printer->Print_Rtcm_MT1019(gps_ephemeris_iter->second);
                                                                        }
                                                                }
                                                            if (flag_write_RTCM_MSM_output == true)
                                                                {
                                                                    std::map<int, Gps_Ephemeris>::const_iterator gps_ephemeris_iter;
                                                                    gps_ephemeris_iter = d_ls_pvt->gps_ephemeris_map.cbegin();
                                                                    std::map<int, Gps_CNAV_Ephemeris>::const_iterator gps_cnav_ephemeris_iter;
                                                                    gps_cnav_ephemeris_iter = d_ls_pvt->gps_cnav_ephemeris_map.cbegin();
                                                                    if ((gps_ephemeris_iter != d_ls_pvt->gps_ephemeris_map.cend()) && (gps_cnav_ephemeris_iter != d_ls_pvt->gps_cnav_ephemeris_map.cend()))
                                                                        {
                                                                            d_rtcm_printer->Print_Rtcm_MSM(7, gps_ephemeris_iter->second, gps_cnav_ephemeris_iter->second, {}, {}, d_rx_time, gnss_observables_map, 0, 0, 0, 0, 0);
                                                                        }
                                                                }
                                                        }
                                                    if (type_of_rx == 9)  // GPS L1 C/A + Galileo E1B
                                                        {
                                                            if (flag_write_RTCM_1019_output == true)
                                                                {
                                                                    for (gps_ephemeris_iter = d_ls_pvt->gps_ephemeris_map.begin(); gps_ephemeris_iter != d_ls_pvt->gps_ephemeris_map.end(); gps_ephemeris_iter++)
                                                                        {
                                                                            d_rtcm_printer->Print_Rtcm_MT1019(gps_ephemeris_iter->second);
                                                                        }
                                                                }
                                                            if (flag_write_RTCM_1045_output == true)
                                                                {
                                                                    for (galileo_ephemeris_iter = d_ls_pvt->galileo_ephemeris_map.begin(); galileo_ephemeris_iter != d_ls_pvt->galileo_ephemeris_map.end(); galileo_ephemeris_iter++)
                                                                        {
                                                                            d_rtcm_printer->Print_Rtcm_MT1045(galileo_ephemeris_iter->second);
                                                                        }
                                                                }
                                                            if (flag_write_RTCM_MSM_output == true)
                                                                {
                                                                    //gps_ephemeris_iter = d_ls_pvt->gps_ephemeris_map.end();
                                                                    //galileo_ephemeris_iter = d_ls_pvt->galileo_ephemeris_map.end();
                                                                    unsigned int i = 0;
                                                                    for (gnss_observables_iter = gnss_observables_map.cbegin(); gnss_observables_iter != gnss_observables_map.cend(); gnss_observables_iter++)
                                                                        {
                                                                            std::string system(&gnss_observables_iter->second.System, 1);
                                                                            if (gps_channel == 0)
                                                                                {
                                                                                    if (system.compare("G") == 0)
                                                                                        {
                                                                                            // This is a channel with valid GPS signal
                                                                                            gps_ephemeris_iter = d_ls_pvt->gps_ephemeris_map.find(gnss_observables_iter->second.PRN);
                                                                                            if (gps_ephemeris_iter != d_ls_pvt->gps_ephemeris_map.cend())
                                                                                                {
                                                                                                    gps_channel = i;
                                                                                                }
                                                                                        }
                                                                                }
                                                                            if (gal_channel == 0)
                                                                                {
                                                                                    if (system.compare("E") == 0)
                                                                                        {
                                                                                            galileo_ephemeris_iter = d_ls_pvt->galileo_ephemeris_map.find(gnss_observables_iter->second.PRN);
                                                                                            if (galileo_ephemeris_iter != d_ls_pvt->galileo_ephemeris_map.cend())
                                                                                                {
                                                                                                    gal_channel = i;
                                                                                                }
                                                                                        }
                                                                                }
                                                                            i++;
                                                                        }
                                                                    if (flag_write_RTCM_MSM_output == true)
                                                                        {
                                                                            if (galileo_ephemeris_iter != d_ls_pvt->galileo_ephemeris_map.cend())
                                                                                {
                                                                                    d_rtcm_printer->Print_Rtcm_MSM(7, {}, {}, galileo_ephemeris_iter->second, {}, d_rx_time, gnss_observables_map, 0, 0, 0, 0, 0);
                                                                                }
                                                                        }
                                                                    if (flag_write_RTCM_MSM_output == true)
                                                                        {
                                                                            if (gps_ephemeris_iter != d_ls_pvt->gps_ephemeris_map.cend())
                                                                                {
                                                                                    d_rtcm_printer->Print_Rtcm_MSM(7, gps_ephemeris_iter->second, {}, {}, {}, d_rx_time, gnss_observables_map, 0, 0, 0, 0, 0);
                                                                                }
                                                                        }
                                                                }
                                                        }
                                                    if ((type_of_rx == 23) || (type_of_rx == 24) || (type_of_rx == 25))  // GLONASS
                                                        {
                                                            if (flag_write_RTCM_1020_output == true)
                                                                {
                                                                    for (std::map<int, Glonass_Gnav_Ephemeris>::const_iterator glonass_gnav_ephemeris_iter = d_ls_pvt->glonass_gnav_ephemeris_map.cbegin(); glonass_gnav_ephemeris_iter != d_ls_pvt->glonass_gnav_ephemeris_map.cend(); glonass_gnav_ephemeris_iter++)
                                                                        {
                                                                            d_rtcm_printer->Print_Rtcm_MT1020(glonass_gnav_ephemeris_iter->second, d_ls_pvt->glonass_gnav_utc_model);
                                                                        }
                                                                }

                                                            std::map<int, Glonass_Gnav_Ephemeris>::const_iterator glo_gnav_ephemeris_iter = d_ls_pvt->glonass_gnav_ephemeris_map.cbegin();

                                                            if (glo_gnav_ephemeris_iter != d_ls_pvt->glonass_gnav_ephemeris_map.cend())
                                                                {
                                                                    d_rtcm_printer->Print_Rtcm_MSM(7, {}, {}, {}, glo_gnav_ephemeris_iter->second, d_rx_time, gnss_observables_map, 0, 0, 0, 0, 0);
                                                                }
                                                            b_rtcm_writing_started = true;
                                                        }
                                                    if (type_of_rx == 26)  // GPS L1 C/A + GLONASS L1 C/A
                                                        {
                                                            if (flag_write_RTCM_1019_output == true)
                                                                {
                                                                    for (gps_ephemeris_iter = d_ls_pvt->gps_ephemeris_map.cbegin(); gps_ephemeris_iter != d_ls_pvt->gps_ephemeris_map.cend(); gps_ephemeris_iter++)
                                                                        {
                                                                            d_rtcm_printer->Print_Rtcm_MT1019(gps_ephemeris_iter->second);
                                                                        }
                                                                }
                                                            if (flag_write_RTCM_1020_output == true)
                                                                {
                                                                    for (std::map<int, Glonass_Gnav_Ephemeris>::const_iterator glonass_gnav_ephemeris_iter = d_ls_pvt->glonass_gnav_ephemeris_map.cbegin(); glonass_gnav_ephemeris_iter != d_ls_pvt->glonass_gnav_ephemeris_map.cend(); glonass_gnav_ephemeris_iter++)
                                                                        {
                                                                            d_rtcm_printer->Print_Rtcm_MT1020(glonass_gnav_ephemeris_iter->second, d_ls_pvt->glonass_gnav_utc_model);
                                                                        }
                                                                }
                                                            if (flag_write_RTCM_MSM_output == true)
                                                                {
                                                                    //gps_ephemeris_iter = d_ls_pvt->gps_ephemeris_map.end();
                                                                    //galileo_ephemeris_iter = d_ls_pvt->galileo_ephemeris_map.end();
                                                                    unsigned int i = 0;
                                                                    for (gnss_observables_iter = gnss_observables_map.begin(); gnss_observables_iter != gnss_observables_map.end(); gnss_observables_iter++)
                                                                        {
                                                                            std::string system(&gnss_observables_iter->second.System, 1);
                                                                            if (gps_channel == 0)
                                                                                {
                                                                                    if (system.compare("G") == 0)
                                                                                        {
                                                                                            // This is a channel with valid GPS signal
                                                                                            gps_ephemeris_iter = d_ls_pvt->gps_ephemeris_map.find(gnss_observables_iter->second.PRN);
                                                                                            if (gps_ephemeris_iter != d_ls_pvt->gps_ephemeris_map.cend())
                                                                                                {
                                                                                                    gps_channel = i;
                                                                                                }
                                                                                        }
                                                                                }
                                                                            if (glo_channel == 0)
                                                                                {
                                                                                    if (system.compare("R") == 0)
                                                                                        {
                                                                                            glonass_gnav_ephemeris_iter = d_ls_pvt->glonass_gnav_ephemeris_map.find(gnss_observables_iter->second.PRN);
                                                                                            if (glonass_gnav_ephemeris_iter != d_ls_pvt->glonass_gnav_ephemeris_map.cend())
                                                                                                {
                                                                                                    glo_channel = i;
                                                                                                }
                                                                                        }
                                                                                }
                                                                            i++;
                                                                        }
                                                                    if (flag_write_RTCM_MSM_output == true)
                                                                        {
                                                                            if (glonass_gnav_ephemeris_iter != d_ls_pvt->glonass_gnav_ephemeris_map.cend())
                                                                                {
                                                                                    d_rtcm_printer->Print_Rtcm_MSM(7, {}, {}, {}, glonass_gnav_ephemeris_iter->second, d_rx_time, gnss_observables_map, 0, 0, 0, 0, 0);
                                                                                }
                                                                        }
                                                                    if (flag_write_RTCM_MSM_output == true)
                                                                        {
                                                                            if (gps_ephemeris_iter != d_ls_pvt->gps_ephemeris_map.cend())
                                                                                {
                                                                                    d_rtcm_printer->Print_Rtcm_MSM(7, gps_ephemeris_iter->second, {}, {}, {}, d_rx_time, gnss_observables_map, 0, 0, 0, 0, 0);
                                                                                }
                                                                        }
                                                                }
                                                        }
                                                    if (type_of_rx == 27)  // GLONASS L1 C/A + Galileo E1B
                                                        {
                                                            if (flag_write_RTCM_1020_output == true)
                                                                {
                                                                    for (std::map<int, Glonass_Gnav_Ephemeris>::const_iterator glonass_gnav_ephemeris_iter = d_ls_pvt->glonass_gnav_ephemeris_map.cbegin(); glonass_gnav_ephemeris_iter != d_ls_pvt->glonass_gnav_ephemeris_map.cend(); glonass_gnav_ephemeris_iter++)
                                                                        {
                                                                            d_rtcm_printer->Print_Rtcm_MT1020(glonass_gnav_ephemeris_iter->second, d_ls_pvt->glonass_gnav_utc_model);
                                                                        }
                                                                }
                                                            if (flag_write_RTCM_1045_output == true)
                                                                {
                                                                    for (galileo_ephemeris_iter = d_ls_pvt->galileo_ephemeris_map.cbegin(); galileo_ephemeris_iter != d_ls_pvt->galileo_ephemeris_map.cend(); galileo_ephemeris_iter++)
                                                                        {
                                                                            d_rtcm_printer->Print_Rtcm_MT1045(galileo_ephemeris_iter->second);
                                                                        }
                                                                }
                                                            if (flag_write_RTCM_MSM_output == true)
                                                                {
                                                                    //gps_ephemeris_iter = d_ls_pvt->gps_ephemeris_map.end();
                                                                    //galileo_ephemeris_iter = d_ls_pvt->galileo_ephemeris_map.end();
                                                                    unsigned int i = 0;
                                                                    for (gnss_observables_iter = gnss_observables_map.cbegin(); gnss_observables_iter != gnss_observables_map.cend(); gnss_observables_iter++)
                                                                        {
                                                                            std::string system(&gnss_observables_iter->second.System, 1);
                                                                            if (gal_channel == 0)
                                                                                {
                                                                                    if (system.compare("E") == 0)
                                                                                        {
                                                                                            // This is a channel with valid GPS signal
                                                                                            galileo_ephemeris_iter = d_ls_pvt->galileo_ephemeris_map.find(gnss_observables_iter->second.PRN);
                                                                                            if (galileo_ephemeris_iter != d_ls_pvt->galileo_ephemeris_map.cend())
                                                                                                {
                                                                                                    gal_channel = i;
                                                                                                }
                                                                                        }
                                                                                }
                                                                            if (glo_channel == 0)
                                                                                {
                                                                                    if (system.compare("R") == 0)
                                                                                        {
                                                                                            glonass_gnav_ephemeris_iter = d_ls_pvt->glonass_gnav_ephemeris_map.find(gnss_observables_iter->second.PRN);
                                                                                            if (glonass_gnav_ephemeris_iter != d_ls_pvt->glonass_gnav_ephemeris_map.end())
                                                                                                {
                                                                                                    glo_channel = i;
                                                                                                }
                                                                                        }
                                                                                }
                                                                            i++;
                                                                        }
                                                                    if (flag_write_RTCM_MSM_output == true)
                                                                        {
                                                                            if (galileo_ephemeris_iter != d_ls_pvt->galileo_ephemeris_map.end())
                                                                                {
                                                                                    d_rtcm_printer->Print_Rtcm_MSM(7, {}, {}, galileo_ephemeris_iter->second, {}, d_rx_time, gnss_observables_map, 0, 0, 0, 0, 0);
                                                                                }
                                                                        }
                                                                    if (flag_write_RTCM_MSM_output == true)
                                                                        {
                                                                            if (glonass_gnav_ephemeris_iter != d_ls_pvt->glonass_gnav_ephemeris_map.end())
                                                                                {
                                                                                    d_rtcm_printer->Print_Rtcm_MSM(7, {}, {}, {}, glonass_gnav_ephemeris_iter->second, d_rx_time, gnss_observables_map, 0, 0, 0, 0, 0);
                                                                                }
                                                                        }
                                                                }
                                                        }
                                                }
<<<<<<< HEAD
                                            if (type_of_rx == 29)  // GPS L1 C/A + GLONASS L2 C/A
                                                {
                                                    if (flag_write_RTCM_1019_output == true)
                                                        {
                                                            for (gps_ephemeris_iter = d_ls_pvt->gps_ephemeris_map.cbegin(); gps_ephemeris_iter != d_ls_pvt->gps_ephemeris_map.cend(); gps_ephemeris_iter++)
                                                                {
                                                                    d_rtcm_printer->Print_Rtcm_MT1019(gps_ephemeris_iter->second);
                                                                }
                                                        }
                                                    if (flag_write_RTCM_1020_output == true)
                                                        {
                                                            for (std::map<int, Glonass_Gnav_Ephemeris>::const_iterator glonass_gnav_ephemeris_iter = d_ls_pvt->glonass_gnav_ephemeris_map.cbegin(); glonass_gnav_ephemeris_iter != d_ls_pvt->glonass_gnav_ephemeris_map.cend(); glonass_gnav_ephemeris_iter++)
                                                                {
                                                                    d_rtcm_printer->Print_Rtcm_MT1020(glonass_gnav_ephemeris_iter->second, d_ls_pvt->glonass_gnav_utc_model);
                                                                }
                                                        }
                                                    if (flag_write_RTCM_MSM_output == true)
                                                        {
                                                            //gps_ephemeris_iter = d_ls_pvt->gps_ephemeris_map.end();
                                                            //galileo_ephemeris_iter = d_ls_pvt->galileo_ephemeris_map.end();
                                                            unsigned int i = 0;
                                                            for (gnss_observables_iter = gnss_observables_map.begin(); gnss_observables_iter != gnss_observables_map.end(); gnss_observables_iter++)
                                                                {
                                                                    std::string system(&gnss_observables_iter->second.System, 1);
                                                                    if (gps_channel == 0)
                                                                        {
                                                                            if (system.compare("G") == 0)
                                                                                {
                                                                                    // This is a channel with valid GPS signal
                                                                                    gps_ephemeris_iter = d_ls_pvt->gps_ephemeris_map.find(gnss_observables_iter->second.PRN);
                                                                                    if (gps_ephemeris_iter != d_ls_pvt->gps_ephemeris_map.cend())
                                                                                        {
                                                                                            gps_channel = i;
                                                                                        }
                                                                                }
                                                                        }
                                                                    if (glo_channel == 0)
                                                                        {
                                                                            if (system.compare("R") == 0)
                                                                                {
                                                                                    glonass_gnav_ephemeris_iter = d_ls_pvt->glonass_gnav_ephemeris_map.find(gnss_observables_iter->second.PRN);
                                                                                    if (glonass_gnav_ephemeris_iter != d_ls_pvt->glonass_gnav_ephemeris_map.cend())
                                                                                        {
                                                                                            glo_channel = i;
                                                                                        }
                                                                                }
                                                                        }
                                                                    i++;
                                                                }
                                                            if (flag_write_RTCM_MSM_output == true)
                                                                {
                                                                    if (glonass_gnav_ephemeris_iter != d_ls_pvt->glonass_gnav_ephemeris_map.cend())
                                                                        {
                                                                            d_rtcm_printer->Print_Rtcm_MSM(7, {}, {}, {}, glonass_gnav_ephemeris_iter->second, d_rx_time, gnss_observables_map, 0, 0, 0, 0, 0);
                                                                        }
                                                                }
                                                            if (flag_write_RTCM_MSM_output == true)
                                                                {
                                                                    if (gps_ephemeris_iter != d_ls_pvt->gps_ephemeris_map.cend())
                                                                        {
                                                                            d_rtcm_printer->Print_Rtcm_MSM(7, gps_ephemeris_iter->second, {}, {}, {}, d_rx_time, gnss_observables_map, 0, 0, 0, 0, 0);
                                                                        }
                                                                }
                                                        }
                                                }
                                            if (type_of_rx == 30)  // GLONASS L2 C/A + Galileo E1B
                                                {
                                                    if (flag_write_RTCM_1020_output == true)
                                                        {
                                                            for (std::map<int, Glonass_Gnav_Ephemeris>::const_iterator glonass_gnav_ephemeris_iter = d_ls_pvt->glonass_gnav_ephemeris_map.cbegin(); glonass_gnav_ephemeris_iter != d_ls_pvt->glonass_gnav_ephemeris_map.cend(); glonass_gnav_ephemeris_iter++)
                                                                {
                                                                    d_rtcm_printer->Print_Rtcm_MT1020(glonass_gnav_ephemeris_iter->second, d_ls_pvt->glonass_gnav_utc_model);
                                                                }
                                                        }
                                                    if (flag_write_RTCM_1045_output == true)
                                                        {
                                                            for (galileo_ephemeris_iter = d_ls_pvt->galileo_ephemeris_map.cbegin(); galileo_ephemeris_iter != d_ls_pvt->galileo_ephemeris_map.cend(); galileo_ephemeris_iter++)
                                                                {
                                                                    d_rtcm_printer->Print_Rtcm_MT1045(galileo_ephemeris_iter->second);
                                                                }
                                                        }
                                                    if (flag_write_RTCM_MSM_output == true)
                                                        {
                                                            //gps_ephemeris_iter = d_ls_pvt->gps_ephemeris_map.end();
                                                            //galileo_ephemeris_iter = d_ls_pvt->galileo_ephemeris_map.end();
                                                            unsigned int i = 0;
                                                            for (gnss_observables_iter = gnss_observables_map.cbegin(); gnss_observables_iter != gnss_observables_map.cend(); gnss_observables_iter++)
                                                                {
                                                                    std::string system(&gnss_observables_iter->second.System, 1);
                                                                    if (gal_channel == 0)
                                                                        {
                                                                            if (system.compare("E") == 0)
                                                                                {
                                                                                    // This is a channel with valid GPS signal
                                                                                    galileo_ephemeris_iter = d_ls_pvt->galileo_ephemeris_map.find(gnss_observables_iter->second.PRN);
                                                                                    if (galileo_ephemeris_iter != d_ls_pvt->galileo_ephemeris_map.cend())
                                                                                        {
                                                                                            gal_channel = i;
                                                                                        }
                                                                                }
                                                                        }
                                                                    if (glo_channel == 0)
                                                                        {
                                                                            if (system.compare("R") == 0)
                                                                                {
                                                                                    glonass_gnav_ephemeris_iter = d_ls_pvt->glonass_gnav_ephemeris_map.find(gnss_observables_iter->second.PRN);
                                                                                    if (glonass_gnav_ephemeris_iter != d_ls_pvt->glonass_gnav_ephemeris_map.end())
                                                                                        {
                                                                                            glo_channel = i;
                                                                                        }
                                                                                }
                                                                        }
                                                                    i++;
                                                                }
                                                            if (flag_write_RTCM_MSM_output == true)
                                                                {
                                                                    if (galileo_ephemeris_iter != d_ls_pvt->galileo_ephemeris_map.end())
                                                                        {
                                                                            d_rtcm_printer->Print_Rtcm_MSM(7, {}, {}, galileo_ephemeris_iter->second, {}, d_rx_time, gnss_observables_map, 0, 0, 0, 0, 0);
                                                                        }
                                                                }
                                                            if (flag_write_RTCM_MSM_output == true)
                                                                {
                                                                    if (glonass_gnav_ephemeris_iter != d_ls_pvt->glonass_gnav_ephemeris_map.end())
                                                                        {
                                                                            d_rtcm_printer->Print_Rtcm_MSM(7, {}, {}, {}, glonass_gnav_ephemeris_iter->second, d_rx_time, gnss_observables_map, 0, 0, 0, 0, 0);
                                                                        }
                                                                }
                                                        }
                                                }
                                        }

                                    if (!b_rtcm_writing_started)  // the first time
                                        {
                                            if (type_of_rx == 1)  // GPS L1 C/A
                                                {
                                                    for (std::map<int, Gps_Ephemeris>::const_iterator gps_ephemeris_iter = d_ls_pvt->gps_ephemeris_map.cbegin(); gps_ephemeris_iter != d_ls_pvt->gps_ephemeris_map.cend(); gps_ephemeris_iter++)
                                                        {
                                                            d_rtcm_printer->Print_Rtcm_MT1019(gps_ephemeris_iter->second);
                                                        }

                                                    std::map<int, Gps_Ephemeris>::const_iterator gps_ephemeris_iter = d_ls_pvt->gps_ephemeris_map.cbegin();
=======
>>>>>>> 539e24f0

                                            if (!b_rtcm_writing_started)  // the first time
                                                {
                                                    if (type_of_rx == 1)  // GPS L1 C/A
                                                        {
                                                            for (std::map<int, Gps_Ephemeris>::const_iterator gps_ephemeris_iter = d_ls_pvt->gps_ephemeris_map.cbegin(); gps_ephemeris_iter != d_ls_pvt->gps_ephemeris_map.cend(); gps_ephemeris_iter++)
                                                                {
                                                                    d_rtcm_printer->Print_Rtcm_MT1019(gps_ephemeris_iter->second);
                                                                }

                                                            std::map<int, Gps_Ephemeris>::const_iterator gps_ephemeris_iter = d_ls_pvt->gps_ephemeris_map.cbegin();

                                                            if (gps_ephemeris_iter != d_ls_pvt->gps_ephemeris_map.cend())
                                                                {
                                                                    d_rtcm_printer->Print_Rtcm_MSM(7, gps_ephemeris_iter->second, {}, {}, {}, d_rx_time, gnss_observables_map, 0, 0, 0, 0, 0);
                                                                }
                                                            b_rtcm_writing_started = true;
                                                        }
                                                    if ((type_of_rx == 4) || (type_of_rx == 5) || (type_of_rx == 6) || (type_of_rx == 14) || (type_of_rx == 15))  // Galileo
                                                        {
                                                            for (std::map<int, Galileo_Ephemeris>::const_iterator gal_ephemeris_iter = d_ls_pvt->galileo_ephemeris_map.cbegin(); gal_ephemeris_iter != d_ls_pvt->galileo_ephemeris_map.cend(); gal_ephemeris_iter++)
                                                                {
                                                                    d_rtcm_printer->Print_Rtcm_MT1045(gal_ephemeris_iter->second);
                                                                }

                                                            std::map<int, Galileo_Ephemeris>::const_iterator gal_ephemeris_iter = d_ls_pvt->galileo_ephemeris_map.cbegin();

                                                            if (gal_ephemeris_iter != d_ls_pvt->galileo_ephemeris_map.cend())
                                                                {
                                                                    d_rtcm_printer->Print_Rtcm_MSM(7, {}, {}, gal_ephemeris_iter->second, {}, d_rx_time, gnss_observables_map, 0, 0, 0, 0, 0);
                                                                }
                                                            b_rtcm_writing_started = true;
                                                        }
                                                    if (type_of_rx == 7)  // GPS L1 C/A + GPS L2C
                                                        {
                                                            for (std::map<int, Gps_Ephemeris>::const_iterator gps_ephemeris_iter = d_ls_pvt->gps_ephemeris_map.cbegin(); gps_ephemeris_iter != d_ls_pvt->gps_ephemeris_map.cend(); gps_ephemeris_iter++)
                                                                {
                                                                    d_rtcm_printer->Print_Rtcm_MT1019(gps_ephemeris_iter->second);
                                                                }

                                                            std::map<int, Gps_Ephemeris>::const_iterator gps_ephemeris_iter = d_ls_pvt->gps_ephemeris_map.cbegin();
                                                            std::map<int, Gps_CNAV_Ephemeris>::const_iterator gps_cnav_ephemeris_iter = d_ls_pvt->gps_cnav_ephemeris_map.cbegin();

                                                            if ((gps_ephemeris_iter != d_ls_pvt->gps_ephemeris_map.cend()) && (gps_cnav_ephemeris_iter != d_ls_pvt->gps_cnav_ephemeris_map.cend()))
                                                                {
                                                                    d_rtcm_printer->Print_Rtcm_MSM(7, gps_ephemeris_iter->second, gps_cnav_ephemeris_iter->second, {}, {}, d_rx_time, gnss_observables_map, 0, 0, 0, 0, 0);
                                                                }
                                                            b_rtcm_writing_started = true;
                                                        }
                                                    if (type_of_rx == 9)  // GPS L1 C/A + Galileo E1B
                                                        {
                                                            if (d_rtcm_MT1019_rate_ms != 0)  // allows deactivating messages by setting rate = 0
                                                                {
                                                                    for (std::map<int, Gps_Ephemeris>::const_iterator gps_ephemeris_iter = d_ls_pvt->gps_ephemeris_map.cbegin(); gps_ephemeris_iter != d_ls_pvt->gps_ephemeris_map.cend(); gps_ephemeris_iter++)
                                                                        {
                                                                            d_rtcm_printer->Print_Rtcm_MT1019(gps_ephemeris_iter->second);
                                                                        }
                                                                }
                                                            if (d_rtcm_MT1045_rate_ms != 0)
                                                                {
                                                                    for (galileo_ephemeris_iter = d_ls_pvt->galileo_ephemeris_map.begin(); galileo_ephemeris_iter != d_ls_pvt->galileo_ephemeris_map.end(); galileo_ephemeris_iter++)
                                                                        {
                                                                            d_rtcm_printer->Print_Rtcm_MT1045(galileo_ephemeris_iter->second);
                                                                        }
                                                                }

                                                            unsigned int i = 0;
                                                            for (gnss_observables_iter = gnss_observables_map.cbegin(); gnss_observables_iter != gnss_observables_map.cend(); gnss_observables_iter++)
                                                                {
                                                                    std::string system(&gnss_observables_iter->second.System, 1);
                                                                    if (gps_channel == 0)
                                                                        {
                                                                            if (system.compare("G") == 0)
                                                                                {
                                                                                    // This is a channel with valid GPS signal
                                                                                    gps_ephemeris_iter = d_ls_pvt->gps_ephemeris_map.find(gnss_observables_iter->second.PRN);
                                                                                    if (gps_ephemeris_iter != d_ls_pvt->gps_ephemeris_map.end())
                                                                                        {
                                                                                            gps_channel = i;
                                                                                        }
                                                                                }
                                                                        }
                                                                    if (gal_channel == 0)
                                                                        {
                                                                            if (system.compare("E") == 0)
                                                                                {
                                                                                    galileo_ephemeris_iter = d_ls_pvt->galileo_ephemeris_map.find(gnss_observables_iter->second.PRN);
                                                                                    if (galileo_ephemeris_iter != d_ls_pvt->galileo_ephemeris_map.end())
                                                                                        {
                                                                                            gal_channel = i;
                                                                                        }
                                                                                }
                                                                        }
                                                                    i++;
                                                                }

                                                            if (gps_ephemeris_iter != d_ls_pvt->gps_ephemeris_map.end() && (d_rtcm_MT1077_rate_ms != 0))
                                                                {
                                                                    d_rtcm_printer->Print_Rtcm_MSM(7, gps_ephemeris_iter->second, {}, {}, {}, d_rx_time, gnss_observables_map, 0, 0, 0, 0, 0);
                                                                }

                                                            if (galileo_ephemeris_iter != d_ls_pvt->galileo_ephemeris_map.end() && (d_rtcm_MT1097_rate_ms != 0))
                                                                {
                                                                    d_rtcm_printer->Print_Rtcm_MSM(7, {}, {}, galileo_ephemeris_iter->second, {}, d_rx_time, gnss_observables_map, 0, 0, 0, 0, 0);
                                                                }
                                                            b_rtcm_writing_started = true;
                                                        }
                                                    if ((type_of_rx == 23) || (type_of_rx == 24) || (type_of_rx == 25))  // GLONASS
                                                        {
                                                            for (std::map<int, Glonass_Gnav_Ephemeris>::const_iterator glonass_gnav_ephemeris_iter = d_ls_pvt->glonass_gnav_ephemeris_map.cbegin(); glonass_gnav_ephemeris_iter != d_ls_pvt->glonass_gnav_ephemeris_map.cend(); glonass_gnav_ephemeris_iter++)
                                                                {
                                                                    d_rtcm_printer->Print_Rtcm_MT1020(glonass_gnav_ephemeris_iter->second, d_ls_pvt->glonass_gnav_utc_model);
                                                                }

                                                            std::map<int, Glonass_Gnav_Ephemeris>::const_iterator glo_gnav_ephemeris_iter = d_ls_pvt->glonass_gnav_ephemeris_map.cbegin();

                                                            if (glo_gnav_ephemeris_iter != d_ls_pvt->glonass_gnav_ephemeris_map.cend())
                                                                {
                                                                    d_rtcm_printer->Print_Rtcm_MSM(7, {}, {}, {}, glo_gnav_ephemeris_iter->second, d_rx_time, gnss_observables_map, 0, 0, 0, 0, 0);
                                                                }
                                                            b_rtcm_writing_started = true;
                                                        }
                                                    if (type_of_rx == 26)  // GPS L1 C/A + GLONASS L1 C/A
                                                        {
                                                            if (d_rtcm_MT1019_rate_ms != 0)  // allows deactivating messages by setting rate = 0
                                                                {
                                                                    for (gps_ephemeris_iter = d_ls_pvt->gps_ephemeris_map.cbegin(); gps_ephemeris_iter != d_ls_pvt->gps_ephemeris_map.cend(); gps_ephemeris_iter++)
                                                                        {
                                                                            d_rtcm_printer->Print_Rtcm_MT1019(gps_ephemeris_iter->second);
                                                                        }
                                                                }
                                                            if (d_rtcm_MT1020_rate_ms != 0)  // allows deactivating messages by setting rate = 0
                                                                {
                                                                    for (std::map<int, Glonass_Gnav_Ephemeris>::const_iterator glonass_gnav_ephemeris_iter = d_ls_pvt->glonass_gnav_ephemeris_map.cbegin(); glonass_gnav_ephemeris_iter != d_ls_pvt->glonass_gnav_ephemeris_map.cend(); glonass_gnav_ephemeris_iter++)
                                                                        {
                                                                            d_rtcm_printer->Print_Rtcm_MT1020(glonass_gnav_ephemeris_iter->second, d_ls_pvt->glonass_gnav_utc_model);
                                                                        }
                                                                }

                                                            //gps_ephemeris_iter = d_ls_pvt->gps_ephemeris_map.end();
                                                            //galileo_ephemeris_iter = d_ls_pvt->galileo_ephemeris_map.end();
                                                            unsigned int i = 0;
                                                            for (gnss_observables_iter = gnss_observables_map.cbegin(); gnss_observables_iter != gnss_observables_map.cend(); gnss_observables_iter++)
                                                                {
                                                                    std::string system(&gnss_observables_iter->second.System, 1);
                                                                    if (gps_channel == 0)
                                                                        {
                                                                            if (system.compare("G") == 0)
                                                                                {
                                                                                    // This is a channel with valid GPS signal
                                                                                    gps_ephemeris_iter = d_ls_pvt->gps_ephemeris_map.find(gnss_observables_iter->second.PRN);
                                                                                    if (gps_ephemeris_iter != d_ls_pvt->gps_ephemeris_map.cend())
                                                                                        {
                                                                                            gps_channel = i;
                                                                                        }
                                                                                }
                                                                        }
                                                                    if (glo_channel == 0)
                                                                        {
                                                                            if (system.compare("R") == 0)
                                                                                {
                                                                                    glonass_gnav_ephemeris_iter = d_ls_pvt->glonass_gnav_ephemeris_map.find(gnss_observables_iter->second.PRN);
                                                                                    if (glonass_gnav_ephemeris_iter != d_ls_pvt->glonass_gnav_ephemeris_map.cend())
                                                                                        {
                                                                                            glo_channel = i;
                                                                                        }
                                                                                }
                                                                        }
                                                                    i++;
                                                                }
                                                            if (glonass_gnav_ephemeris_iter != d_ls_pvt->glonass_gnav_ephemeris_map.cend())
                                                                {
                                                                    d_rtcm_printer->Print_Rtcm_MSM(7, {}, {}, {}, glonass_gnav_ephemeris_iter->second, d_rx_time, gnss_observables_map, 0, 0, 0, 0, 0);
                                                                }

                                                            if (gps_ephemeris_iter != d_ls_pvt->gps_ephemeris_map.cend())
                                                                {
                                                                    d_rtcm_printer->Print_Rtcm_MSM(7, gps_ephemeris_iter->second, {}, {}, {}, d_rx_time, gnss_observables_map, 0, 0, 0, 0, 0);
                                                                }

                                                            b_rtcm_writing_started = true;
                                                        }
                                                    if (type_of_rx == 27)  // GLONASS L1 C/A + Galileo E1B
                                                        {
                                                            if (d_rtcm_MT1020_rate_ms != 0)  // allows deactivating messages by setting rate = 0
                                                                {
                                                                    for (std::map<int, Glonass_Gnav_Ephemeris>::const_iterator glonass_gnav_ephemeris_iter = d_ls_pvt->glonass_gnav_ephemeris_map.cbegin(); glonass_gnav_ephemeris_iter != d_ls_pvt->glonass_gnav_ephemeris_map.cend(); glonass_gnav_ephemeris_iter++)
                                                                        {
                                                                            d_rtcm_printer->Print_Rtcm_MT1020(glonass_gnav_ephemeris_iter->second, d_ls_pvt->glonass_gnav_utc_model);
                                                                        }
                                                                }
                                                            if (d_rtcm_MT1045_rate_ms != 0)  // allows deactivating messages by setting rate = 0
                                                                {
                                                                    for (galileo_ephemeris_iter = d_ls_pvt->galileo_ephemeris_map.cbegin(); galileo_ephemeris_iter != d_ls_pvt->galileo_ephemeris_map.cend(); galileo_ephemeris_iter++)
                                                                        {
                                                                            d_rtcm_printer->Print_Rtcm_MT1045(galileo_ephemeris_iter->second);
                                                                        }
                                                                }

                                                            unsigned int i = 0;
                                                            for (gnss_observables_iter = gnss_observables_map.cbegin(); gnss_observables_iter != gnss_observables_map.cend(); gnss_observables_iter++)
                                                                {
                                                                    std::string system(&gnss_observables_iter->second.System, 1);
                                                                    if (gal_channel == 0)
                                                                        {
                                                                            if (system.compare("E") == 0)
                                                                                {
                                                                                    // This is a channel with valid GPS signal
                                                                                    galileo_ephemeris_iter = d_ls_pvt->galileo_ephemeris_map.find(gnss_observables_iter->second.PRN);
                                                                                    if (galileo_ephemeris_iter != d_ls_pvt->galileo_ephemeris_map.cend())
                                                                                        {
                                                                                            gal_channel = i;
                                                                                        }
                                                                                }
                                                                        }
                                                                    if (glo_channel == 0)
                                                                        {
                                                                            if (system.compare("R") == 0)
                                                                                {
                                                                                    glonass_gnav_ephemeris_iter = d_ls_pvt->glonass_gnav_ephemeris_map.find(gnss_observables_iter->second.PRN);
                                                                                    if (glonass_gnav_ephemeris_iter != d_ls_pvt->glonass_gnav_ephemeris_map.end())
                                                                                        {
                                                                                            glo_channel = i;
                                                                                        }
                                                                                }
                                                                        }
                                                                    i++;
                                                                }
                                                            if (galileo_ephemeris_iter != d_ls_pvt->galileo_ephemeris_map.end())
                                                                {
                                                                    d_rtcm_printer->Print_Rtcm_MSM(7, {}, {}, galileo_ephemeris_iter->second, {}, d_rx_time, gnss_observables_map, 0, 0, 0, 0, 0);
                                                                }
                                                            if (glonass_gnav_ephemeris_iter != d_ls_pvt->glonass_gnav_ephemeris_map.end())
                                                                {
                                                                    d_rtcm_printer->Print_Rtcm_MSM(7, {}, {}, {}, glonass_gnav_ephemeris_iter->second, d_rx_time, gnss_observables_map, 0, 0, 0, 0, 0);
                                                                }
                                                        }
                                                }
                                            if (type_of_rx == 29)  // GPS L1 C/A + GLONASS L2 C/A
                                                {
                                                    if (d_rtcm_MT1019_rate_ms != 0)  // allows deactivating messages by setting rate = 0
                                                        {
                                                            for (gps_ephemeris_iter = d_ls_pvt->gps_ephemeris_map.cbegin(); gps_ephemeris_iter != d_ls_pvt->gps_ephemeris_map.cend(); gps_ephemeris_iter++)
                                                                {
                                                                    d_rtcm_printer->Print_Rtcm_MT1019(gps_ephemeris_iter->second);
                                                                }
                                                        }
                                                    if (d_rtcm_MT1020_rate_ms != 0)  // allows deactivating messages by setting rate = 0
                                                        {
                                                            for (std::map<int, Glonass_Gnav_Ephemeris>::const_iterator glonass_gnav_ephemeris_iter = d_ls_pvt->glonass_gnav_ephemeris_map.cbegin(); glonass_gnav_ephemeris_iter != d_ls_pvt->glonass_gnav_ephemeris_map.cend(); glonass_gnav_ephemeris_iter++)
                                                                {
                                                                    d_rtcm_printer->Print_Rtcm_MT1020(glonass_gnav_ephemeris_iter->second, d_ls_pvt->glonass_gnav_utc_model);
                                                                }
                                                        }

                                                    //gps_ephemeris_iter = d_ls_pvt->gps_ephemeris_map.end();
                                                    //galileo_ephemeris_iter = d_ls_pvt->galileo_ephemeris_map.end();
                                                    unsigned int i = 0;
                                                    for (gnss_observables_iter = gnss_observables_map.cbegin(); gnss_observables_iter != gnss_observables_map.cend(); gnss_observables_iter++)
                                                        {
                                                            std::string system(&gnss_observables_iter->second.System, 1);
                                                            if (gps_channel == 0)
                                                                {
                                                                    if (system.compare("G") == 0)
                                                                        {
                                                                            // This is a channel with valid GPS signal
                                                                            gps_ephemeris_iter = d_ls_pvt->gps_ephemeris_map.find(gnss_observables_iter->second.PRN);
                                                                            if (gps_ephemeris_iter != d_ls_pvt->gps_ephemeris_map.cend())
                                                                                {
                                                                                    gps_channel = i;
                                                                                }
                                                                        }
                                                                }
                                                            if (glo_channel == 0)
                                                                {
                                                                    if (system.compare("R") == 0)
                                                                        {
                                                                            glonass_gnav_ephemeris_iter = d_ls_pvt->glonass_gnav_ephemeris_map.find(gnss_observables_iter->second.PRN);
                                                                            if (glonass_gnav_ephemeris_iter != d_ls_pvt->glonass_gnav_ephemeris_map.cend())
                                                                                {
                                                                                    glo_channel = i;
                                                                                }
                                                                        }
                                                                }
                                                            i++;
                                                        }
                                                    if (glonass_gnav_ephemeris_iter != d_ls_pvt->glonass_gnav_ephemeris_map.cend())
                                                        {
                                                            d_rtcm_printer->Print_Rtcm_MSM(7, {}, {}, {}, glonass_gnav_ephemeris_iter->second, d_rx_time, gnss_observables_map, 0, 0, 0, 0, 0);
                                                        }

                                                    if (gps_ephemeris_iter != d_ls_pvt->gps_ephemeris_map.cend())
                                                        {
                                                            d_rtcm_printer->Print_Rtcm_MSM(7, gps_ephemeris_iter->second, {}, {}, {}, d_rx_time, gnss_observables_map, 0, 0, 0, 0, 0);
                                                        }

                                                    b_rtcm_writing_started = true;
                                                }
                                            if (type_of_rx == 30)  // GLONASS L2 C/A + Galileo E1B
                                                {
                                                    if (d_rtcm_MT1020_rate_ms != 0)  // allows deactivating messages by setting rate = 0
                                                        {
                                                            for (std::map<int, Glonass_Gnav_Ephemeris>::const_iterator glonass_gnav_ephemeris_iter = d_ls_pvt->glonass_gnav_ephemeris_map.cbegin(); glonass_gnav_ephemeris_iter != d_ls_pvt->glonass_gnav_ephemeris_map.cend(); glonass_gnav_ephemeris_iter++)
                                                                {
                                                                    d_rtcm_printer->Print_Rtcm_MT1020(glonass_gnav_ephemeris_iter->second, d_ls_pvt->glonass_gnav_utc_model);
                                                                }
                                                        }
                                                    if (d_rtcm_MT1045_rate_ms != 0)  // allows deactivating messages by setting rate = 0
                                                        {
                                                            for (galileo_ephemeris_iter = d_ls_pvt->galileo_ephemeris_map.cbegin(); galileo_ephemeris_iter != d_ls_pvt->galileo_ephemeris_map.cend(); galileo_ephemeris_iter++)
                                                                {
                                                                    d_rtcm_printer->Print_Rtcm_MT1045(galileo_ephemeris_iter->second);
                                                                }
                                                        }

                                                    unsigned int i = 0;
                                                    for (gnss_observables_iter = gnss_observables_map.cbegin(); gnss_observables_iter != gnss_observables_map.cend(); gnss_observables_iter++)
                                                        {
                                                            std::string system(&gnss_observables_iter->second.System, 1);
                                                            if (gal_channel == 0)
                                                                {
                                                                    if (system.compare("E") == 0)
                                                                        {
                                                                            // This is a channel with valid GPS signal
                                                                            galileo_ephemeris_iter = d_ls_pvt->galileo_ephemeris_map.find(gnss_observables_iter->second.PRN);
                                                                            if (galileo_ephemeris_iter != d_ls_pvt->galileo_ephemeris_map.cend())
                                                                                {
                                                                                    gal_channel = i;
                                                                                }
                                                                        }
                                                                }
                                                            if (glo_channel == 0)
                                                                {
                                                                    if (system.compare("R") == 0)
                                                                        {
                                                                            glonass_gnav_ephemeris_iter = d_ls_pvt->glonass_gnav_ephemeris_map.find(gnss_observables_iter->second.PRN);
                                                                            if (glonass_gnav_ephemeris_iter != d_ls_pvt->glonass_gnav_ephemeris_map.end())
                                                                                {
                                                                                    glo_channel = i;
                                                                                }
                                                                        }
                                                                }
                                                            i++;
                                                        }
                                                    if (galileo_ephemeris_iter != d_ls_pvt->galileo_ephemeris_map.end())
                                                        {
                                                            d_rtcm_printer->Print_Rtcm_MSM(7, {}, {}, galileo_ephemeris_iter->second, {}, d_rx_time, gnss_observables_map, 0, 0, 0, 0, 0);
                                                        }
                                                    if (glonass_gnav_ephemeris_iter != d_ls_pvt->glonass_gnav_ephemeris_map.end())
                                                        {
                                                            d_rtcm_printer->Print_Rtcm_MSM(7, {}, {}, {}, glonass_gnav_ephemeris_iter->second, d_rx_time, gnss_observables_map, 0, 0, 0, 0, 0);
                                                        }
                                                }
                                        }
                                    catch (const boost::exception& ex)
                                        {
                                            std::cout << "RTCM boost exception: " << boost::diagnostic_information(ex) << std::endl;
                                            LOG(ERROR) << "RTCM boost exception: " << boost::diagnostic_information(ex);
                                        }
                                    catch (const std::exception& ex)
                                        {
                                            std::cout << "RTCM std exception: " << ex.what() << std::endl;
                                            LOG(ERROR) << "RTCM std exception: " << ex.what();
                                        }
                                }
                        }

                    // DEBUG MESSAGE: Display position in console output
                    if (d_ls_pvt->is_valid_position() and flag_display_pvt)
                        {
                            std::cout << "Position at " << boost::posix_time::to_simple_string(d_ls_pvt->get_position_UTC_time())
                                      << " UTC using " << d_ls_pvt->get_num_valid_observations() << " observations is Lat = " << d_ls_pvt->get_latitude() << " [deg], Long = " << d_ls_pvt->get_longitude()
                                      << " [deg], Height= " << d_ls_pvt->get_height() << " [m]" << std::endl;

                            LOG(INFO) << "Position at " << boost::posix_time::to_simple_string(d_ls_pvt->get_position_UTC_time())
                                      << " UTC using " << d_ls_pvt->get_num_valid_observations() << " observations is Lat = " << d_ls_pvt->get_latitude() << " [deg], Long = " << d_ls_pvt->get_longitude()
                                      << " [deg], Height= " << d_ls_pvt->get_height() << " [m]";

                            /* std::cout << "Dilution of Precision at " << boost::posix_time::to_simple_string(d_ls_pvt->get_position_UTC_time())
                                         << " UTC using "<< d_ls_pvt->get_num_valid_observations()<<" observations is HDOP = " << d_ls_pvt->get_HDOP() << " VDOP = "
                                         << d_ls_pvt->get_VDOP() <<" TDOP = " << d_ls_pvt->get_TDOP()
                                         << " GDOP = " << d_ls_pvt->get_GDOP() << std::endl; */
                        }

                    // MULTIPLEXED FILE RECORDING - Record results to file
                    if (d_dump == true)
                        {
                            try
                                {
                                    double tmp_double;
                                    for (unsigned int i = 0; i < d_nchannels; i++)
                                        {
                                            tmp_double = in[i][epoch].Pseudorange_m;
                                            d_dump_file.write(reinterpret_cast<char*>(&tmp_double), sizeof(double));
                                            tmp_double = 0;
                                            d_dump_file.write(reinterpret_cast<char*>(&tmp_double), sizeof(double));
                                            d_dump_file.write(reinterpret_cast<char*>(&d_rx_time), sizeof(double));
                                        }
                                }
                            catch (const std::ifstream::failure& e)
                                {
                                    LOG(WARNING) << "Exception writing observables dump file " << e.what();
                                }
                        }
                }
        }

    return noutput_items;
}<|MERGE_RESOLUTION|>--- conflicted
+++ resolved
@@ -1562,30 +1562,280 @@
                                                                         }
                                                                 }
                                                         }
-                                                }
-<<<<<<< HEAD
-                                            if (type_of_rx == 29)  // GPS L1 C/A + GLONASS L2 C/A
-                                                {
-                                                    if (flag_write_RTCM_1019_output == true)
-                                                        {
-                                                            for (gps_ephemeris_iter = d_ls_pvt->gps_ephemeris_map.cbegin(); gps_ephemeris_iter != d_ls_pvt->gps_ephemeris_map.cend(); gps_ephemeris_iter++)
+                                                    if (type_of_rx == 29)  // GPS L1 C/A + GLONASS L2 C/A
+                                                        {
+                                                            if (flag_write_RTCM_1019_output == true)
+                                                                {
+                                                                    for (gps_ephemeris_iter = d_ls_pvt->gps_ephemeris_map.cbegin(); gps_ephemeris_iter != d_ls_pvt->gps_ephemeris_map.cend(); gps_ephemeris_iter++)
+                                                                        {
+                                                                            d_rtcm_printer->Print_Rtcm_MT1019(gps_ephemeris_iter->second);
+                                                                        }
+                                                                }
+                                                            if (flag_write_RTCM_1020_output == true)
+                                                                {
+                                                                    for (std::map<int, Glonass_Gnav_Ephemeris>::const_iterator glonass_gnav_ephemeris_iter = d_ls_pvt->glonass_gnav_ephemeris_map.cbegin(); glonass_gnav_ephemeris_iter != d_ls_pvt->glonass_gnav_ephemeris_map.cend(); glonass_gnav_ephemeris_iter++)
+                                                                        {
+                                                                            d_rtcm_printer->Print_Rtcm_MT1020(glonass_gnav_ephemeris_iter->second, d_ls_pvt->glonass_gnav_utc_model);
+                                                                        }
+                                                                }
+                                                            if (flag_write_RTCM_MSM_output == true)
+                                                                {
+                                                                    //gps_ephemeris_iter = d_ls_pvt->gps_ephemeris_map.end();
+                                                                    //galileo_ephemeris_iter = d_ls_pvt->galileo_ephemeris_map.end();
+                                                                    unsigned int i = 0;
+                                                                    for (gnss_observables_iter = gnss_observables_map.begin(); gnss_observables_iter != gnss_observables_map.end(); gnss_observables_iter++)
+                                                                        {
+                                                                            std::string system(&gnss_observables_iter->second.System, 1);
+                                                                            if (gps_channel == 0)
+                                                                                {
+                                                                                    if (system.compare("G") == 0)
+                                                                                        {
+                                                                                            // This is a channel with valid GPS signal
+                                                                                            gps_ephemeris_iter = d_ls_pvt->gps_ephemeris_map.find(gnss_observables_iter->second.PRN);
+                                                                                            if (gps_ephemeris_iter != d_ls_pvt->gps_ephemeris_map.cend())
+                                                                                                {
+                                                                                                    gps_channel = i;
+                                                                                                }
+                                                                                        }
+                                                                                }
+                                                                            if (glo_channel == 0)
+                                                                                {
+                                                                                    if (system.compare("R") == 0)
+                                                                                        {
+                                                                                            glonass_gnav_ephemeris_iter = d_ls_pvt->glonass_gnav_ephemeris_map.find(gnss_observables_iter->second.PRN);
+                                                                                            if (glonass_gnav_ephemeris_iter != d_ls_pvt->glonass_gnav_ephemeris_map.cend())
+                                                                                                {
+                                                                                                    glo_channel = i;
+                                                                                                }
+                                                                                        }
+                                                                                }
+                                                                            i++;
+                                                                        }
+                                                                    if (flag_write_RTCM_MSM_output == true)
+                                                                        {
+                                                                            if (glonass_gnav_ephemeris_iter != d_ls_pvt->glonass_gnav_ephemeris_map.cend())
+                                                                                {
+                                                                                    d_rtcm_printer->Print_Rtcm_MSM(7, {}, {}, {}, glonass_gnav_ephemeris_iter->second, d_rx_time, gnss_observables_map, 0, 0, 0, 0, 0);
+                                                                                }
+                                                                        }
+                                                                    if (flag_write_RTCM_MSM_output == true)
+                                                                        {
+                                                                            if (gps_ephemeris_iter != d_ls_pvt->gps_ephemeris_map.cend())
+                                                                                {
+                                                                                    d_rtcm_printer->Print_Rtcm_MSM(7, gps_ephemeris_iter->second, {}, {}, {}, d_rx_time, gnss_observables_map, 0, 0, 0, 0, 0);
+                                                                                }
+                                                                        }
+                                                                }
+                                                        }
+                                                    if (type_of_rx == 30)  // GLONASS L2 C/A + Galileo E1B
+                                                        {
+                                                            if (flag_write_RTCM_1020_output == true)
+                                                                {
+                                                                    for (std::map<int, Glonass_Gnav_Ephemeris>::const_iterator glonass_gnav_ephemeris_iter = d_ls_pvt->glonass_gnav_ephemeris_map.cbegin(); glonass_gnav_ephemeris_iter != d_ls_pvt->glonass_gnav_ephemeris_map.cend(); glonass_gnav_ephemeris_iter++)
+                                                                        {
+                                                                            d_rtcm_printer->Print_Rtcm_MT1020(glonass_gnav_ephemeris_iter->second, d_ls_pvt->glonass_gnav_utc_model);
+                                                                        }
+                                                                }
+                                                            if (flag_write_RTCM_1045_output == true)
+                                                                {
+                                                                    for (galileo_ephemeris_iter = d_ls_pvt->galileo_ephemeris_map.cbegin(); galileo_ephemeris_iter != d_ls_pvt->galileo_ephemeris_map.cend(); galileo_ephemeris_iter++)
+                                                                        {
+                                                                            d_rtcm_printer->Print_Rtcm_MT1045(galileo_ephemeris_iter->second);
+                                                                        }
+                                                                }
+                                                            if (flag_write_RTCM_MSM_output == true)
+                                                                {
+                                                                    //gps_ephemeris_iter = d_ls_pvt->gps_ephemeris_map.end();
+                                                                    //galileo_ephemeris_iter = d_ls_pvt->galileo_ephemeris_map.end();
+                                                                    unsigned int i = 0;
+                                                                    for (gnss_observables_iter = gnss_observables_map.cbegin(); gnss_observables_iter != gnss_observables_map.cend(); gnss_observables_iter++)
+                                                                        {
+                                                                            std::string system(&gnss_observables_iter->second.System, 1);
+                                                                            if (gal_channel == 0)
+                                                                                {
+                                                                                    if (system.compare("E") == 0)
+                                                                                        {
+                                                                                            // This is a channel with valid GPS signal
+                                                                                            galileo_ephemeris_iter = d_ls_pvt->galileo_ephemeris_map.find(gnss_observables_iter->second.PRN);
+                                                                                            if (galileo_ephemeris_iter != d_ls_pvt->galileo_ephemeris_map.cend())
+                                                                                                {
+                                                                                                    gal_channel = i;
+                                                                                                }
+                                                                                        }
+                                                                                }
+                                                                            if (glo_channel == 0)
+                                                                                {
+                                                                                    if (system.compare("R") == 0)
+                                                                                        {
+                                                                                            glonass_gnav_ephemeris_iter = d_ls_pvt->glonass_gnav_ephemeris_map.find(gnss_observables_iter->second.PRN);
+                                                                                            if (glonass_gnav_ephemeris_iter != d_ls_pvt->glonass_gnav_ephemeris_map.end())
+                                                                                                {
+                                                                                                    glo_channel = i;
+                                                                                                }
+                                                                                        }
+                                                                                }
+                                                                            i++;
+                                                                        }
+                                                                    if (flag_write_RTCM_MSM_output == true)
+                                                                        {
+                                                                            if (galileo_ephemeris_iter != d_ls_pvt->galileo_ephemeris_map.end())
+                                                                                {
+                                                                                    d_rtcm_printer->Print_Rtcm_MSM(7, {}, {}, galileo_ephemeris_iter->second, {}, d_rx_time, gnss_observables_map, 0, 0, 0, 0, 0);
+                                                                                }
+                                                                        }
+                                                                    if (flag_write_RTCM_MSM_output == true)
+                                                                        {
+                                                                            if (glonass_gnav_ephemeris_iter != d_ls_pvt->glonass_gnav_ephemeris_map.end())
+                                                                                {
+                                                                                    d_rtcm_printer->Print_Rtcm_MSM(7, {}, {}, {}, glonass_gnav_ephemeris_iter->second, d_rx_time, gnss_observables_map, 0, 0, 0, 0, 0);
+                                                                                }
+                                                                        }
+                                                                }
+                                                        }
+                                                }
+
+                                            if (!b_rtcm_writing_started)  // the first time
+                                                {
+                                                    if (type_of_rx == 1)  // GPS L1 C/A
+                                                        {
+                                                            for (std::map<int, Gps_Ephemeris>::const_iterator gps_ephemeris_iter = d_ls_pvt->gps_ephemeris_map.cbegin(); gps_ephemeris_iter != d_ls_pvt->gps_ephemeris_map.cend(); gps_ephemeris_iter++)
                                                                 {
                                                                     d_rtcm_printer->Print_Rtcm_MT1019(gps_ephemeris_iter->second);
                                                                 }
-                                                        }
-                                                    if (flag_write_RTCM_1020_output == true)
+
+                                                            std::map<int, Gps_Ephemeris>::const_iterator gps_ephemeris_iter = d_ls_pvt->gps_ephemeris_map.cbegin();
+
+                                                            if (gps_ephemeris_iter != d_ls_pvt->gps_ephemeris_map.cend())
+                                                                {
+                                                                    d_rtcm_printer->Print_Rtcm_MSM(7, gps_ephemeris_iter->second, {}, {}, {}, d_rx_time, gnss_observables_map, 0, 0, 0, 0, 0);
+                                                                }
+                                                            b_rtcm_writing_started = true;
+                                                        }
+                                                    if ((type_of_rx == 4) || (type_of_rx == 5) || (type_of_rx == 6) || (type_of_rx == 14) || (type_of_rx == 15))  // Galileo
+                                                        {
+                                                            for (std::map<int, Galileo_Ephemeris>::const_iterator gal_ephemeris_iter = d_ls_pvt->galileo_ephemeris_map.cbegin(); gal_ephemeris_iter != d_ls_pvt->galileo_ephemeris_map.cend(); gal_ephemeris_iter++)
+                                                                {
+                                                                    d_rtcm_printer->Print_Rtcm_MT1045(gal_ephemeris_iter->second);
+                                                                }
+
+                                                            std::map<int, Galileo_Ephemeris>::const_iterator gal_ephemeris_iter = d_ls_pvt->galileo_ephemeris_map.cbegin();
+
+                                                            if (gal_ephemeris_iter != d_ls_pvt->galileo_ephemeris_map.cend())
+                                                                {
+                                                                    d_rtcm_printer->Print_Rtcm_MSM(7, {}, {}, gal_ephemeris_iter->second, {}, d_rx_time, gnss_observables_map, 0, 0, 0, 0, 0);
+                                                                }
+                                                            b_rtcm_writing_started = true;
+                                                        }
+                                                    if (type_of_rx == 7)  // GPS L1 C/A + GPS L2C
+                                                        {
+                                                            for (std::map<int, Gps_Ephemeris>::const_iterator gps_ephemeris_iter = d_ls_pvt->gps_ephemeris_map.cbegin(); gps_ephemeris_iter != d_ls_pvt->gps_ephemeris_map.cend(); gps_ephemeris_iter++)
+                                                                {
+                                                                    d_rtcm_printer->Print_Rtcm_MT1019(gps_ephemeris_iter->second);
+                                                                }
+
+                                                            std::map<int, Gps_Ephemeris>::const_iterator gps_ephemeris_iter = d_ls_pvt->gps_ephemeris_map.cbegin();
+                                                            std::map<int, Gps_CNAV_Ephemeris>::const_iterator gps_cnav_ephemeris_iter = d_ls_pvt->gps_cnav_ephemeris_map.cbegin();
+
+                                                            if ((gps_ephemeris_iter != d_ls_pvt->gps_ephemeris_map.cend()) && (gps_cnav_ephemeris_iter != d_ls_pvt->gps_cnav_ephemeris_map.cend()))
+                                                                {
+                                                                    d_rtcm_printer->Print_Rtcm_MSM(7, gps_ephemeris_iter->second, gps_cnav_ephemeris_iter->second, {}, {}, d_rx_time, gnss_observables_map, 0, 0, 0, 0, 0);
+                                                                }
+                                                            b_rtcm_writing_started = true;
+                                                        }
+                                                    if (type_of_rx == 9)  // GPS L1 C/A + Galileo E1B
+                                                        {
+                                                            if (d_rtcm_MT1019_rate_ms != 0)  // allows deactivating messages by setting rate = 0
+                                                                {
+                                                                    for (std::map<int, Gps_Ephemeris>::const_iterator gps_ephemeris_iter = d_ls_pvt->gps_ephemeris_map.cbegin(); gps_ephemeris_iter != d_ls_pvt->gps_ephemeris_map.cend(); gps_ephemeris_iter++)
+                                                                        {
+                                                                            d_rtcm_printer->Print_Rtcm_MT1019(gps_ephemeris_iter->second);
+                                                                        }
+                                                                }
+                                                            if (d_rtcm_MT1045_rate_ms != 0)
+                                                                {
+                                                                    for (galileo_ephemeris_iter = d_ls_pvt->galileo_ephemeris_map.begin(); galileo_ephemeris_iter != d_ls_pvt->galileo_ephemeris_map.end(); galileo_ephemeris_iter++)
+                                                                        {
+                                                                            d_rtcm_printer->Print_Rtcm_MT1045(galileo_ephemeris_iter->second);
+                                                                        }
+                                                                }
+
+                                                            unsigned int i = 0;
+                                                            for (gnss_observables_iter = gnss_observables_map.cbegin(); gnss_observables_iter != gnss_observables_map.cend(); gnss_observables_iter++)
+                                                                {
+                                                                    std::string system(&gnss_observables_iter->second.System, 1);
+                                                                    if (gps_channel == 0)
+                                                                        {
+                                                                            if (system.compare("G") == 0)
+                                                                                {
+                                                                                    // This is a channel with valid GPS signal
+                                                                                    gps_ephemeris_iter = d_ls_pvt->gps_ephemeris_map.find(gnss_observables_iter->second.PRN);
+                                                                                    if (gps_ephemeris_iter != d_ls_pvt->gps_ephemeris_map.end())
+                                                                                        {
+                                                                                            gps_channel = i;
+                                                                                        }
+                                                                                }
+                                                                        }
+                                                                    if (gal_channel == 0)
+                                                                        {
+                                                                            if (system.compare("E") == 0)
+                                                                                {
+                                                                                    galileo_ephemeris_iter = d_ls_pvt->galileo_ephemeris_map.find(gnss_observables_iter->second.PRN);
+                                                                                    if (galileo_ephemeris_iter != d_ls_pvt->galileo_ephemeris_map.end())
+                                                                                        {
+                                                                                            gal_channel = i;
+                                                                                        }
+                                                                                }
+                                                                        }
+                                                                    i++;
+                                                                }
+
+                                                            if (gps_ephemeris_iter != d_ls_pvt->gps_ephemeris_map.end() && (d_rtcm_MT1077_rate_ms != 0))
+                                                                {
+                                                                    d_rtcm_printer->Print_Rtcm_MSM(7, gps_ephemeris_iter->second, {}, {}, {}, d_rx_time, gnss_observables_map, 0, 0, 0, 0, 0);
+                                                                }
+
+                                                            if (galileo_ephemeris_iter != d_ls_pvt->galileo_ephemeris_map.end() && (d_rtcm_MT1097_rate_ms != 0))
+                                                                {
+                                                                    d_rtcm_printer->Print_Rtcm_MSM(7, {}, {}, galileo_ephemeris_iter->second, {}, d_rx_time, gnss_observables_map, 0, 0, 0, 0, 0);
+                                                                }
+                                                            b_rtcm_writing_started = true;
+                                                        }
+                                                    if ((type_of_rx == 23) || (type_of_rx == 24) || (type_of_rx == 25))  // GLONASS
                                                         {
                                                             for (std::map<int, Glonass_Gnav_Ephemeris>::const_iterator glonass_gnav_ephemeris_iter = d_ls_pvt->glonass_gnav_ephemeris_map.cbegin(); glonass_gnav_ephemeris_iter != d_ls_pvt->glonass_gnav_ephemeris_map.cend(); glonass_gnav_ephemeris_iter++)
                                                                 {
                                                                     d_rtcm_printer->Print_Rtcm_MT1020(glonass_gnav_ephemeris_iter->second, d_ls_pvt->glonass_gnav_utc_model);
                                                                 }
-                                                        }
-                                                    if (flag_write_RTCM_MSM_output == true)
-                                                        {
+
+                                                            std::map<int, Glonass_Gnav_Ephemeris>::const_iterator glo_gnav_ephemeris_iter = d_ls_pvt->glonass_gnav_ephemeris_map.cbegin();
+
+                                                            if (glo_gnav_ephemeris_iter != d_ls_pvt->glonass_gnav_ephemeris_map.cend())
+                                                                {
+                                                                    d_rtcm_printer->Print_Rtcm_MSM(7, {}, {}, {}, glo_gnav_ephemeris_iter->second, d_rx_time, gnss_observables_map, 0, 0, 0, 0, 0);
+                                                                }
+                                                            b_rtcm_writing_started = true;
+                                                        }
+                                                    if (type_of_rx == 26)  // GPS L1 C/A + GLONASS L1 C/A
+                                                        {
+                                                            if (d_rtcm_MT1019_rate_ms != 0)  // allows deactivating messages by setting rate = 0
+                                                                {
+                                                                    for (gps_ephemeris_iter = d_ls_pvt->gps_ephemeris_map.cbegin(); gps_ephemeris_iter != d_ls_pvt->gps_ephemeris_map.cend(); gps_ephemeris_iter++)
+                                                                        {
+                                                                            d_rtcm_printer->Print_Rtcm_MT1019(gps_ephemeris_iter->second);
+                                                                        }
+                                                                }
+                                                            if (d_rtcm_MT1020_rate_ms != 0)  // allows deactivating messages by setting rate = 0
+                                                                {
+                                                                    for (std::map<int, Glonass_Gnav_Ephemeris>::const_iterator glonass_gnav_ephemeris_iter = d_ls_pvt->glonass_gnav_ephemeris_map.cbegin(); glonass_gnav_ephemeris_iter != d_ls_pvt->glonass_gnav_ephemeris_map.cend(); glonass_gnav_ephemeris_iter++)
+                                                                        {
+                                                                            d_rtcm_printer->Print_Rtcm_MT1020(glonass_gnav_ephemeris_iter->second, d_ls_pvt->glonass_gnav_utc_model);
+                                                                        }
+                                                                }
+
                                                             //gps_ephemeris_iter = d_ls_pvt->gps_ephemeris_map.end();
                                                             //galileo_ephemeris_iter = d_ls_pvt->galileo_ephemeris_map.end();
                                                             unsigned int i = 0;
-                                                            for (gnss_observables_iter = gnss_observables_map.begin(); gnss_observables_iter != gnss_observables_map.end(); gnss_observables_iter++)
+                                                            for (gnss_observables_iter = gnss_observables_map.cbegin(); gnss_observables_iter != gnss_observables_map.cend(); gnss_observables_iter++)
                                                                 {
                                                                     std::string system(&gnss_observables_iter->second.System, 1);
                                                                     if (gps_channel == 0)
@@ -1613,42 +1863,35 @@
                                                                         }
                                                                     i++;
                                                                 }
-                                                            if (flag_write_RTCM_MSM_output == true)
-                                                                {
-                                                                    if (glonass_gnav_ephemeris_iter != d_ls_pvt->glonass_gnav_ephemeris_map.cend())
-                                                                        {
-                                                                            d_rtcm_printer->Print_Rtcm_MSM(7, {}, {}, {}, glonass_gnav_ephemeris_iter->second, d_rx_time, gnss_observables_map, 0, 0, 0, 0, 0);
-                                                                        }
-                                                                }
-                                                            if (flag_write_RTCM_MSM_output == true)
-                                                                {
-                                                                    if (gps_ephemeris_iter != d_ls_pvt->gps_ephemeris_map.cend())
-                                                                        {
-                                                                            d_rtcm_printer->Print_Rtcm_MSM(7, gps_ephemeris_iter->second, {}, {}, {}, d_rx_time, gnss_observables_map, 0, 0, 0, 0, 0);
-                                                                        }
-                                                                }
-                                                        }
-                                                }
-                                            if (type_of_rx == 30)  // GLONASS L2 C/A + Galileo E1B
-                                                {
-                                                    if (flag_write_RTCM_1020_output == true)
-                                                        {
-                                                            for (std::map<int, Glonass_Gnav_Ephemeris>::const_iterator glonass_gnav_ephemeris_iter = d_ls_pvt->glonass_gnav_ephemeris_map.cbegin(); glonass_gnav_ephemeris_iter != d_ls_pvt->glonass_gnav_ephemeris_map.cend(); glonass_gnav_ephemeris_iter++)
-                                                                {
-                                                                    d_rtcm_printer->Print_Rtcm_MT1020(glonass_gnav_ephemeris_iter->second, d_ls_pvt->glonass_gnav_utc_model);
-                                                                }
-                                                        }
-                                                    if (flag_write_RTCM_1045_output == true)
-                                                        {
-                                                            for (galileo_ephemeris_iter = d_ls_pvt->galileo_ephemeris_map.cbegin(); galileo_ephemeris_iter != d_ls_pvt->galileo_ephemeris_map.cend(); galileo_ephemeris_iter++)
-                                                                {
-                                                                    d_rtcm_printer->Print_Rtcm_MT1045(galileo_ephemeris_iter->second);
-                                                                }
-                                                        }
-                                                    if (flag_write_RTCM_MSM_output == true)
-                                                        {
-                                                            //gps_ephemeris_iter = d_ls_pvt->gps_ephemeris_map.end();
-                                                            //galileo_ephemeris_iter = d_ls_pvt->galileo_ephemeris_map.end();
+                                                            if (glonass_gnav_ephemeris_iter != d_ls_pvt->glonass_gnav_ephemeris_map.cend())
+                                                                {
+                                                                    d_rtcm_printer->Print_Rtcm_MSM(7, {}, {}, {}, glonass_gnav_ephemeris_iter->second, d_rx_time, gnss_observables_map, 0, 0, 0, 0, 0);
+                                                                }
+
+                                                            if (gps_ephemeris_iter != d_ls_pvt->gps_ephemeris_map.cend())
+                                                                {
+                                                                    d_rtcm_printer->Print_Rtcm_MSM(7, gps_ephemeris_iter->second, {}, {}, {}, d_rx_time, gnss_observables_map, 0, 0, 0, 0, 0);
+                                                                }
+
+                                                            b_rtcm_writing_started = true;
+                                                        }
+                                                    if (type_of_rx == 27)  // GLONASS L1 C/A + Galileo E1B
+                                                        {
+                                                            if (d_rtcm_MT1020_rate_ms != 0)  // allows deactivating messages by setting rate = 0
+                                                                {
+                                                                    for (std::map<int, Glonass_Gnav_Ephemeris>::const_iterator glonass_gnav_ephemeris_iter = d_ls_pvt->glonass_gnav_ephemeris_map.cbegin(); glonass_gnav_ephemeris_iter != d_ls_pvt->glonass_gnav_ephemeris_map.cend(); glonass_gnav_ephemeris_iter++)
+                                                                        {
+                                                                            d_rtcm_printer->Print_Rtcm_MT1020(glonass_gnav_ephemeris_iter->second, d_ls_pvt->glonass_gnav_utc_model);
+                                                                        }
+                                                                }
+                                                            if (d_rtcm_MT1045_rate_ms != 0)  // allows deactivating messages by setting rate = 0
+                                                                {
+                                                                    for (galileo_ephemeris_iter = d_ls_pvt->galileo_ephemeris_map.cbegin(); galileo_ephemeris_iter != d_ls_pvt->galileo_ephemeris_map.cend(); galileo_ephemeris_iter++)
+                                                                        {
+                                                                            d_rtcm_printer->Print_Rtcm_MT1045(galileo_ephemeris_iter->second);
+                                                                        }
+                                                                }
+
                                                             unsigned int i = 0;
                                                             for (gnss_observables_iter = gnss_observables_map.cbegin(); gnss_observables_iter != gnss_observables_map.cend(); gnss_observables_iter++)
                                                                 {
@@ -1678,159 +1921,16 @@
                                                                         }
                                                                     i++;
                                                                 }
-                                                            if (flag_write_RTCM_MSM_output == true)
-                                                                {
-                                                                    if (galileo_ephemeris_iter != d_ls_pvt->galileo_ephemeris_map.end())
-                                                                        {
-                                                                            d_rtcm_printer->Print_Rtcm_MSM(7, {}, {}, galileo_ephemeris_iter->second, {}, d_rx_time, gnss_observables_map, 0, 0, 0, 0, 0);
-                                                                        }
-                                                                }
-                                                            if (flag_write_RTCM_MSM_output == true)
-                                                                {
-                                                                    if (glonass_gnav_ephemeris_iter != d_ls_pvt->glonass_gnav_ephemeris_map.end())
-                                                                        {
-                                                                            d_rtcm_printer->Print_Rtcm_MSM(7, {}, {}, {}, glonass_gnav_ephemeris_iter->second, d_rx_time, gnss_observables_map, 0, 0, 0, 0, 0);
-                                                                        }
-                                                                }
-                                                        }
-                                                }
-                                        }
-
-                                    if (!b_rtcm_writing_started)  // the first time
-                                        {
-                                            if (type_of_rx == 1)  // GPS L1 C/A
-                                                {
-                                                    for (std::map<int, Gps_Ephemeris>::const_iterator gps_ephemeris_iter = d_ls_pvt->gps_ephemeris_map.cbegin(); gps_ephemeris_iter != d_ls_pvt->gps_ephemeris_map.cend(); gps_ephemeris_iter++)
-                                                        {
-                                                            d_rtcm_printer->Print_Rtcm_MT1019(gps_ephemeris_iter->second);
-                                                        }
-
-                                                    std::map<int, Gps_Ephemeris>::const_iterator gps_ephemeris_iter = d_ls_pvt->gps_ephemeris_map.cbegin();
-=======
->>>>>>> 539e24f0
-
-                                            if (!b_rtcm_writing_started)  // the first time
-                                                {
-                                                    if (type_of_rx == 1)  // GPS L1 C/A
-                                                        {
-                                                            for (std::map<int, Gps_Ephemeris>::const_iterator gps_ephemeris_iter = d_ls_pvt->gps_ephemeris_map.cbegin(); gps_ephemeris_iter != d_ls_pvt->gps_ephemeris_map.cend(); gps_ephemeris_iter++)
-                                                                {
-                                                                    d_rtcm_printer->Print_Rtcm_MT1019(gps_ephemeris_iter->second);
-                                                                }
-
-                                                            std::map<int, Gps_Ephemeris>::const_iterator gps_ephemeris_iter = d_ls_pvt->gps_ephemeris_map.cbegin();
-
-                                                            if (gps_ephemeris_iter != d_ls_pvt->gps_ephemeris_map.cend())
-                                                                {
-                                                                    d_rtcm_printer->Print_Rtcm_MSM(7, gps_ephemeris_iter->second, {}, {}, {}, d_rx_time, gnss_observables_map, 0, 0, 0, 0, 0);
-                                                                }
-                                                            b_rtcm_writing_started = true;
-                                                        }
-                                                    if ((type_of_rx == 4) || (type_of_rx == 5) || (type_of_rx == 6) || (type_of_rx == 14) || (type_of_rx == 15))  // Galileo
-                                                        {
-                                                            for (std::map<int, Galileo_Ephemeris>::const_iterator gal_ephemeris_iter = d_ls_pvt->galileo_ephemeris_map.cbegin(); gal_ephemeris_iter != d_ls_pvt->galileo_ephemeris_map.cend(); gal_ephemeris_iter++)
-                                                                {
-                                                                    d_rtcm_printer->Print_Rtcm_MT1045(gal_ephemeris_iter->second);
-                                                                }
-
-                                                            std::map<int, Galileo_Ephemeris>::const_iterator gal_ephemeris_iter = d_ls_pvt->galileo_ephemeris_map.cbegin();
-
-                                                            if (gal_ephemeris_iter != d_ls_pvt->galileo_ephemeris_map.cend())
-                                                                {
-                                                                    d_rtcm_printer->Print_Rtcm_MSM(7, {}, {}, gal_ephemeris_iter->second, {}, d_rx_time, gnss_observables_map, 0, 0, 0, 0, 0);
-                                                                }
-                                                            b_rtcm_writing_started = true;
-                                                        }
-                                                    if (type_of_rx == 7)  // GPS L1 C/A + GPS L2C
-                                                        {
-                                                            for (std::map<int, Gps_Ephemeris>::const_iterator gps_ephemeris_iter = d_ls_pvt->gps_ephemeris_map.cbegin(); gps_ephemeris_iter != d_ls_pvt->gps_ephemeris_map.cend(); gps_ephemeris_iter++)
-                                                                {
-                                                                    d_rtcm_printer->Print_Rtcm_MT1019(gps_ephemeris_iter->second);
-                                                                }
-
-                                                            std::map<int, Gps_Ephemeris>::const_iterator gps_ephemeris_iter = d_ls_pvt->gps_ephemeris_map.cbegin();
-                                                            std::map<int, Gps_CNAV_Ephemeris>::const_iterator gps_cnav_ephemeris_iter = d_ls_pvt->gps_cnav_ephemeris_map.cbegin();
-
-                                                            if ((gps_ephemeris_iter != d_ls_pvt->gps_ephemeris_map.cend()) && (gps_cnav_ephemeris_iter != d_ls_pvt->gps_cnav_ephemeris_map.cend()))
-                                                                {
-                                                                    d_rtcm_printer->Print_Rtcm_MSM(7, gps_ephemeris_iter->second, gps_cnav_ephemeris_iter->second, {}, {}, d_rx_time, gnss_observables_map, 0, 0, 0, 0, 0);
-                                                                }
-                                                            b_rtcm_writing_started = true;
-                                                        }
-                                                    if (type_of_rx == 9)  // GPS L1 C/A + Galileo E1B
-                                                        {
-                                                            if (d_rtcm_MT1019_rate_ms != 0)  // allows deactivating messages by setting rate = 0
-                                                                {
-                                                                    for (std::map<int, Gps_Ephemeris>::const_iterator gps_ephemeris_iter = d_ls_pvt->gps_ephemeris_map.cbegin(); gps_ephemeris_iter != d_ls_pvt->gps_ephemeris_map.cend(); gps_ephemeris_iter++)
-                                                                        {
-                                                                            d_rtcm_printer->Print_Rtcm_MT1019(gps_ephemeris_iter->second);
-                                                                        }
-                                                                }
-                                                            if (d_rtcm_MT1045_rate_ms != 0)
-                                                                {
-                                                                    for (galileo_ephemeris_iter = d_ls_pvt->galileo_ephemeris_map.begin(); galileo_ephemeris_iter != d_ls_pvt->galileo_ephemeris_map.end(); galileo_ephemeris_iter++)
-                                                                        {
-                                                                            d_rtcm_printer->Print_Rtcm_MT1045(galileo_ephemeris_iter->second);
-                                                                        }
-                                                                }
-
-                                                            unsigned int i = 0;
-                                                            for (gnss_observables_iter = gnss_observables_map.cbegin(); gnss_observables_iter != gnss_observables_map.cend(); gnss_observables_iter++)
-                                                                {
-                                                                    std::string system(&gnss_observables_iter->second.System, 1);
-                                                                    if (gps_channel == 0)
-                                                                        {
-                                                                            if (system.compare("G") == 0)
-                                                                                {
-                                                                                    // This is a channel with valid GPS signal
-                                                                                    gps_ephemeris_iter = d_ls_pvt->gps_ephemeris_map.find(gnss_observables_iter->second.PRN);
-                                                                                    if (gps_ephemeris_iter != d_ls_pvt->gps_ephemeris_map.end())
-                                                                                        {
-                                                                                            gps_channel = i;
-                                                                                        }
-                                                                                }
-                                                                        }
-                                                                    if (gal_channel == 0)
-                                                                        {
-                                                                            if (system.compare("E") == 0)
-                                                                                {
-                                                                                    galileo_ephemeris_iter = d_ls_pvt->galileo_ephemeris_map.find(gnss_observables_iter->second.PRN);
-                                                                                    if (galileo_ephemeris_iter != d_ls_pvt->galileo_ephemeris_map.end())
-                                                                                        {
-                                                                                            gal_channel = i;
-                                                                                        }
-                                                                                }
-                                                                        }
-                                                                    i++;
-                                                                }
-
-                                                            if (gps_ephemeris_iter != d_ls_pvt->gps_ephemeris_map.end() && (d_rtcm_MT1077_rate_ms != 0))
-                                                                {
-                                                                    d_rtcm_printer->Print_Rtcm_MSM(7, gps_ephemeris_iter->second, {}, {}, {}, d_rx_time, gnss_observables_map, 0, 0, 0, 0, 0);
-                                                                }
-
-                                                            if (galileo_ephemeris_iter != d_ls_pvt->galileo_ephemeris_map.end() && (d_rtcm_MT1097_rate_ms != 0))
+                                                            if (galileo_ephemeris_iter != d_ls_pvt->galileo_ephemeris_map.end())
                                                                 {
                                                                     d_rtcm_printer->Print_Rtcm_MSM(7, {}, {}, galileo_ephemeris_iter->second, {}, d_rx_time, gnss_observables_map, 0, 0, 0, 0, 0);
                                                                 }
-                                                            b_rtcm_writing_started = true;
-                                                        }
-                                                    if ((type_of_rx == 23) || (type_of_rx == 24) || (type_of_rx == 25))  // GLONASS
-                                                        {
-                                                            for (std::map<int, Glonass_Gnav_Ephemeris>::const_iterator glonass_gnav_ephemeris_iter = d_ls_pvt->glonass_gnav_ephemeris_map.cbegin(); glonass_gnav_ephemeris_iter != d_ls_pvt->glonass_gnav_ephemeris_map.cend(); glonass_gnav_ephemeris_iter++)
-                                                                {
-                                                                    d_rtcm_printer->Print_Rtcm_MT1020(glonass_gnav_ephemeris_iter->second, d_ls_pvt->glonass_gnav_utc_model);
-                                                                }
-
-                                                            std::map<int, Glonass_Gnav_Ephemeris>::const_iterator glo_gnav_ephemeris_iter = d_ls_pvt->glonass_gnav_ephemeris_map.cbegin();
-
-                                                            if (glo_gnav_ephemeris_iter != d_ls_pvt->glonass_gnav_ephemeris_map.cend())
-                                                                {
-                                                                    d_rtcm_printer->Print_Rtcm_MSM(7, {}, {}, {}, glo_gnav_ephemeris_iter->second, d_rx_time, gnss_observables_map, 0, 0, 0, 0, 0);
-                                                                }
-                                                            b_rtcm_writing_started = true;
-                                                        }
-                                                    if (type_of_rx == 26)  // GPS L1 C/A + GLONASS L1 C/A
+                                                            if (glonass_gnav_ephemeris_iter != d_ls_pvt->glonass_gnav_ephemeris_map.end())
+                                                                {
+                                                                    d_rtcm_printer->Print_Rtcm_MSM(7, {}, {}, {}, glonass_gnav_ephemeris_iter->second, d_rx_time, gnss_observables_map, 0, 0, 0, 0, 0);
+                                                                }
+                                                        }
+                                                    if (type_of_rx == 29)  // GPS L1 C/A + GLONASS L2 C/A
                                                         {
                                                             if (d_rtcm_MT1019_rate_ms != 0)  // allows deactivating messages by setting rate = 0
                                                                 {
@@ -1890,7 +1990,7 @@
 
                                                             b_rtcm_writing_started = true;
                                                         }
-                                                    if (type_of_rx == 27)  // GLONASS L1 C/A + Galileo E1B
+                                                    if (type_of_rx == 30)  // GLONASS L2 C/A + Galileo E1B
                                                         {
                                                             if (d_rtcm_MT1020_rate_ms != 0)  // allows deactivating messages by setting rate = 0
                                                                 {
@@ -1946,122 +2046,8 @@
                                                                 }
                                                         }
                                                 }
-                                            if (type_of_rx == 29)  // GPS L1 C/A + GLONASS L2 C/A
-                                                {
-                                                    if (d_rtcm_MT1019_rate_ms != 0)  // allows deactivating messages by setting rate = 0
-                                                        {
-                                                            for (gps_ephemeris_iter = d_ls_pvt->gps_ephemeris_map.cbegin(); gps_ephemeris_iter != d_ls_pvt->gps_ephemeris_map.cend(); gps_ephemeris_iter++)
-                                                                {
-                                                                    d_rtcm_printer->Print_Rtcm_MT1019(gps_ephemeris_iter->second);
-                                                                }
-                                                        }
-                                                    if (d_rtcm_MT1020_rate_ms != 0)  // allows deactivating messages by setting rate = 0
-                                                        {
-                                                            for (std::map<int, Glonass_Gnav_Ephemeris>::const_iterator glonass_gnav_ephemeris_iter = d_ls_pvt->glonass_gnav_ephemeris_map.cbegin(); glonass_gnav_ephemeris_iter != d_ls_pvt->glonass_gnav_ephemeris_map.cend(); glonass_gnav_ephemeris_iter++)
-                                                                {
-                                                                    d_rtcm_printer->Print_Rtcm_MT1020(glonass_gnav_ephemeris_iter->second, d_ls_pvt->glonass_gnav_utc_model);
-                                                                }
-                                                        }
-
-                                                    //gps_ephemeris_iter = d_ls_pvt->gps_ephemeris_map.end();
-                                                    //galileo_ephemeris_iter = d_ls_pvt->galileo_ephemeris_map.end();
-                                                    unsigned int i = 0;
-                                                    for (gnss_observables_iter = gnss_observables_map.cbegin(); gnss_observables_iter != gnss_observables_map.cend(); gnss_observables_iter++)
-                                                        {
-                                                            std::string system(&gnss_observables_iter->second.System, 1);
-                                                            if (gps_channel == 0)
-                                                                {
-                                                                    if (system.compare("G") == 0)
-                                                                        {
-                                                                            // This is a channel with valid GPS signal
-                                                                            gps_ephemeris_iter = d_ls_pvt->gps_ephemeris_map.find(gnss_observables_iter->second.PRN);
-                                                                            if (gps_ephemeris_iter != d_ls_pvt->gps_ephemeris_map.cend())
-                                                                                {
-                                                                                    gps_channel = i;
-                                                                                }
-                                                                        }
-                                                                }
-                                                            if (glo_channel == 0)
-                                                                {
-                                                                    if (system.compare("R") == 0)
-                                                                        {
-                                                                            glonass_gnav_ephemeris_iter = d_ls_pvt->glonass_gnav_ephemeris_map.find(gnss_observables_iter->second.PRN);
-                                                                            if (glonass_gnav_ephemeris_iter != d_ls_pvt->glonass_gnav_ephemeris_map.cend())
-                                                                                {
-                                                                                    glo_channel = i;
-                                                                                }
-                                                                        }
-                                                                }
-                                                            i++;
-                                                        }
-                                                    if (glonass_gnav_ephemeris_iter != d_ls_pvt->glonass_gnav_ephemeris_map.cend())
-                                                        {
-                                                            d_rtcm_printer->Print_Rtcm_MSM(7, {}, {}, {}, glonass_gnav_ephemeris_iter->second, d_rx_time, gnss_observables_map, 0, 0, 0, 0, 0);
-                                                        }
-
-                                                    if (gps_ephemeris_iter != d_ls_pvt->gps_ephemeris_map.cend())
-                                                        {
-                                                            d_rtcm_printer->Print_Rtcm_MSM(7, gps_ephemeris_iter->second, {}, {}, {}, d_rx_time, gnss_observables_map, 0, 0, 0, 0, 0);
-                                                        }
-
-                                                    b_rtcm_writing_started = true;
-                                                }
-                                            if (type_of_rx == 30)  // GLONASS L2 C/A + Galileo E1B
-                                                {
-                                                    if (d_rtcm_MT1020_rate_ms != 0)  // allows deactivating messages by setting rate = 0
-                                                        {
-                                                            for (std::map<int, Glonass_Gnav_Ephemeris>::const_iterator glonass_gnav_ephemeris_iter = d_ls_pvt->glonass_gnav_ephemeris_map.cbegin(); glonass_gnav_ephemeris_iter != d_ls_pvt->glonass_gnav_ephemeris_map.cend(); glonass_gnav_ephemeris_iter++)
-                                                                {
-                                                                    d_rtcm_printer->Print_Rtcm_MT1020(glonass_gnav_ephemeris_iter->second, d_ls_pvt->glonass_gnav_utc_model);
-                                                                }
-                                                        }
-                                                    if (d_rtcm_MT1045_rate_ms != 0)  // allows deactivating messages by setting rate = 0
-                                                        {
-                                                            for (galileo_ephemeris_iter = d_ls_pvt->galileo_ephemeris_map.cbegin(); galileo_ephemeris_iter != d_ls_pvt->galileo_ephemeris_map.cend(); galileo_ephemeris_iter++)
-                                                                {
-                                                                    d_rtcm_printer->Print_Rtcm_MT1045(galileo_ephemeris_iter->second);
-                                                                }
-                                                        }
-
-                                                    unsigned int i = 0;
-                                                    for (gnss_observables_iter = gnss_observables_map.cbegin(); gnss_observables_iter != gnss_observables_map.cend(); gnss_observables_iter++)
-                                                        {
-                                                            std::string system(&gnss_observables_iter->second.System, 1);
-                                                            if (gal_channel == 0)
-                                                                {
-                                                                    if (system.compare("E") == 0)
-                                                                        {
-                                                                            // This is a channel with valid GPS signal
-                                                                            galileo_ephemeris_iter = d_ls_pvt->galileo_ephemeris_map.find(gnss_observables_iter->second.PRN);
-                                                                            if (galileo_ephemeris_iter != d_ls_pvt->galileo_ephemeris_map.cend())
-                                                                                {
-                                                                                    gal_channel = i;
-                                                                                }
-                                                                        }
-                                                                }
-                                                            if (glo_channel == 0)
-                                                                {
-                                                                    if (system.compare("R") == 0)
-                                                                        {
-                                                                            glonass_gnav_ephemeris_iter = d_ls_pvt->glonass_gnav_ephemeris_map.find(gnss_observables_iter->second.PRN);
-                                                                            if (glonass_gnav_ephemeris_iter != d_ls_pvt->glonass_gnav_ephemeris_map.end())
-                                                                                {
-                                                                                    glo_channel = i;
-                                                                                }
-                                                                        }
-                                                                }
-                                                            i++;
-                                                        }
-                                                    if (galileo_ephemeris_iter != d_ls_pvt->galileo_ephemeris_map.end())
-                                                        {
-                                                            d_rtcm_printer->Print_Rtcm_MSM(7, {}, {}, galileo_ephemeris_iter->second, {}, d_rx_time, gnss_observables_map, 0, 0, 0, 0, 0);
-                                                        }
-                                                    if (glonass_gnav_ephemeris_iter != d_ls_pvt->glonass_gnav_ephemeris_map.end())
-                                                        {
-                                                            d_rtcm_printer->Print_Rtcm_MSM(7, {}, {}, {}, glonass_gnav_ephemeris_iter->second, d_rx_time, gnss_observables_map, 0, 0, 0, 0, 0);
-                                                        }
-                                                }
                                         }
+
                                     catch (const boost::exception& ex)
                                         {
                                             std::cout << "RTCM boost exception: " << boost::diagnostic_information(ex) << std::endl;
