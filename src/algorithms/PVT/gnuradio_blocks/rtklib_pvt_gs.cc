/*!
 * \file rtklib_pvt_gs.cc
 * \brief Interface of a Position Velocity and Time computation block
 * \author Javier Arribas, 2017. jarribas(at)cttc.es
 *
 * -----------------------------------------------------------------------------
 *
 * GNSS-SDR is a Global Navigation Satellite System software-defined receiver.
 * This file is part of GNSS-SDR.
 *
 * Copyright (C) 2010-2020  (see AUTHORS file for a list of contributors)
 * SPDX-License-Identifier: GPL-3.0-or-later
 *
 * -----------------------------------------------------------------------------
 */

#include "rtklib_pvt_gs.h"
#include "MATH_CONSTANTS.h"
#include "beidou_dnav_almanac.h"
#include "beidou_dnav_ephemeris.h"
#include "beidou_dnav_iono.h"
#include "beidou_dnav_utc_model.h"
#include "display.h"
#include "galileo_almanac.h"
#include "galileo_almanac_helper.h"
#include "galileo_ephemeris.h"
#include "galileo_has_data.h"
#include "galileo_iono.h"
#include "galileo_utc_model.h"
#include "geojson_printer.h"
#include "glonass_gnav_almanac.h"
#include "glonass_gnav_ephemeris.h"
#include "glonass_gnav_utc_model.h"
#include "gnss_frequencies.h"
#include "gnss_satellite.h"
#include "gnss_sdr_create_directory.h"
#include "gnss_sdr_filesystem.h"
#include "gnss_sdr_make_unique.h"
#include "gps_almanac.h"
#include "gps_cnav_ephemeris.h"
#include "gps_cnav_iono.h"
#include "gps_cnav_utc_model.h"
#include "gps_ephemeris.h"
#include "gps_iono.h"
#include "gps_utc_model.h"
#include "gpx_printer.h"
#include "kml_printer.h"
#include "monitor_ephemeris_udp_sink.h"
#include "monitor_pvt.h"
#include "monitor_pvt_udp_sink.h"
#include "nmea_printer.h"
#include "pvt_conf.h"
#include "rinex_printer.h"
#include "rtcm_printer.h"
#include "rtklib_solver.h"
#include "trackingcmd.h"
#include <boost/any.hpp>                   // for any_cast, any
#include <boost/archive/xml_iarchive.hpp>  // for xml_iarchive
#include <boost/archive/xml_oarchive.hpp>  // for xml_oarchive
#include <boost/exception/diagnostic_information.hpp>
#include <boost/exception/exception.hpp>
#include <boost/serialization/map.hpp>
#include <boost/serialization/nvp.hpp>  // for nvp, make_nvp
#include <glog/logging.h>               // for LOG
#include <gnuradio/io_signature.h>      // for io_signature
#include <pmt/pmt_sugar.h>              // for mp
#include <algorithm>                    // for sort, unique
#include <cerrno>                       // for errno
#include <cstring>                      // for strerror
#include <exception>                    // for exception
#include <fstream>                      // for ofstream
#include <iomanip>                      // for put_time, setprecision
#include <iostream>                     // for operator<<
#include <locale>                       // for locale
#include <sstream>                      // for ostringstream
#include <stdexcept>                    // for length_error
#include <sys/ipc.h>                    // for IPC_CREAT
#include <sys/msg.h>                    // for msgctl
#include <typeinfo>                     // for std::type_info, typeid
#include <utility>                      // for pair

#if HAS_GENERIC_LAMBDA
#else
#include <boost/bind/bind.hpp>
#endif

#if USE_OLD_BOOST_MATH_COMMON_FACTOR
#include <boost/math/common_factor_rt.hpp>
namespace bc = boost::math;
#else
#include <boost/integer/common_factor_rt.hpp>
namespace bc = boost::integer;
#endif


rtklib_pvt_gs_sptr rtklib_make_pvt_gs(uint32_t nchannels,
    const Pvt_Conf& conf_,
    const rtk_t& rtk)
{
    return rtklib_pvt_gs_sptr(new rtklib_pvt_gs(nchannels,
        conf_,
        rtk));
}


rtklib_pvt_gs::rtklib_pvt_gs(uint32_t nchannels,
    const Pvt_Conf& conf_,
    const rtk_t& rtk) : gr::sync_block("rtklib_pvt_gs",
                            gr::io_signature::make(nchannels, nchannels, sizeof(Gnss_Synchro)),
                            gr::io_signature::make(0, 0, 0))
{
    // Send feedback message to observables block with the receiver clock offset
    this->message_port_register_out(pmt::mp("pvt_to_observables"));
    // Experimental: VLT commands from PVT to tracking channels
    this->message_port_register_out(pmt::mp("pvt_to_trk"));
    // Send PVT status to gnss_flowgraph
    this->message_port_register_out(pmt::mp("status"));

    d_mapStringValues["1C"] = evGPS_1C;
    d_mapStringValues["2S"] = evGPS_2S;
    d_mapStringValues["L5"] = evGPS_L5;
    d_mapStringValues["1B"] = evGAL_1B;
    d_mapStringValues["5X"] = evGAL_5X;
    d_mapStringValues["E6"] = evGAL_E6;
    d_mapStringValues["7X"] = evGAL_7X;
    d_mapStringValues["1G"] = evGLO_1G;
    d_mapStringValues["2G"] = evGLO_2G;
    d_mapStringValues["B1"] = evBDS_B1;
    d_mapStringValues["B2"] = evBDS_B2;
    d_mapStringValues["B3"] = evBDS_B3;

    d_initial_carrier_phase_offset_estimation_rads = std::vector<double>(nchannels, 0.0);
    d_channel_initialized = std::vector<bool>(nchannels, false);

    d_max_obs_block_rx_clock_offset_ms = conf_.max_obs_block_rx_clock_offset_ms;

    d_output_rate_ms = conf_.output_rate_ms;
    d_display_rate_ms = conf_.display_rate_ms;
    d_report_rate_ms = 1000;  // report every second PVT to gnss_synchro
    d_dump = conf_.dump;
    d_dump_mat = conf_.dump_mat && d_dump;
    d_dump_filename = conf_.dump_filename;
    std::string dump_ls_pvt_filename = conf_.dump_filename;
    if (d_dump)
        {
            std::string dump_path;
            // Get path
            if (d_dump_filename.find_last_of('/') != std::string::npos)
                {
                    std::string dump_filename_ = d_dump_filename.substr(d_dump_filename.find_last_of('/') + 1);
                    dump_path = d_dump_filename.substr(0, d_dump_filename.find_last_of('/'));
                    d_dump_filename = dump_filename_;
                }
            else
                {
                    dump_path = std::string(".");
                }
            if (d_dump_filename.empty())
                {
                    d_dump_filename = "pvt";
                }
            // remove extension if any
            if (d_dump_filename.substr(1).find_last_of('.') != std::string::npos)
                {
                    d_dump_filename = d_dump_filename.substr(0, d_dump_filename.find_last_of('.'));
                }
            dump_ls_pvt_filename = dump_path + fs::path::preferred_separator + d_dump_filename;
            dump_ls_pvt_filename.append(".dat");
            // create directory
            if (!gnss_sdr_create_directory(dump_path))
                {
                    std::cerr << "GNSS-SDR cannot create dump file for the PVT block. Wrong permissions?\n";
                    d_dump = false;
                }
        }

    d_nchannels = nchannels;

    d_type_of_rx = conf_.type_of_receiver;
    d_observable_interval_ms = conf_.observable_interval_ms;

    // GPS Ephemeris data message port in
    this->message_port_register_in(pmt::mp("telemetry"));
    this->set_msg_handler(pmt::mp("telemetry"),
#if HAS_GENERIC_LAMBDA
        [this](auto&& PH1) { msg_handler_telemetry(PH1); });
#else
#if USE_BOOST_BIND_PLACEHOLDERS
        boost::bind(&rtklib_pvt_gs::msg_handler_telemetry, this, boost::placeholders::_1));
#else
        boost::bind(&rtklib_pvt_gs::msg_handler_telemetry, this, _1));
#endif
#endif

    // Galileo E6 HAS messages port in
    this->message_port_register_in(pmt::mp("E6_HAS_to_PVT"));
    this->set_msg_handler(pmt::mp("E6_HAS_to_PVT"),
#if HAS_GENERIC_LAMBDA
        [this](auto&& PH1) { msg_handler_has_data(PH1); });
#else
#if USE_BOOST_BIND_PLACEHOLDERS
        boost::bind(&rtklib_pvt_gs::msg_handler_has_data, this, boost::placeholders::_1));
#else
        boost::bind(&rtklib_pvt_gs::msg_handler_has_data, this, _1));
#endif
#endif

    // initialize kml_printer
    const std::string kml_dump_filename = d_dump_filename;
    d_kml_output_enabled = conf_.kml_output_enabled;
    d_kml_rate_ms = conf_.kml_rate_ms;
    if (d_kml_rate_ms == 0)
        {
            d_kml_output_enabled = false;
        }
    if (d_kml_output_enabled)
        {
            d_kml_dump = std::make_unique<Kml_Printer>(conf_.kml_output_path);
            d_kml_dump->set_headers(kml_dump_filename);
        }
    else
        {
            d_kml_dump = nullptr;
        }

    // initialize gpx_printer
    const std::string gpx_dump_filename = d_dump_filename;
    d_gpx_output_enabled = conf_.gpx_output_enabled;
    d_gpx_rate_ms = conf_.gpx_rate_ms;
    if (d_gpx_rate_ms == 0)
        {
            d_gpx_output_enabled = false;
        }
    if (d_gpx_output_enabled)
        {
            d_gpx_dump = std::make_unique<Gpx_Printer>(conf_.gpx_output_path);
            d_gpx_dump->set_headers(gpx_dump_filename);
        }
    else
        {
            d_gpx_dump = nullptr;
        }

    // initialize geojson_printer
    const std::string geojson_dump_filename = d_dump_filename;
    d_geojson_output_enabled = conf_.geojson_output_enabled;
    d_geojson_rate_ms = conf_.geojson_rate_ms;
    if (d_geojson_rate_ms == 0)
        {
            d_geojson_output_enabled = false;
        }
    if (d_geojson_output_enabled)
        {
            d_geojson_printer = std::make_unique<GeoJSON_Printer>(conf_.geojson_output_path);
            d_geojson_printer->set_headers(geojson_dump_filename);
        }
    else
        {
            d_geojson_printer = nullptr;
        }

    // initialize nmea_printer
    d_nmea_output_file_enabled = (conf_.nmea_output_file_enabled || conf_.flag_nmea_tty_port);
    d_nmea_rate_ms = conf_.nmea_rate_ms;
    if (d_nmea_rate_ms == 0)
        {
            d_nmea_output_file_enabled = false;
        }

    if (d_nmea_output_file_enabled)
        {
            d_nmea_printer = std::make_unique<Nmea_Printer>(conf_.nmea_dump_filename, conf_.nmea_output_file_enabled, conf_.flag_nmea_tty_port, conf_.nmea_dump_devname, conf_.nmea_output_file_path);
        }
    else
        {
            d_nmea_printer = nullptr;
        }

    // initialize rtcm_printer
    const std::string rtcm_dump_filename = d_dump_filename;
    if (conf_.flag_rtcm_server || conf_.flag_rtcm_tty_port || conf_.rtcm_output_file_enabled)
        {
            d_rtcm_printer = std::make_unique<Rtcm_Printer>(rtcm_dump_filename, conf_.rtcm_output_file_enabled, conf_.flag_rtcm_server, conf_.flag_rtcm_tty_port, conf_.rtcm_tcp_port, conf_.rtcm_station_id, conf_.rtcm_dump_devname, true, conf_.rtcm_output_file_path);
            std::map<int, int> rtcm_msg_rate_ms = conf_.rtcm_msg_rate_ms;
            if (rtcm_msg_rate_ms.find(1019) != rtcm_msg_rate_ms.end())
                {
                    d_rtcm_MT1019_rate_ms = rtcm_msg_rate_ms[1019];
                }
            else
                {
                    d_rtcm_MT1019_rate_ms = bc::lcm(5000, d_output_rate_ms);  // default value if not set
                }
            if (rtcm_msg_rate_ms.find(1020) != rtcm_msg_rate_ms.end())
                {
                    d_rtcm_MT1020_rate_ms = rtcm_msg_rate_ms[1020];
                }
            else
                {
                    d_rtcm_MT1020_rate_ms = bc::lcm(5000, d_output_rate_ms);  // default value if not set
                }
            if (rtcm_msg_rate_ms.find(1045) != rtcm_msg_rate_ms.end())
                {
                    d_rtcm_MT1045_rate_ms = rtcm_msg_rate_ms[1045];
                }
            else
                {
                    d_rtcm_MT1045_rate_ms = bc::lcm(5000, d_output_rate_ms);  // default value if not set
                }
            if (rtcm_msg_rate_ms.find(1077) != rtcm_msg_rate_ms.end())  // whatever between 1071 and 1077
                {
                    d_rtcm_MT1077_rate_ms = rtcm_msg_rate_ms[1077];
                }
            else
                {
                    d_rtcm_MT1077_rate_ms = bc::lcm(1000, d_output_rate_ms);  // default value if not set
                }
            if (rtcm_msg_rate_ms.find(1087) != rtcm_msg_rate_ms.end())  // whatever between 1081 and 1087
                {
                    d_rtcm_MT1087_rate_ms = rtcm_msg_rate_ms[1087];
                }
            else
                {
                    d_rtcm_MT1087_rate_ms = bc::lcm(1000, d_output_rate_ms);  // default value if not set
                }
            if (rtcm_msg_rate_ms.find(1097) != rtcm_msg_rate_ms.end())  // whatever between 1091 and 1097
                {
                    d_rtcm_MT1097_rate_ms = rtcm_msg_rate_ms[1097];
                    d_rtcm_MSM_rate_ms = rtcm_msg_rate_ms[1097];
                }
            else
                {
                    d_rtcm_MT1097_rate_ms = bc::lcm(1000, d_output_rate_ms);  // default value if not set
                    d_rtcm_MSM_rate_ms = bc::lcm(1000, d_output_rate_ms);     // default value if not set
                }
            d_rtcm_enabled = true;
        }
    else
        {
            d_rtcm_MT1019_rate_ms = 0;
            d_rtcm_MT1045_rate_ms = 0;
            d_rtcm_MT1020_rate_ms = 0;
            d_rtcm_MT1077_rate_ms = 0;
            d_rtcm_MT1087_rate_ms = 0;
            d_rtcm_MT1097_rate_ms = 0;
            d_rtcm_MSM_rate_ms = 0;
            d_rtcm_enabled = false;
            d_rtcm_printer = nullptr;
        }

    // initialize RINEX printer
    d_rinex_output_enabled = conf_.rinex_output_enabled;
    d_rinex_version = conf_.rinex_version;
    if (d_rinex_output_enabled)
        {
            d_rp = std::make_unique<Rinex_Printer>(d_rinex_version, conf_.rinex_output_path, conf_.rinex_name);
            d_rp->set_pre_2009_file(conf_.pre_2009_file);
        }
    else
        {
            d_rp = nullptr;
        }
    d_rinexobs_rate_ms = conf_.rinexobs_rate_ms;

    // XML printer
    d_xml_storage = conf_.xml_output_enabled;
    if (d_xml_storage)
        {
            d_xml_base_path = conf_.xml_output_path;
            fs::path full_path(fs::current_path());
            const fs::path p(d_xml_base_path);
            if (!fs::exists(p))
                {
                    std::string new_folder;
                    for (const auto& folder : fs::path(d_xml_base_path))
                        {
                            new_folder += folder.string();
                            errorlib::error_code ec;
                            if (!fs::exists(new_folder))
                                {
                                    if (!fs::create_directory(new_folder, ec))
                                        {
                                            std::cout << "Could not create the " << new_folder << " folder.\n";
                                            d_xml_base_path = full_path.string();
                                        }
                                }
                            new_folder += fs::path::preferred_separator;
                        }
                }
            else
                {
                    d_xml_base_path = p.string();
                }
            if (d_xml_base_path != ".")
                {
                    std::cout << "XML files will be stored at " << d_xml_base_path << '\n';
                }

            d_xml_base_path = d_xml_base_path + fs::path::preferred_separator;
        }

    d_rx_time = 0.0;
    d_last_status_print_seg = 0;

    // PVT MONITOR
    d_flag_monitor_pvt_enabled = conf_.monitor_enabled;
    if (d_flag_monitor_pvt_enabled)
        {
            std::string address_string = conf_.udp_addresses;
            std::vector<std::string> udp_addr_vec = split_string(address_string, '_');
            std::sort(udp_addr_vec.begin(), udp_addr_vec.end());
            udp_addr_vec.erase(std::unique(udp_addr_vec.begin(), udp_addr_vec.end()), udp_addr_vec.end());

            d_udp_sink_ptr = std::make_unique<Monitor_Pvt_Udp_Sink>(udp_addr_vec, conf_.udp_port, conf_.protobuf_enabled);
        }
    else
        {
            d_udp_sink_ptr = nullptr;
        }

    // EPHEMERIS MONITOR
    d_flag_monitor_ephemeris_enabled = conf_.monitor_ephemeris_enabled;
    if (d_flag_monitor_ephemeris_enabled)
        {
            std::string address_string = conf_.udp_eph_addresses;
            std::vector<std::string> udp_addr_vec = split_string(address_string, '_');
            std::sort(udp_addr_vec.begin(), udp_addr_vec.end());
            udp_addr_vec.erase(std::unique(udp_addr_vec.begin(), udp_addr_vec.end()), udp_addr_vec.end());

            d_eph_udp_sink_ptr = std::make_unique<Monitor_Ephemeris_Udp_Sink>(udp_addr_vec, conf_.udp_eph_port, conf_.protobuf_enabled);
        }
    else
        {
            d_eph_udp_sink_ptr = nullptr;
        }

    // Create Sys V message queue
    d_first_fix = true;
    d_sysv_msg_key = 1101;
    const int msgflg = IPC_CREAT | 0666;
    if ((d_sysv_msqid = msgget(d_sysv_msg_key, msgflg)) == -1)
        {
            std::cout << "GNSS-SDR cannot create System V message queues.\n";
            LOG(WARNING) << "The System V message queue is not available. Error: " << errno << " - " << strerror(errno);
        }

    // Display time in local time zone
    d_show_local_time_zone = conf_.show_local_time_zone;
    std::ostringstream os;
#ifdef HAS_PUT_TIME
    time_t when = std::time(nullptr);
    auto const tm = *std::localtime(&when);
    os << std::put_time(&tm, "%z");
#endif
    std::string utc_diff_str = os.str();  // in ISO 8601 format: "+HHMM" or "-HHMM"
    if (utc_diff_str.empty())
        {
            utc_diff_str = "+0000";
        }
    const int h = std::stoi(utc_diff_str.substr(0, 3), nullptr, 10);
    const int m = std::stoi(utc_diff_str[0] + utc_diff_str.substr(3), nullptr, 10);
    d_utc_diff_time = boost::posix_time::hours(h) + boost::posix_time::minutes(m);
    std::ostringstream os2;
#ifdef HAS_PUT_TIME
    os2 << std::put_time(&tm, "%Z");
#endif
    const std::string time_zone_abrv = os2.str();
    if (time_zone_abrv.empty())
        {
            if (utc_diff_str == "+0000")
                {
                    d_local_time_str = " UTC";
                }
            else
                {
                    d_local_time_str = " (UTC " + utc_diff_str.substr(0, 3) + ":" + utc_diff_str.substr(3, 2) + ")";
                }
        }
    else
        {
            d_local_time_str = std::string(" ") + time_zone_abrv + " (UTC " + utc_diff_str.substr(0, 3) + ":" + utc_diff_str.substr(3, 2) + ")";
        }

    d_waiting_obs_block_rx_clock_offset_correction_msg = false;

    d_enable_rx_clock_correction = conf_.enable_rx_clock_correction;

    if (d_enable_rx_clock_correction == true)
        {
            // setup two PVT solvers: internal solver for rx clock and user solver
            // user PVT solver
            d_user_pvt_solver = std::make_shared<Rtklib_Solver>(rtk, static_cast<int32_t>(nchannels), dump_ls_pvt_filename, d_dump, d_dump_mat);
            d_user_pvt_solver->set_averaging_depth(1);
            d_user_pvt_solver->set_pre_2009_file(conf_.pre_2009_file);

            // internal PVT solver, mainly used to estimate the receiver clock
            rtk_t internal_rtk = rtk;
            internal_rtk.opt.mode = PMODE_SINGLE;  // use single positioning mode in internal PVT solver
            d_internal_pvt_solver = std::make_shared<Rtklib_Solver>(internal_rtk, static_cast<int32_t>(nchannels), dump_ls_pvt_filename, false, false);
            d_internal_pvt_solver->set_averaging_depth(1);
            d_internal_pvt_solver->set_pre_2009_file(conf_.pre_2009_file);
        }
    else
        {
            // only one solver, customized by the user options
            d_internal_pvt_solver = std::make_shared<Rtklib_Solver>(rtk, static_cast<int32_t>(nchannels), dump_ls_pvt_filename, d_dump, d_dump_mat);
            d_internal_pvt_solver->set_averaging_depth(1);
            d_internal_pvt_solver->set_pre_2009_file(conf_.pre_2009_file);
            d_user_pvt_solver = d_internal_pvt_solver;
        }

    d_gps_ephemeris_sptr_type_hash_code = typeid(std::shared_ptr<Gps_Ephemeris>).hash_code();
    d_gps_iono_sptr_type_hash_code = typeid(std::shared_ptr<Gps_Iono>).hash_code();
    d_gps_utc_model_sptr_type_hash_code = typeid(std::shared_ptr<Gps_Utc_Model>).hash_code();
    d_gps_cnav_ephemeris_sptr_type_hash_code = typeid(std::shared_ptr<Gps_CNAV_Ephemeris>).hash_code();
    d_gps_cnav_iono_sptr_type_hash_code = typeid(std::shared_ptr<Gps_CNAV_Iono>).hash_code();
    d_gps_cnav_utc_model_sptr_type_hash_code = typeid(std::shared_ptr<Gps_CNAV_Utc_Model>).hash_code();
    d_gps_almanac_sptr_type_hash_code = typeid(std::shared_ptr<Gps_Almanac>).hash_code();
    d_galileo_ephemeris_sptr_type_hash_code = typeid(std::shared_ptr<Galileo_Ephemeris>).hash_code();
    d_galileo_iono_sptr_type_hash_code = typeid(std::shared_ptr<Galileo_Iono>).hash_code();
    d_galileo_utc_model_sptr_type_hash_code = typeid(std::shared_ptr<Galileo_Utc_Model>).hash_code();
    d_galileo_almanac_helper_sptr_type_hash_code = typeid(std::shared_ptr<Galileo_Almanac_Helper>).hash_code();
    d_galileo_almanac_sptr_type_hash_code = typeid(std::shared_ptr<Galileo_Almanac>).hash_code();
    d_galileo_has_message_sptr_type_hash_code = typeid(std::shared_ptr<Galileo_HAS_data>).hash_code();
    d_glonass_gnav_ephemeris_sptr_type_hash_code = typeid(std::shared_ptr<Glonass_Gnav_Ephemeris>).hash_code();
    d_glonass_gnav_utc_model_sptr_type_hash_code = typeid(std::shared_ptr<Glonass_Gnav_Utc_Model>).hash_code();
    d_glonass_gnav_almanac_sptr_type_hash_code = typeid(std::shared_ptr<Glonass_Gnav_Almanac>).hash_code();
    d_beidou_dnav_ephemeris_sptr_type_hash_code = typeid(std::shared_ptr<Beidou_Dnav_Ephemeris>).hash_code();
    d_beidou_dnav_iono_sptr_type_hash_code = typeid(std::shared_ptr<Beidou_Dnav_Iono>).hash_code();
    d_beidou_dnav_utc_model_sptr_type_hash_code = typeid(std::shared_ptr<Beidou_Dnav_Utc_Model>).hash_code();
    d_beidou_dnav_almanac_sptr_type_hash_code = typeid(std::shared_ptr<Beidou_Dnav_Almanac>).hash_code();
    d_galileo_has_data_sptr_type_hash_code = typeid(std::shared_ptr<Galileo_HAS_data>).hash_code();

    //timetag
    d_log_timetag = conf_.log_source_timetag;
    if (d_log_timetag)
        {
            d_log_timetag_file = std::fstream(conf_.log_source_timetag_file, std::ios::out | std::ios::binary);
            std::cout << "Log PVT timetag metadata enabled, log file: " << conf_.log_source_timetag_file << "\n";
        }
    d_start = std::chrono::system_clock::now();
}


rtklib_pvt_gs::~rtklib_pvt_gs()
{
    DLOG(INFO) << "PVT block destructor called.";
    if (d_sysv_msqid != -1)
        {
            msgctl(d_sysv_msqid, IPC_RMID, nullptr);
        }
    try
        {
            if (d_xml_storage)
                {
                    // save GPS L2CM ephemeris to XML file
                    std::string file_name = d_xml_base_path + "gps_cnav_ephemeris.xml";
                    if (d_internal_pvt_solver->gps_cnav_ephemeris_map.empty() == false)
                        {
                            std::ofstream ofs;
                            try
                                {
                                    ofs.open(file_name.c_str(), std::ofstream::trunc | std::ofstream::out);
                                    boost::archive::xml_oarchive xml(ofs);
                                    xml << boost::serialization::make_nvp("GNSS-SDR_cnav_ephemeris_map", d_internal_pvt_solver->gps_cnav_ephemeris_map);
                                    LOG(INFO) << "Saved GPS L2CM or L5 Ephemeris map data";
                                }
                            catch (const boost::archive::archive_exception& e)
                                {
                                    LOG(WARNING) << e.what();
                                }
                            catch (const std::exception& e)
                                {
                                    LOG(WARNING) << e.what();
                                }
                        }
                    else
                        {
                            LOG(INFO) << "Failed to save GPS L2CM or L5 Ephemeris, map is empty";
                        }

                    // save GPS L1 CA ephemeris to XML file
                    file_name = d_xml_base_path + "gps_ephemeris.xml";
                    if (d_internal_pvt_solver->gps_ephemeris_map.empty() == false)
                        {
                            std::ofstream ofs;
                            try
                                {
                                    ofs.open(file_name.c_str(), std::ofstream::trunc | std::ofstream::out);
                                    boost::archive::xml_oarchive xml(ofs);
                                    xml << boost::serialization::make_nvp("GNSS-SDR_ephemeris_map", d_internal_pvt_solver->gps_ephemeris_map);
                                    LOG(INFO) << "Saved GPS L1 CA Ephemeris map data";
                                }
                            catch (const boost::archive::archive_exception& e)
                                {
                                    LOG(WARNING) << e.what();
                                }
                            catch (const std::exception& e)
                                {
                                    LOG(WARNING) << e.what();
                                }
                        }
                    else
                        {
                            LOG(INFO) << "Failed to save GPS L1 CA Ephemeris, map is empty";
                        }

                    // save Galileo E1 ephemeris to XML file
                    file_name = d_xml_base_path + "gal_ephemeris.xml";
                    if (d_internal_pvt_solver->galileo_ephemeris_map.empty() == false)
                        {
                            std::ofstream ofs;
                            try
                                {
                                    ofs.open(file_name.c_str(), std::ofstream::trunc | std::ofstream::out);
                                    boost::archive::xml_oarchive xml(ofs);
                                    xml << boost::serialization::make_nvp("GNSS-SDR_gal_ephemeris_map", d_internal_pvt_solver->galileo_ephemeris_map);
                                    LOG(INFO) << "Saved Galileo E1 Ephemeris map data";
                                }
                            catch (const boost::archive::archive_exception& e)
                                {
                                    LOG(WARNING) << e.what();
                                }
                            catch (const std::ofstream::failure& e)
                                {
                                    LOG(WARNING) << "Problem opening output XML file";
                                }
                            catch (const std::exception& e)
                                {
                                    LOG(WARNING) << e.what();
                                }
                        }
                    else
                        {
                            LOG(INFO) << "Failed to save Galileo E1 Ephemeris, map is empty";
                        }

                    // save GLONASS GNAV ephemeris to XML file
                    file_name = d_xml_base_path + "eph_GLONASS_GNAV.xml";
                    if (d_internal_pvt_solver->glonass_gnav_ephemeris_map.empty() == false)
                        {
                            std::ofstream ofs;
                            try
                                {
                                    ofs.open(file_name.c_str(), std::ofstream::trunc | std::ofstream::out);
                                    boost::archive::xml_oarchive xml(ofs);
                                    xml << boost::serialization::make_nvp("GNSS-SDR_gnav_ephemeris_map", d_internal_pvt_solver->glonass_gnav_ephemeris_map);
                                    LOG(INFO) << "Saved GLONASS GNAV Ephemeris map data";
                                }
                            catch (const boost::archive::archive_exception& e)
                                {
                                    LOG(WARNING) << e.what();
                                }
                            catch (const std::ofstream::failure& e)
                                {
                                    LOG(WARNING) << "Problem opening output XML file";
                                }
                            catch (const std::exception& e)
                                {
                                    LOG(WARNING) << e.what();
                                }
                        }
                    else
                        {
                            LOG(INFO) << "Failed to save GLONASS GNAV Ephemeris, map is empty";
                        }

                    // Save GPS UTC model parameters
                    file_name = d_xml_base_path + "gps_utc_model.xml";
                    if (d_internal_pvt_solver->gps_utc_model.valid)
                        {
                            std::ofstream ofs;
                            try
                                {
                                    ofs.open(file_name.c_str(), std::ofstream::trunc | std::ofstream::out);
                                    boost::archive::xml_oarchive xml(ofs);
                                    xml << boost::serialization::make_nvp("GNSS-SDR_utc_model", d_internal_pvt_solver->gps_utc_model);
                                    LOG(INFO) << "Saved GPS UTC model parameters";
                                }
                            catch (const std::ofstream::failure& e)
                                {
                                    LOG(WARNING) << "Problem opening output XML file";
                                }
                            catch (const boost::archive::archive_exception& e)
                                {
                                    LOG(WARNING) << e.what();
                                }
                            catch (const std::exception& e)
                                {
                                    LOG(WARNING) << e.what();
                                }
                        }
                    else
                        {
                            LOG(INFO) << "Failed to save GPS UTC model parameters, not valid data";
                        }

                    // Save Galileo UTC model parameters
                    file_name = d_xml_base_path + "gal_utc_model.xml";
                    if (d_internal_pvt_solver->galileo_utc_model.Delta_tLS != 0.0)
                        {
                            std::ofstream ofs;
                            try
                                {
                                    ofs.open(file_name.c_str(), std::ofstream::trunc | std::ofstream::out);
                                    boost::archive::xml_oarchive xml(ofs);
                                    xml << boost::serialization::make_nvp("GNSS-SDR_gal_utc_model", d_internal_pvt_solver->galileo_utc_model);
                                    LOG(INFO) << "Saved Galileo UTC model parameters";
                                }
                            catch (const boost::archive::archive_exception& e)
                                {
                                    LOG(WARNING) << e.what();
                                }
                            catch (const std::ofstream::failure& e)
                                {
                                    LOG(WARNING) << "Problem opening output XML file";
                                }
                            catch (const std::exception& e)
                                {
                                    LOG(WARNING) << e.what();
                                }
                        }
                    else
                        {
                            LOG(INFO) << "Failed to save Galileo UTC model parameters, not valid data";
                        }

                    // Save GPS iono parameters
                    file_name = d_xml_base_path + "gps_iono.xml";
                    if (d_internal_pvt_solver->gps_iono.valid == true)
                        {
                            std::ofstream ofs;
                            try
                                {
                                    ofs.open(file_name.c_str(), std::ofstream::trunc | std::ofstream::out);
                                    boost::archive::xml_oarchive xml(ofs);
                                    xml << boost::serialization::make_nvp("GNSS-SDR_iono_model", d_internal_pvt_solver->gps_iono);
                                    LOG(INFO) << "Saved GPS ionospheric model parameters";
                                }
                            catch (const boost::archive::archive_exception& e)
                                {
                                    LOG(WARNING) << e.what();
                                }
                            catch (const std::ofstream::failure& e)
                                {
                                    LOG(WARNING) << "Problem opening output XML file";
                                }
                            catch (const std::exception& e)
                                {
                                    LOG(WARNING) << e.what();
                                }
                        }
                    else
                        {
                            LOG(INFO) << "Failed to save GPS ionospheric model parameters, not valid data";
                        }

                    // Save GPS CNAV iono parameters
                    file_name = d_xml_base_path + "gps_cnav_iono.xml";
                    if (d_internal_pvt_solver->gps_cnav_iono.valid == true)
                        {
                            std::ofstream ofs;
                            try
                                {
                                    ofs.open(file_name.c_str(), std::ofstream::trunc | std::ofstream::out);
                                    boost::archive::xml_oarchive xml(ofs);
                                    xml << boost::serialization::make_nvp("GNSS-SDR_cnav_iono_model", d_internal_pvt_solver->gps_cnav_iono);
                                    LOG(INFO) << "Saved GPS CNAV ionospheric model parameters";
                                }
                            catch (const boost::archive::archive_exception& e)
                                {
                                    LOG(WARNING) << e.what();
                                }
                            catch (const std::ofstream::failure& e)
                                {
                                    LOG(WARNING) << "Problem opening output XML file";
                                }
                            catch (const std::exception& e)
                                {
                                    LOG(WARNING) << e.what();
                                }
                        }
                    else
                        {
                            LOG(INFO) << "Failed to save GPS CNAV ionospheric model parameters, not valid data";
                        }

                    // Save Galileo iono parameters
                    file_name = d_xml_base_path + "gal_iono.xml";
                    if (d_internal_pvt_solver->galileo_iono.ai0 != 0.0)
                        {
                            std::ofstream ofs;
                            try
                                {
                                    ofs.open(file_name.c_str(), std::ofstream::trunc | std::ofstream::out);
                                    boost::archive::xml_oarchive xml(ofs);
                                    xml << boost::serialization::make_nvp("GNSS-SDR_gal_iono_model", d_internal_pvt_solver->galileo_iono);
                                    LOG(INFO) << "Saved Galileo ionospheric model parameters";
                                }
                            catch (const boost::archive::archive_exception& e)
                                {
                                    LOG(WARNING) << e.what();
                                }
                            catch (const std::ofstream::failure& e)
                                {
                                    LOG(WARNING) << "Problem opening output XML file";
                                }
                            catch (const std::exception& e)
                                {
                                    LOG(WARNING) << e.what();
                                }
                        }
                    else
                        {
                            LOG(INFO) << "Failed to save Galileo ionospheric model parameters, not valid data";
                        }

                    // save GPS almanac to XML file
                    file_name = d_xml_base_path + "gps_almanac.xml";
                    if (d_internal_pvt_solver->gps_almanac_map.empty() == false)
                        {
                            std::ofstream ofs;
                            try
                                {
                                    ofs.open(file_name.c_str(), std::ofstream::trunc | std::ofstream::out);
                                    boost::archive::xml_oarchive xml(ofs);
                                    xml << boost::serialization::make_nvp("GNSS-SDR_gps_almanac_map", d_internal_pvt_solver->gps_almanac_map);
                                    LOG(INFO) << "Saved GPS almanac map data";
                                }
                            catch (const boost::archive::archive_exception& e)
                                {
                                    LOG(WARNING) << e.what();
                                }
                            catch (const std::ofstream::failure& e)
                                {
                                    LOG(WARNING) << "Problem opening output XML file";
                                }
                            catch (const std::exception& e)
                                {
                                    LOG(WARNING) << e.what();
                                }
                        }
                    else
                        {
                            LOG(INFO) << "Failed to save GPS almanac, map is empty";
                        }

                    // Save Galileo almanac
                    file_name = d_xml_base_path + "gal_almanac.xml";
                    if (d_internal_pvt_solver->galileo_almanac_map.empty() == false)
                        {
                            std::ofstream ofs;
                            try
                                {
                                    ofs.open(file_name.c_str(), std::ofstream::trunc | std::ofstream::out);
                                    boost::archive::xml_oarchive xml(ofs);
                                    xml << boost::serialization::make_nvp("GNSS-SDR_gal_almanac_map", d_internal_pvt_solver->galileo_almanac_map);
                                    LOG(INFO) << "Saved Galileo almanac data";
                                }
                            catch (const boost::archive::archive_exception& e)
                                {
                                    LOG(WARNING) << e.what();
                                }
                            catch (const std::ofstream::failure& e)
                                {
                                    LOG(WARNING) << "Problem opening output XML file";
                                }
                            catch (const std::exception& e)
                                {
                                    LOG(WARNING) << e.what();
                                }
                        }
                    else
                        {
                            LOG(INFO) << "Failed to save Galileo almanac, not valid data";
                        }

                    // Save GPS CNAV UTC model parameters
                    file_name = d_xml_base_path + "gps_cnav_utc_model.xml";
                    if (d_internal_pvt_solver->gps_cnav_utc_model.valid)
                        {
                            std::ofstream ofs;
                            try
                                {
                                    ofs.open(file_name.c_str(), std::ofstream::trunc | std::ofstream::out);
                                    boost::archive::xml_oarchive xml(ofs);
                                    xml << boost::serialization::make_nvp("GNSS-SDR_cnav_utc_model", d_internal_pvt_solver->gps_cnav_utc_model);
                                    LOG(INFO) << "Saved GPS CNAV UTC model parameters";
                                }
                            catch (const boost::archive::archive_exception& e)
                                {
                                    LOG(WARNING) << e.what();
                                }
                            catch (const std::ofstream::failure& e)
                                {
                                    LOG(WARNING) << "Problem opening output XML file";
                                }
                            catch (const std::exception& e)
                                {
                                    LOG(WARNING) << e.what();
                                }
                        }
                    else
                        {
                            LOG(INFO) << "Failed to save GPS CNAV UTC model parameters, not valid data";
                        }

                    // save GLONASS GNAV ephemeris to XML file
                    file_name = d_xml_base_path + "glo_gnav_ephemeris.xml";
                    if (d_internal_pvt_solver->glonass_gnav_ephemeris_map.empty() == false)
                        {
                            std::ofstream ofs;
                            try
                                {
                                    ofs.open(file_name.c_str(), std::ofstream::trunc | std::ofstream::out);
                                    boost::archive::xml_oarchive xml(ofs);
                                    xml << boost::serialization::make_nvp("GNSS-SDR_gnav_ephemeris_map", d_internal_pvt_solver->glonass_gnav_ephemeris_map);
                                    LOG(INFO) << "Saved GLONASS GNAV ephemeris map data";
                                }
                            catch (const boost::archive::archive_exception& e)
                                {
                                    LOG(WARNING) << e.what();
                                }
                            catch (const std::ofstream::failure& e)
                                {
                                    LOG(WARNING) << "Problem opening output XML file";
                                }
                            catch (const std::exception& e)
                                {
                                    LOG(WARNING) << e.what();
                                }
                        }
                    else
                        {
                            LOG(INFO) << "Failed to save GLONASS GNAV ephemeris, map is empty";
                        }

                    // save GLONASS UTC model parameters to XML file
                    file_name = d_xml_base_path + "glo_utc_model.xml";
                    if (d_internal_pvt_solver->glonass_gnav_utc_model.valid)
                        {
                            std::ofstream ofs;
                            try
                                {
                                    ofs.open(file_name.c_str(), std::ofstream::trunc | std::ofstream::out);
                                    boost::archive::xml_oarchive xml(ofs);
                                    xml << boost::serialization::make_nvp("GNSS-SDR_gnav_utc_model", d_internal_pvt_solver->glonass_gnav_utc_model);
                                    LOG(INFO) << "Saved GLONASS UTC model parameters";
                                }
                            catch (const boost::archive::archive_exception& e)
                                {
                                    LOG(WARNING) << e.what();
                                }
                            catch (const std::ofstream::failure& e)
                                {
                                    LOG(WARNING) << "Problem opening output XML file";
                                }
                            catch (const std::exception& e)
                                {
                                    LOG(WARNING) << e.what();
                                }
                        }
                    else
                        {
                            LOG(INFO) << "Failed to save GLONASS GNAV ephemeris, not valid data";
                        }

                    // save BeiDou DNAV ephemeris to XML file
                    file_name = d_xml_base_path + "bds_dnav_ephemeris.xml";
                    if (d_internal_pvt_solver->beidou_dnav_ephemeris_map.empty() == false)
                        {
                            std::ofstream ofs;
                            try
                                {
                                    ofs.open(file_name.c_str(), std::ofstream::trunc | std::ofstream::out);
                                    boost::archive::xml_oarchive xml(ofs);
                                    xml << boost::serialization::make_nvp("GNSS-SDR_bds_dnav_ephemeris_map", d_internal_pvt_solver->beidou_dnav_ephemeris_map);
                                    LOG(INFO) << "Saved BeiDou DNAV Ephemeris map data";
                                }
                            catch (const boost::archive::archive_exception& e)
                                {
                                    LOG(WARNING) << e.what();
                                }
                            catch (const std::ofstream::failure& e)
                                {
                                    LOG(WARNING) << "Problem opening output XML file";
                                }
                            catch (const std::exception& e)
                                {
                                    LOG(WARNING) << e.what();
                                }
                        }
                    else
                        {
                            LOG(INFO) << "Failed to save BeiDou DNAV Ephemeris, map is empty";
                        }

                    // Save BeiDou DNAV iono parameters
                    file_name = d_xml_base_path + "bds_dnav_iono.xml";
                    if (d_internal_pvt_solver->beidou_dnav_iono.valid)
                        {
                            std::ofstream ofs;
                            try
                                {
                                    ofs.open(file_name.c_str(), std::ofstream::trunc | std::ofstream::out);
                                    boost::archive::xml_oarchive xml(ofs);
                                    xml << boost::serialization::make_nvp("GNSS-SDR_bds_dnav_iono_model", d_internal_pvt_solver->beidou_dnav_iono);
                                    LOG(INFO) << "Saved BeiDou DNAV ionospheric model parameters";
                                }
                            catch (const boost::archive::archive_exception& e)
                                {
                                    LOG(WARNING) << e.what();
                                }
                            catch (const std::ofstream::failure& e)
                                {
                                    LOG(WARNING) << "Problem opening output XML file";
                                }
                            catch (const std::exception& e)
                                {
                                    LOG(WARNING) << e.what();
                                }
                        }
                    else
                        {
                            LOG(INFO) << "Failed to save BeiDou DNAV ionospheric model parameters, not valid data";
                        }

                    // save BeiDou DNAV almanac to XML file
                    file_name = d_xml_base_path + "bds_dnav_almanac.xml";
                    if (d_internal_pvt_solver->beidou_dnav_almanac_map.empty() == false)
                        {
                            std::ofstream ofs;
                            try
                                {
                                    ofs.open(file_name.c_str(), std::ofstream::trunc | std::ofstream::out);
                                    boost::archive::xml_oarchive xml(ofs);
                                    xml << boost::serialization::make_nvp("GNSS-SDR_bds_dnav_almanac_map", d_internal_pvt_solver->beidou_dnav_almanac_map);
                                    LOG(INFO) << "Saved BeiDou DNAV almanac map data";
                                }
                            catch (const boost::archive::archive_exception& e)
                                {
                                    LOG(WARNING) << e.what();
                                }
                            catch (const std::ofstream::failure& e)
                                {
                                    LOG(WARNING) << "Problem opening output XML file";
                                }
                            catch (const std::exception& e)
                                {
                                    LOG(WARNING) << e.what();
                                }
                        }
                    else
                        {
                            LOG(INFO) << "Failed to save BeiDou DNAV almanac, map is empty";
                        }

                    // Save BeiDou UTC model parameters
                    file_name = d_xml_base_path + "bds_dnav_utc_model.xml";
                    if (d_internal_pvt_solver->beidou_dnav_utc_model.valid)
                        {
                            std::ofstream ofs;
                            try
                                {
                                    ofs.open(file_name.c_str(), std::ofstream::trunc | std::ofstream::out);
                                    boost::archive::xml_oarchive xml(ofs);
                                    xml << boost::serialization::make_nvp("GNSS-SDR_bds_dnav_utc_model", d_internal_pvt_solver->beidou_dnav_utc_model);
                                    LOG(INFO) << "Saved BeiDou DNAV UTC model parameters";
                                }
                            catch (const boost::archive::archive_exception& e)
                                {
                                    LOG(WARNING) << e.what();
                                }
                            catch (const std::ofstream::failure& e)
                                {
                                    LOG(WARNING) << "Problem opening output XML file";
                                }
                            catch (const std::exception& e)
                                {
                                    LOG(WARNING) << e.what();
                                }
                        }
                    else
                        {
                            LOG(INFO) << "Failed to save BeiDou DNAV UTC model parameters, not valid data";
                        }
                }

            if (d_log_timetag_file.is_open())
                {
                    d_log_timetag_file.close();
                }
        }
    catch (std::length_error& e)
        {
            LOG(WARNING) << e.what();
        }
}


void rtklib_pvt_gs::msg_handler_telemetry(const pmt::pmt_t& msg)
{
    try
        {
            const size_t msg_type_hash_code = pmt::any_ref(msg).type().hash_code();
            // ************************* GPS telemetry *************************
            if (msg_type_hash_code == d_gps_ephemeris_sptr_type_hash_code)
                {
                    // ### GPS EPHEMERIS ###
                    const auto gps_eph = boost::any_cast<std::shared_ptr<Gps_Ephemeris>>(pmt::any_ref(msg));
                    DLOG(INFO) << "Ephemeris record has arrived from SAT ID "
                               << gps_eph->PRN << " (Block "
                               << gps_eph->satelliteBlock[gps_eph->PRN] << ")"
                               << "inserted with Toe=" << gps_eph->toe << " and GPS Week="
                               << gps_eph->WN;

                    // todo: Send only new sets of ephemeris (new TOE), not sent to the client
                    // send the new eph to the eph monitor (if enabled)
                    if (d_flag_monitor_ephemeris_enabled)
                        {
                            d_eph_udp_sink_ptr->write_gps_ephemeris(gps_eph);
                        }
                    // update/insert new ephemeris record to the global ephemeris map
                    if (d_rinex_output_enabled && d_rp->is_rinex_header_written())  // The header is already written, we can now log the navigation message data
                        {
                            bool new_annotation = false;
                            if (d_internal_pvt_solver->gps_ephemeris_map.find(gps_eph->PRN) == d_internal_pvt_solver->gps_ephemeris_map.cend())
                                {
                                    new_annotation = true;
                                }
                            else
                                {
                                    if (d_internal_pvt_solver->gps_ephemeris_map[gps_eph->PRN].toe != gps_eph->toe)
                                        {
                                            new_annotation = true;
                                        }
                                }
                            if (new_annotation == true)
                                {
                                    // New record!
                                    std::map<int32_t, Gps_Ephemeris> new_eph;
                                    new_eph[gps_eph->PRN] = *gps_eph;
                                    d_rp->log_rinex_nav_gps_nav(d_type_of_rx, new_eph);
                                }
                        }
                    d_internal_pvt_solver->gps_ephemeris_map[gps_eph->PRN] = *gps_eph;
                    if (d_enable_rx_clock_correction == true)
                        {
                            d_user_pvt_solver->gps_ephemeris_map[gps_eph->PRN] = *gps_eph;
                        }
                    if (gps_eph->SV_health != 0)
                        {
                            std::cout << TEXT_RED << "Satellite " << Gnss_Satellite(std::string("GPS"), gps_eph->PRN)
                                      << " is not healthy, not used for navigation" << TEXT_RESET << '\n';
                        }
                }
            else if (msg_type_hash_code == d_gps_iono_sptr_type_hash_code)
                {
                    // ### GPS IONO ###
                    const auto gps_iono = boost::any_cast<std::shared_ptr<Gps_Iono>>(pmt::any_ref(msg));
                    d_internal_pvt_solver->gps_iono = *gps_iono;
                    if (d_enable_rx_clock_correction == true)
                        {
                            d_user_pvt_solver->gps_iono = *gps_iono;
                        }
                    DLOG(INFO) << "New IONO record has arrived ";
                }
            else if (msg_type_hash_code == d_gps_utc_model_sptr_type_hash_code)
                {
                    // ### GPS UTC MODEL ###
                    const auto gps_utc_model = boost::any_cast<std::shared_ptr<Gps_Utc_Model>>(pmt::any_ref(msg));
                    d_internal_pvt_solver->gps_utc_model = *gps_utc_model;
                    if (d_enable_rx_clock_correction == true)
                        {
                            d_user_pvt_solver->gps_utc_model = *gps_utc_model;
                        }
                    DLOG(INFO) << "New UTC record has arrived ";
                }
            else if (msg_type_hash_code == d_gps_cnav_ephemeris_sptr_type_hash_code)
                {
                    // ### GPS CNAV message ###
                    const auto gps_cnav_ephemeris = boost::any_cast<std::shared_ptr<Gps_CNAV_Ephemeris>>(pmt::any_ref(msg));
                    // update/insert new ephemeris record to the global ephemeris map
                    if (d_rinex_output_enabled && d_rp->is_rinex_header_written())  // The header is already written, we can now log the navigation message data
                        {
                            bool new_annotation = false;
                            if (d_internal_pvt_solver->gps_cnav_ephemeris_map.find(gps_cnav_ephemeris->PRN) == d_internal_pvt_solver->gps_cnav_ephemeris_map.cend())
                                {
                                    new_annotation = true;
                                }
                            else
                                {
                                    if (d_internal_pvt_solver->gps_cnav_ephemeris_map[gps_cnav_ephemeris->PRN].toe1 != gps_cnav_ephemeris->toe1)
                                        {
                                            new_annotation = true;
                                        }
                                }
                            if (new_annotation == true)
                                {
                                    // New record!
                                    std::map<int32_t, Gps_CNAV_Ephemeris> new_cnav_eph;
                                    new_cnav_eph[gps_cnav_ephemeris->PRN] = *gps_cnav_ephemeris;
                                    d_rp->log_rinex_nav_gps_cnav(d_type_of_rx, new_cnav_eph);
                                }
                        }
                    d_internal_pvt_solver->gps_cnav_ephemeris_map[gps_cnav_ephemeris->PRN] = *gps_cnav_ephemeris;
                    if (d_enable_rx_clock_correction == true)
                        {
                            d_user_pvt_solver->gps_cnav_ephemeris_map[gps_cnav_ephemeris->PRN] = *gps_cnav_ephemeris;
                        }
                    if (gps_cnav_ephemeris->signal_health != 0)
                        {
                            std::cout << TEXT_RED << "Satellite " << Gnss_Satellite(std::string("GPS"), gps_cnav_ephemeris->PRN)
                                      << " is not healthy, not used for navigation" << TEXT_RESET << '\n';
                        }
                    DLOG(INFO) << "New GPS CNAV ephemeris record has arrived ";
                }
            else if (msg_type_hash_code == d_gps_cnav_iono_sptr_type_hash_code)
                {
                    // ### GPS CNAV IONO ###
                    const auto gps_cnav_iono = boost::any_cast<std::shared_ptr<Gps_CNAV_Iono>>(pmt::any_ref(msg));
                    d_internal_pvt_solver->gps_cnav_iono = *gps_cnav_iono;
                    if (d_enable_rx_clock_correction == true)
                        {
                            d_user_pvt_solver->gps_cnav_iono = *gps_cnav_iono;
                        }
                    DLOG(INFO) << "New CNAV IONO record has arrived ";
                }
            else if (msg_type_hash_code == d_gps_cnav_utc_model_sptr_type_hash_code)
                {
                    // ### GPS CNAV UTC MODEL ###
                    const auto gps_cnav_utc_model = boost::any_cast<std::shared_ptr<Gps_CNAV_Utc_Model>>(pmt::any_ref(msg));
                    d_internal_pvt_solver->gps_cnav_utc_model = *gps_cnav_utc_model;
                    {
                        d_user_pvt_solver->gps_cnav_utc_model = *gps_cnav_utc_model;
                    }
                    DLOG(INFO) << "New CNAV UTC record has arrived ";
                }

            else if (msg_type_hash_code == d_gps_almanac_sptr_type_hash_code)
                {
                    // ### GPS ALMANAC ###
                    const auto gps_almanac = boost::any_cast<std::shared_ptr<Gps_Almanac>>(pmt::any_ref(msg));
                    d_internal_pvt_solver->gps_almanac_map[gps_almanac->PRN] = *gps_almanac;
                    if (d_enable_rx_clock_correction == true)
                        {
                            d_user_pvt_solver->gps_almanac_map[gps_almanac->PRN] = *gps_almanac;
                        }
                    DLOG(INFO) << "New GPS almanac record has arrived ";
                }

            // *********************** Galileo telemetry ***********************
            else if (msg_type_hash_code == d_galileo_ephemeris_sptr_type_hash_code)
                {
                    // ### Galileo EPHEMERIS ###
                    const auto galileo_eph = boost::any_cast<std::shared_ptr<Galileo_Ephemeris>>(pmt::any_ref(msg));
                    // insert new ephemeris record
                    DLOG(INFO) << "Galileo New Ephemeris record inserted in global map with TOW =" << galileo_eph->tow
                               << ", GALILEO Week Number =" << galileo_eph->WN
                               << " and Ephemeris IOD = " << galileo_eph->IOD_ephemeris;
                    // todo: Send only new sets of ephemeris (new TOE), not sent to the client
                    // send the new eph to the eph monitor (if enabled)
                    if (d_flag_monitor_ephemeris_enabled)
                        {
                            d_eph_udp_sink_ptr->write_galileo_ephemeris(galileo_eph);
                        }
                    // update/insert new ephemeris record to the global ephemeris map
                    if (d_rinex_output_enabled && d_rp->is_rinex_header_written())  // The header is already written, we can now log the navigation message data
                        {
                            bool new_annotation = false;
                            if (d_internal_pvt_solver->galileo_ephemeris_map.find(galileo_eph->PRN) == d_internal_pvt_solver->galileo_ephemeris_map.cend())
                                {
                                    new_annotation = true;
                                }
                            else
                                {
                                    if (d_internal_pvt_solver->galileo_ephemeris_map[galileo_eph->PRN].toe != galileo_eph->toe)
                                        {
                                            new_annotation = true;
                                        }
                                }
                            if (new_annotation == true)
                                {
                                    // New record!
                                    std::map<int32_t, Galileo_Ephemeris> new_gal_eph;
                                    new_gal_eph[galileo_eph->PRN] = *galileo_eph;
                                    d_rp->log_rinex_nav_gal_nav(d_type_of_rx, new_gal_eph);
                                }
                        }
                    d_internal_pvt_solver->galileo_ephemeris_map[galileo_eph->PRN] = *galileo_eph;
                    if (d_enable_rx_clock_correction == true)
                        {
                            d_user_pvt_solver->galileo_ephemeris_map[galileo_eph->PRN] = *galileo_eph;
                        }
                    if (((galileo_eph->E1B_HS != 0) || (galileo_eph->E1B_DVS == true)) ||
                        ((galileo_eph->E5a_HS != 0) || (galileo_eph->E5a_DVS == true)) ||
                        ((galileo_eph->E5b_HS != 0) || (galileo_eph->E5b_DVS == true)))
                        {
                            std::cout << TEXT_RED << "Satellite " << Gnss_Satellite(std::string("Galileo"), galileo_eph->PRN)
                                      << " is not healthy, not used for navigation" << TEXT_RESET << '\n';
                        }
                }
            else if (msg_type_hash_code == d_galileo_iono_sptr_type_hash_code)
                {
                    // ### Galileo IONO ###
                    const auto galileo_iono = boost::any_cast<std::shared_ptr<Galileo_Iono>>(pmt::any_ref(msg));
                    d_internal_pvt_solver->galileo_iono = *galileo_iono;
                    if (d_enable_rx_clock_correction == true)
                        {
                            d_user_pvt_solver->galileo_iono = *galileo_iono;
                        }
                    DLOG(INFO) << "New IONO record has arrived ";
                }
            else if (msg_type_hash_code == d_galileo_utc_model_sptr_type_hash_code)
                {
                    // ### Galileo UTC MODEL ###
                    const auto galileo_utc_model = boost::any_cast<std::shared_ptr<Galileo_Utc_Model>>(pmt::any_ref(msg));
                    d_internal_pvt_solver->galileo_utc_model = *galileo_utc_model;
                    if (d_enable_rx_clock_correction == true)
                        {
                            d_user_pvt_solver->galileo_utc_model = *galileo_utc_model;
                        }
                    DLOG(INFO) << "New UTC record has arrived ";
                }
            else if (msg_type_hash_code == d_galileo_almanac_helper_sptr_type_hash_code)
                {
                    // ### Galileo Almanac ###
                    const auto galileo_almanac_helper = boost::any_cast<std::shared_ptr<Galileo_Almanac_Helper>>(pmt::any_ref(msg));
                    const Galileo_Almanac sv1 = galileo_almanac_helper->get_almanac(1);
                    const Galileo_Almanac sv2 = galileo_almanac_helper->get_almanac(2);
                    const Galileo_Almanac sv3 = galileo_almanac_helper->get_almanac(3);

                    if (sv1.PRN != 0)
                        {
                            d_internal_pvt_solver->galileo_almanac_map[sv1.PRN] = sv1;
                            if (d_enable_rx_clock_correction == true)
                                {
                                    d_user_pvt_solver->galileo_almanac_map[sv1.PRN] = sv1;
                                }
                        }
                    if (sv2.PRN != 0)
                        {
                            d_internal_pvt_solver->galileo_almanac_map[sv2.PRN] = sv2;
                            if (d_enable_rx_clock_correction == true)
                                {
                                    d_user_pvt_solver->galileo_almanac_map[sv2.PRN] = sv2;
                                }
                        }
                    if (sv3.PRN != 0)
                        {
                            d_internal_pvt_solver->galileo_almanac_map[sv3.PRN] = sv3;
                            if (d_enable_rx_clock_correction == true)
                                {
                                    d_user_pvt_solver->galileo_almanac_map[sv3.PRN] = sv3;
                                }
                        }
                    DLOG(INFO) << "New Galileo Almanac data have arrived ";
                }
            else if (msg_type_hash_code == d_galileo_almanac_sptr_type_hash_code)
                {
                    // ### Galileo Almanac ###
                    const auto galileo_alm = boost::any_cast<std::shared_ptr<Galileo_Almanac>>(pmt::any_ref(msg));
                    // update/insert new almanac record to the global almanac map
                    d_internal_pvt_solver->galileo_almanac_map[galileo_alm->PRN] = *galileo_alm;
                    if (d_enable_rx_clock_correction == true)
                        {
                            d_user_pvt_solver->galileo_almanac_map[galileo_alm->PRN] = *galileo_alm;
                        }
                }
            else if (msg_type_hash_code == d_galileo_has_message_sptr_type_hash_code)
                {
                    // Store HAS message and print its content
                }

            // **************** GLONASS GNAV Telemetry *************************
            else if (msg_type_hash_code == d_glonass_gnav_ephemeris_sptr_type_hash_code)
                {
                    // ### GLONASS GNAV EPHEMERIS ###
                    const auto glonass_gnav_eph = boost::any_cast<std::shared_ptr<Glonass_Gnav_Ephemeris>>(pmt::any_ref(msg));
                    // TODO Add GLONASS with gps week number and tow,
                    // insert new ephemeris record
                    DLOG(INFO) << "GLONASS GNAV New Ephemeris record inserted in global map with TOW =" << glonass_gnav_eph->d_TOW
                               << ", Week Number =" << glonass_gnav_eph->d_WN
                               << " and Ephemeris IOD in UTC = " << glonass_gnav_eph->compute_GLONASS_time(glonass_gnav_eph->d_t_b)
                               << " from SV = " << glonass_gnav_eph->i_satellite_slot_number;
                    // update/insert new ephemeris record to the global ephemeris map
                    if (d_rinex_output_enabled && d_rp->is_rinex_header_written())  // The header is already written, we can now log the navigation message data
                        {
                            bool new_annotation = false;
                            if (d_internal_pvt_solver->glonass_gnav_ephemeris_map.find(glonass_gnav_eph->PRN) == d_internal_pvt_solver->glonass_gnav_ephemeris_map.cend())
                                {
                                    new_annotation = true;
                                }
                            else
                                {
                                    if (d_internal_pvt_solver->glonass_gnav_ephemeris_map[glonass_gnav_eph->PRN].d_t_b != glonass_gnav_eph->d_t_b)
                                        {
                                            new_annotation = true;
                                        }
                                }
                            if (new_annotation == true)
                                {
                                    // New record!
                                    std::map<int32_t, Glonass_Gnav_Ephemeris> new_glo_eph;
                                    new_glo_eph[glonass_gnav_eph->PRN] = *glonass_gnav_eph;
                                    d_rp->log_rinex_nav_glo_gnav(d_type_of_rx, new_glo_eph);
                                }
                        }
                    d_internal_pvt_solver->glonass_gnav_ephemeris_map[glonass_gnav_eph->PRN] = *glonass_gnav_eph;
                    if (d_enable_rx_clock_correction == true)
                        {
                            d_user_pvt_solver->glonass_gnav_ephemeris_map[glonass_gnav_eph->PRN] = *glonass_gnav_eph;
                        }
                }
            else if (msg_type_hash_code == d_glonass_gnav_utc_model_sptr_type_hash_code)
                {
                    // ### GLONASS GNAV UTC MODEL ###
                    const auto glonass_gnav_utc_model = boost::any_cast<std::shared_ptr<Glonass_Gnav_Utc_Model>>(pmt::any_ref(msg));
                    d_internal_pvt_solver->glonass_gnav_utc_model = *glonass_gnav_utc_model;
                    if (d_enable_rx_clock_correction == true)
                        {
                            d_user_pvt_solver->glonass_gnav_utc_model = *glonass_gnav_utc_model;
                        }
                    DLOG(INFO) << "New GLONASS GNAV UTC record has arrived ";
                }
            else if (msg_type_hash_code == d_glonass_gnav_almanac_sptr_type_hash_code)
                {
                    // ### GLONASS GNAV Almanac ###
                    const auto glonass_gnav_almanac = boost::any_cast<std::shared_ptr<Glonass_Gnav_Almanac>>(pmt::any_ref(msg));
                    d_internal_pvt_solver->glonass_gnav_almanac = *glonass_gnav_almanac;
                    if (d_enable_rx_clock_correction == true)
                        {
                            d_user_pvt_solver->glonass_gnav_almanac = *glonass_gnav_almanac;
                        }
                    DLOG(INFO) << "New GLONASS GNAV Almanac has arrived "
                               << ", GLONASS GNAV Slot Number =" << glonass_gnav_almanac->d_n_A;
                }

            // *********************** BeiDou telemetry ************************
            else if (msg_type_hash_code == d_beidou_dnav_ephemeris_sptr_type_hash_code)
                {
                    // ### Beidou EPHEMERIS ###
                    const auto bds_dnav_eph = boost::any_cast<std::shared_ptr<Beidou_Dnav_Ephemeris>>(pmt::any_ref(msg));
                    DLOG(INFO) << "Ephemeris record has arrived from SAT ID "
                               << bds_dnav_eph->PRN << " (Block "
                               << bds_dnav_eph->satelliteBlock[bds_dnav_eph->PRN] << ")"
                               << "inserted with Toe=" << bds_dnav_eph->toe << " and BDS Week="
                               << bds_dnav_eph->WN;
                    // update/insert new ephemeris record to the global ephemeris map
                    if (d_rinex_output_enabled && d_rp->is_rinex_header_written())  // The header is already written, we can now log the navigation message data
                        {
                            bool new_annotation = false;
                            if (d_internal_pvt_solver->beidou_dnav_ephemeris_map.find(bds_dnav_eph->PRN) == d_internal_pvt_solver->beidou_dnav_ephemeris_map.cend())
                                {
                                    new_annotation = true;
                                }
                            else
                                {
                                    if (d_internal_pvt_solver->beidou_dnav_ephemeris_map[bds_dnav_eph->PRN].toc != bds_dnav_eph->toc)
                                        {
                                            new_annotation = true;
                                        }
                                }
                            if (new_annotation == true)
                                {
                                    // New record!
                                    std::map<int32_t, Beidou_Dnav_Ephemeris> new_bds_eph;
                                    new_bds_eph[bds_dnav_eph->PRN] = *bds_dnav_eph;
                                    d_rp->log_rinex_nav_bds_dnav(d_type_of_rx, new_bds_eph);
                                }
                        }
                    d_internal_pvt_solver->beidou_dnav_ephemeris_map[bds_dnav_eph->PRN] = *bds_dnav_eph;
                    if (d_enable_rx_clock_correction == true)
                        {
                            d_user_pvt_solver->beidou_dnav_ephemeris_map[bds_dnav_eph->PRN] = *bds_dnav_eph;
                        }
                    if (bds_dnav_eph->SV_health != 0)
                        {
                            std::cout << TEXT_RED << "Satellite " << Gnss_Satellite(std::string("Beidou"), bds_dnav_eph->PRN)
                                      << " is not healthy, not used for navigation" << TEXT_RESET << '\n';
                        }
                }
            else if (msg_type_hash_code == d_beidou_dnav_iono_sptr_type_hash_code)
                {
                    // ### BeiDou IONO ###
                    const auto bds_dnav_iono = boost::any_cast<std::shared_ptr<Beidou_Dnav_Iono>>(pmt::any_ref(msg));
                    d_internal_pvt_solver->beidou_dnav_iono = *bds_dnav_iono;
                    if (d_enable_rx_clock_correction == true)
                        {
                            d_user_pvt_solver->beidou_dnav_iono = *bds_dnav_iono;
                        }
                    DLOG(INFO) << "New BeiDou DNAV IONO record has arrived ";
                }
            else if (msg_type_hash_code == d_beidou_dnav_utc_model_sptr_type_hash_code)
                {
                    // ### BeiDou UTC MODEL ###
                    const auto bds_dnav_utc_model = boost::any_cast<std::shared_ptr<Beidou_Dnav_Utc_Model>>(pmt::any_ref(msg));
                    d_internal_pvt_solver->beidou_dnav_utc_model = *bds_dnav_utc_model;
                    if (d_enable_rx_clock_correction == true)
                        {
                            d_user_pvt_solver->beidou_dnav_utc_model = *bds_dnav_utc_model;
                        }
                    DLOG(INFO) << "New BeiDou DNAV UTC record has arrived ";
                }
            else if (msg_type_hash_code == d_beidou_dnav_almanac_sptr_type_hash_code)
                {
                    // ### BeiDou ALMANAC ###
                    const auto bds_dnav_almanac = boost::any_cast<std::shared_ptr<Beidou_Dnav_Almanac>>(pmt::any_ref(msg));
                    d_internal_pvt_solver->beidou_dnav_almanac_map[bds_dnav_almanac->PRN] = *bds_dnav_almanac;
                    if (d_enable_rx_clock_correction == true)
                        {
                            d_user_pvt_solver->beidou_dnav_almanac_map[bds_dnav_almanac->PRN] = *bds_dnav_almanac;
                        }
                    DLOG(INFO) << "New BeiDou DNAV almanac record has arrived ";
                }
            else
                {
                    LOG(WARNING) << "msg_handler_telemetry unknown object type!";
                }
        }
    catch (const boost::bad_any_cast& e)
        {
            LOG(WARNING) << "msg_handler_telemetry Bad any_cast: " << e.what();
        }
}


void rtklib_pvt_gs::msg_handler_has_data(const pmt::pmt_t& msg) const
{
    try
        {
            const size_t msg_type_hash_code = pmt::any_ref(msg).type().hash_code();
            if (msg_type_hash_code == d_galileo_has_data_sptr_type_hash_code)
                {
                    const auto has_data = boost::any_cast<std::shared_ptr<Galileo_HAS_data>>(pmt::any_ref(msg));
                    // TODO: Dump HAS message
                    // std::cout << "HAS data received at PVT block.\n";
                }
        }
    catch (const boost::bad_any_cast& e)
        {
            LOG(WARNING) << "msg_handler_has_data Bad any_cast: " << e.what();
        }
}


std::map<int, Gps_Ephemeris> rtklib_pvt_gs::get_gps_ephemeris_map() const
{
    return d_internal_pvt_solver->gps_ephemeris_map;
}


std::map<int, Gps_Almanac> rtklib_pvt_gs::get_gps_almanac_map() const
{
    return d_internal_pvt_solver->gps_almanac_map;
}


std::map<int, Galileo_Ephemeris> rtklib_pvt_gs::get_galileo_ephemeris_map() const
{
    return d_internal_pvt_solver->galileo_ephemeris_map;
}


std::map<int, Galileo_Almanac> rtklib_pvt_gs::get_galileo_almanac_map() const
{
    return d_internal_pvt_solver->galileo_almanac_map;
}


std::map<int, Beidou_Dnav_Ephemeris> rtklib_pvt_gs::get_beidou_dnav_ephemeris_map() const
{
    return d_internal_pvt_solver->beidou_dnav_ephemeris_map;
}


std::map<int, Beidou_Dnav_Almanac> rtklib_pvt_gs::get_beidou_dnav_almanac_map() const
{
    return d_internal_pvt_solver->beidou_dnav_almanac_map;
}


void rtklib_pvt_gs::clear_ephemeris()
{
    d_internal_pvt_solver->gps_ephemeris_map.clear();
    d_internal_pvt_solver->gps_almanac_map.clear();
    d_internal_pvt_solver->galileo_ephemeris_map.clear();
    d_internal_pvt_solver->galileo_almanac_map.clear();
    d_internal_pvt_solver->beidou_dnav_ephemeris_map.clear();
    d_internal_pvt_solver->beidou_dnav_almanac_map.clear();
    if (d_enable_rx_clock_correction == true)
        {
            d_user_pvt_solver->gps_ephemeris_map.clear();
            d_user_pvt_solver->gps_almanac_map.clear();
            d_user_pvt_solver->galileo_ephemeris_map.clear();
            d_user_pvt_solver->galileo_almanac_map.clear();
            d_user_pvt_solver->beidou_dnav_ephemeris_map.clear();
            d_user_pvt_solver->beidou_dnav_almanac_map.clear();
        }
}


bool rtklib_pvt_gs::send_sys_v_ttff_msg(d_ttff_msgbuf ttff) const
{
    if (d_sysv_msqid != -1)
        {
            // Fill Sys V message structures
            int msgsend_size;
            d_ttff_msgbuf msg;
            msg.ttff = ttff.ttff;
            msgsend_size = sizeof(msg.ttff);
            msg.mtype = 1;  // default message ID

            // SEND SOLUTION OVER A MESSAGE QUEUE
            // non-blocking Sys V message send
            msgsnd(d_sysv_msqid, &msg, msgsend_size, IPC_NOWAIT);
            return true;
        }
    return false;
}


bool rtklib_pvt_gs::save_gnss_synchro_map_xml(const std::string& file_name)
{
    if (d_gnss_observables_map.empty() == false)
        {
            std::ofstream ofs;
            try
                {
                    ofs.open(file_name.c_str(), std::ofstream::trunc | std::ofstream::out);
                    boost::archive::xml_oarchive xml(ofs);
                    xml << boost::serialization::make_nvp("GNSS-SDR_gnss_synchro_map", d_gnss_observables_map);
                    LOG(INFO) << "Saved gnss_sychro map data";
                }
            catch (const std::exception& e)
                {
                    LOG(WARNING) << e.what();
                    return false;
                }
            return true;
        }

    LOG(WARNING) << "Failed to save gnss_synchro, map is empty";
    return false;
}

void rtklib_pvt_gs::log_source_timetag_info(double RX_time_ns, double TAG_time_ns)
{
    if (d_log_timetag_file.is_open())
        {
            d_log_timetag_file.write(reinterpret_cast<char*>(&RX_time_ns), sizeof(double));
            d_log_timetag_file.write(reinterpret_cast<char*>(&TAG_time_ns), sizeof(double));
        }
}

bool rtklib_pvt_gs::load_gnss_synchro_map_xml(const std::string& file_name)
{
    // load from xml (boost serialize)
    std::ifstream ifs;
    try
        {
            ifs.open(file_name.c_str(), std::ifstream::binary | std::ifstream::in);
            boost::archive::xml_iarchive xml(ifs);
            d_gnss_observables_map.clear();
            xml >> boost::serialization::make_nvp("GNSS-SDR_gnss_synchro_map", d_gnss_observables_map);
            // std::cout << "Loaded gnss_synchro map data with " << gnss_synchro_map.size() << " pseudoranges\n";
        }
    catch (const std::exception& e)
        {
            std::cout << e.what() << "File: " << file_name;
            return false;
        }
    return true;
}


std::vector<std::string> rtklib_pvt_gs::split_string(const std::string& s, char delim) const
{
    std::vector<std::string> v;
    std::stringstream ss(s);
    std::string item;

    while (std::getline(ss, item, delim))
        {
            *(std::back_inserter(v)++) = item;
        }

    return v;
}


bool rtklib_pvt_gs::get_latest_PVT(double* longitude_deg,
    double* latitude_deg,
    double* height_m,
    double* ground_speed_kmh,
    double* course_over_ground_deg,
    time_t* UTC_time) const
{
    if (d_enable_rx_clock_correction == true)
        {
            if (d_user_pvt_solver->is_valid_position())
                {
                    *latitude_deg = d_user_pvt_solver->get_latitude();
                    *longitude_deg = d_user_pvt_solver->get_longitude();
                    *height_m = d_user_pvt_solver->get_height();
                    *ground_speed_kmh = d_user_pvt_solver->get_speed_over_ground() * 3600.0 / 1000.0;
                    *course_over_ground_deg = d_user_pvt_solver->get_course_over_ground();
                    *UTC_time = convert_to_time_t(d_user_pvt_solver->get_position_UTC_time());

                    return true;
                }
        }
    else
        {
            if (d_internal_pvt_solver->is_valid_position())
                {
                    *latitude_deg = d_internal_pvt_solver->get_latitude();
                    *longitude_deg = d_internal_pvt_solver->get_longitude();
                    *height_m = d_internal_pvt_solver->get_height();
                    *ground_speed_kmh = d_internal_pvt_solver->get_speed_over_ground() * 3600.0 / 1000.0;
                    *course_over_ground_deg = d_internal_pvt_solver->get_course_over_ground();
                    *UTC_time = convert_to_time_t(d_internal_pvt_solver->get_position_UTC_time());

                    return true;
                }
        }

    return false;
}


void rtklib_pvt_gs::apply_rx_clock_offset(std::map<int, Gnss_Synchro>& observables_map,
    double rx_clock_offset_s)
{
    // apply corrections according to Rinex 3.04, Table 1: Observation Corrections for Receiver Clock Offset
    std::map<int, Gnss_Synchro>::iterator observables_iter;

    for (observables_iter = observables_map.begin(); observables_iter != observables_map.end(); observables_iter++)
        {
            // all observables in the map are valid
            observables_iter->second.RX_time -= rx_clock_offset_s;
            observables_iter->second.Pseudorange_m -= rx_clock_offset_s * SPEED_OF_LIGHT_M_S;

            switch (d_mapStringValues[observables_iter->second.Signal])
                {
                case evGPS_1C:
                case evSBAS_1C:
                case evGAL_1B:
                    observables_iter->second.Carrier_phase_rads -= rx_clock_offset_s * FREQ1 * TWO_PI;
                    break;
                case evGPS_L5:
                case evGAL_5X:
                    observables_iter->second.Carrier_phase_rads -= rx_clock_offset_s * FREQ5 * TWO_PI;
                    break;
                case evGAL_E6:
                    observables_iter->second.Carrier_phase_rads -= rx_clock_offset_s * FREQ6 * TWO_PI;
                    break;
                case evGAL_7X:
                    observables_iter->second.Carrier_phase_rads -= rx_clock_offset_s * FREQ7 * TWO_PI;
                    break;
                case evGPS_2S:
                    observables_iter->second.Carrier_phase_rads -= rx_clock_offset_s * FREQ2 * TWO_PI;
                    break;
                case evBDS_B3:
                    observables_iter->second.Carrier_phase_rads -= rx_clock_offset_s * FREQ3_BDS * TWO_PI;
                    break;
                case evGLO_1G:
                    observables_iter->second.Carrier_phase_rads -= rx_clock_offset_s * FREQ1_GLO * TWO_PI;
                    break;
                case evGLO_2G:
                    observables_iter->second.Carrier_phase_rads -= rx_clock_offset_s * FREQ2_GLO * TWO_PI;
                    break;
                case evBDS_B1:
                    observables_iter->second.Carrier_phase_rads -= rx_clock_offset_s * FREQ1_BDS * TWO_PI;
                    break;
                case evBDS_B2:
                    observables_iter->second.Carrier_phase_rads -= rx_clock_offset_s * FREQ2_BDS * TWO_PI;
                    break;
                default:
                    break;
                }
        }
}


std::map<int, Gnss_Synchro> rtklib_pvt_gs::interpolate_observables(const std::map<int, Gnss_Synchro>& observables_map_t0,
    const std::map<int, Gnss_Synchro>& observables_map_t1,
    double rx_time_s)
{
    std::map<int, Gnss_Synchro> interp_observables_map;
    // Linear interpolation: y(t) = y(t0) + (y(t1) - y(t0)) * (t - t0) / (t1 - t0)

    // check TOW rollover
    double time_factor;
    if ((observables_map_t1.cbegin()->second.RX_time -
            observables_map_t0.cbegin()->second.RX_time) > 0)
        {
            time_factor = (rx_time_s - observables_map_t0.cbegin()->second.RX_time) /
                          (observables_map_t1.cbegin()->second.RX_time -
                              observables_map_t0.cbegin()->second.RX_time);
        }
    else
        {
            // TOW rollover situation
            time_factor = (604800000.0 + rx_time_s - observables_map_t0.cbegin()->second.RX_time) /
                          (604800000.0 + observables_map_t1.cbegin()->second.RX_time -
                              observables_map_t0.cbegin()->second.RX_time);
        }

    std::map<int, Gnss_Synchro>::const_iterator observables_iter;
    for (observables_iter = observables_map_t0.cbegin(); observables_iter != observables_map_t0.cend(); observables_iter++)
        {
            // 1. Check if the observable exist in t0 and t1
            // the map key is the channel ID (see work())
            try
                {
                    if (observables_map_t1.at(observables_iter->first).PRN == observables_iter->second.PRN)
                        {
                            interp_observables_map.insert(std::pair<int, Gnss_Synchro>(observables_iter->first, observables_iter->second));
                            interp_observables_map.at(observables_iter->first).RX_time = rx_time_s;  // interpolation point
                            interp_observables_map.at(observables_iter->first).Pseudorange_m += (observables_map_t1.at(observables_iter->first).Pseudorange_m - observables_iter->second.Pseudorange_m) * time_factor;
                            interp_observables_map.at(observables_iter->first).Carrier_phase_rads += (observables_map_t1.at(observables_iter->first).Carrier_phase_rads - observables_iter->second.Carrier_phase_rads) * time_factor;
                            interp_observables_map.at(observables_iter->first).Carrier_Doppler_hz += (observables_map_t1.at(observables_iter->first).Carrier_Doppler_hz - observables_iter->second.Carrier_Doppler_hz) * time_factor;
                        }
                }
            catch (const std::out_of_range& oor)
                {
                    // observable does not exist in t1
                }
        }
    return interp_observables_map;
}


void rtklib_pvt_gs::initialize_and_apply_carrier_phase_offset()
{
    // we have a valid PVT. First check if we need to reset the initial carrier phase offsets to match their pseudoranges
    std::map<int, Gnss_Synchro>::iterator observables_iter;
    for (observables_iter = d_gnss_observables_map.begin(); observables_iter != d_gnss_observables_map.end(); observables_iter++)
        {
            // check if an initialization is required (new satellite or loss of lock)
            // it is set to false by the work function if the gnss_synchro is not valid
            if (d_channel_initialized.at(observables_iter->second.Channel_ID) == false)
                {
                    double wavelength_m = 0;
                    switch (d_mapStringValues[observables_iter->second.Signal])
                        {
                        case evGPS_1C:
                        case evSBAS_1C:
                        case evGAL_1B:
                            wavelength_m = SPEED_OF_LIGHT_M_S / FREQ1;
                            break;
                        case evGPS_L5:
                        case evGAL_5X:
                            wavelength_m = SPEED_OF_LIGHT_M_S / FREQ5;
                            break;
                        case evGAL_E6:
                            wavelength_m = SPEED_OF_LIGHT_M_S / FREQ6;
                            break;
                        case evGAL_7X:
                            wavelength_m = SPEED_OF_LIGHT_M_S / FREQ7;
                            break;
                        case evGPS_2S:
                            wavelength_m = SPEED_OF_LIGHT_M_S / FREQ2;
                            break;
                        case evBDS_B3:
                            wavelength_m = SPEED_OF_LIGHT_M_S / FREQ3_BDS;
                            break;
                        case evGLO_1G:
                            wavelength_m = SPEED_OF_LIGHT_M_S / FREQ1_GLO;
                            break;
                        case evGLO_2G:
                            wavelength_m = SPEED_OF_LIGHT_M_S / FREQ2_GLO;
                            break;
                        case evBDS_B1:
                            wavelength_m = SPEED_OF_LIGHT_M_S / FREQ1_BDS;
                            break;
                        case evBDS_B2:
                            wavelength_m = SPEED_OF_LIGHT_M_S / FREQ2_BDS;
                            break;
                        default:
                            break;
                        }
                    const double wrap_carrier_phase_rad = fmod(observables_iter->second.Carrier_phase_rads, TWO_PI);
                    d_initial_carrier_phase_offset_estimation_rads.at(observables_iter->second.Channel_ID) = TWO_PI * round(observables_iter->second.Pseudorange_m / wavelength_m) - observables_iter->second.Carrier_phase_rads + wrap_carrier_phase_rad;
                    d_channel_initialized.at(observables_iter->second.Channel_ID) = true;
                    DLOG(INFO) << "initialized carrier phase at channel " << observables_iter->second.Channel_ID;
                }
            // apply the carrier phase offset to this satellite
            observables_iter->second.Carrier_phase_rads = observables_iter->second.Carrier_phase_rads + d_initial_carrier_phase_offset_estimation_rads.at(observables_iter->second.Channel_ID);
        }
}


int rtklib_pvt_gs::work(int noutput_items, gr_vector_const_void_star& input_items,
    gr_vector_void_star& output_items __attribute__((unused)))
{
    //**************** time tags ****************
    if (d_enable_rx_clock_correction == false)  //todo: currently only works if clock correction is disabled
        {
            std::vector<gr::tag_t> tags_vec;
            //time tag from obs to pvt is always propagated in channel 0
            this->get_tags_in_range(tags_vec, 0, this->nitems_read(0), this->nitems_read(0) + noutput_items);
            for (std::vector<gr::tag_t>::iterator it = tags_vec.begin(); it != tags_vec.end(); ++it)
                {
                    try
                        {
                            if (pmt::any_ref(it->value).type().hash_code() == typeid(const std::shared_ptr<GnssTime>).hash_code())
                                {
                                    const std::shared_ptr<GnssTime> timetag = boost::any_cast<const std::shared_ptr<GnssTime>>(pmt::any_ref(it->value));
                                    //std::cout << "PVT timetag: " << timetag->rx_time << "\n";
                                    d_TimeChannelTagTimestamps.push(*timetag);
                                }
                            else
                                {
                                    std::cout << "hash code not match\n";
                                }
                        }
                    catch (const boost::bad_any_cast& e)
                        {
                            std::cout << "msg Bad any_cast: " << e.what();
                        }
                }
        }
    //************* end time tags **************

    for (int32_t epoch = 0; epoch < noutput_items; epoch++)
        {
            bool flag_display_pvt = false;
            bool flag_compute_pvt_output = false;
            bool flag_write_RTCM_1019_output = false;
            bool flag_write_RTCM_1020_output = false;
            bool flag_write_RTCM_1045_output = false;
            bool flag_write_RTCM_MSM_output = false;
            bool flag_write_RINEX_obs_output = false;

            d_gnss_observables_map.clear();
            const auto** in = reinterpret_cast<const Gnss_Synchro**>(&input_items[0]);  // Get the input buffer pointer
            // ############ 1. READ PSEUDORANGES ####
            for (uint32_t i = 0; i < d_nchannels; i++)
                {
                    if (in[i][epoch].Flag_valid_pseudorange)
                        {
                            const auto tmp_eph_iter_gps = d_internal_pvt_solver->gps_ephemeris_map.find(in[i][epoch].PRN);
                            const auto tmp_eph_iter_gal = d_internal_pvt_solver->galileo_ephemeris_map.find(in[i][epoch].PRN);
                            const auto tmp_eph_iter_cnav = d_internal_pvt_solver->gps_cnav_ephemeris_map.find(in[i][epoch].PRN);
                            const auto tmp_eph_iter_glo_gnav = d_internal_pvt_solver->glonass_gnav_ephemeris_map.find(in[i][epoch].PRN);
                            const auto tmp_eph_iter_bds_dnav = d_internal_pvt_solver->beidou_dnav_ephemeris_map.find(in[i][epoch].PRN);

                            bool store_valid_observable = false;

                            if (tmp_eph_iter_gps != d_internal_pvt_solver->gps_ephemeris_map.cend())
                                {
                                    const uint32_t prn_aux = tmp_eph_iter_gps->second.PRN;
                                    if ((prn_aux == in[i][epoch].PRN) && (std::string(in[i][epoch].Signal) == std::string("1C")) && (tmp_eph_iter_gps->second.SV_health == 0))
                                        {
                                            store_valid_observable = true;
                                        }
                                }
                            if (tmp_eph_iter_gal != d_internal_pvt_solver->galileo_ephemeris_map.cend())
                                {
                                    const uint32_t prn_aux = tmp_eph_iter_gal->second.PRN;
                                    if ((prn_aux == in[i][epoch].PRN) &&
                                        (((std::string(in[i][epoch].Signal) == std::string("1B")) && (tmp_eph_iter_gal->second.E1B_DVS == false) && (tmp_eph_iter_gal->second.E1B_HS == 0)) ||
                                            ((std::string(in[i][epoch].Signal) == std::string("5X")) && (tmp_eph_iter_gal->second.E5a_DVS == false) && (tmp_eph_iter_gal->second.E5a_HS == 0)) ||
                                            ((std::string(in[i][epoch].Signal) == std::string("7X")) && (tmp_eph_iter_gal->second.E5b_DVS == false) && (tmp_eph_iter_gal->second.E5b_HS == 0))))
                                        {
                                            store_valid_observable = true;
                                        }
                                }
                            if (tmp_eph_iter_cnav != d_internal_pvt_solver->gps_cnav_ephemeris_map.cend())
                                {
                                    const uint32_t prn_aux = tmp_eph_iter_cnav->second.PRN;
                                    if ((prn_aux == in[i][epoch].PRN) && (((std::string(in[i][epoch].Signal) == std::string("2S")) || (std::string(in[i][epoch].Signal) == std::string("L5"))) && (tmp_eph_iter_cnav->second.signal_health == 0)))
                                        {
                                            store_valid_observable = true;
                                        }
                                }
                            if (tmp_eph_iter_glo_gnav != d_internal_pvt_solver->glonass_gnav_ephemeris_map.cend())
                                {
                                    const uint32_t prn_aux = tmp_eph_iter_glo_gnav->second.PRN;
                                    if ((prn_aux == in[i][epoch].PRN) && ((std::string(in[i][epoch].Signal) == std::string("1G")) || (std::string(in[i][epoch].Signal) == std::string("2G"))))
                                        {
                                            store_valid_observable = true;
                                        }
                                }
                            if (tmp_eph_iter_bds_dnav != d_internal_pvt_solver->beidou_dnav_ephemeris_map.cend())
                                {
                                    const uint32_t prn_aux = tmp_eph_iter_bds_dnav->second.PRN;
                                    if ((prn_aux == in[i][epoch].PRN) && (((std::string(in[i][epoch].Signal) == std::string("B1")) || (std::string(in[i][epoch].Signal) == std::string("B3"))) && (tmp_eph_iter_bds_dnav->second.SV_health == 0)))
                                        {
                                            store_valid_observable = true;
                                        }
                                }

                            if (store_valid_observable)
                                {
                                    // store valid observables in a map.
                                    d_gnss_observables_map.insert(std::pair<int, Gnss_Synchro>(i, in[i][epoch]));
                                }

                            if (d_rtcm_enabled)
                                {
                                    try
                                        {
                                            if (d_internal_pvt_solver->gps_ephemeris_map.empty() == false)
                                                {
                                                    if (tmp_eph_iter_gps != d_internal_pvt_solver->gps_ephemeris_map.cend())
                                                        {
                                                            d_rtcm_printer->lock_time(d_internal_pvt_solver->gps_ephemeris_map.find(in[i][epoch].PRN)->second, in[i][epoch].RX_time, in[i][epoch]);  // keep track of locking time
                                                        }
                                                }
                                            if (d_internal_pvt_solver->galileo_ephemeris_map.empty() == false)
                                                {
                                                    if (tmp_eph_iter_gal != d_internal_pvt_solver->galileo_ephemeris_map.cend())
                                                        {
                                                            d_rtcm_printer->lock_time(d_internal_pvt_solver->galileo_ephemeris_map.find(in[i][epoch].PRN)->second, in[i][epoch].RX_time, in[i][epoch]);  // keep track of locking time
                                                        }
                                                }
                                            if (d_internal_pvt_solver->gps_cnav_ephemeris_map.empty() == false)
                                                {
                                                    if (tmp_eph_iter_cnav != d_internal_pvt_solver->gps_cnav_ephemeris_map.cend())
                                                        {
                                                            d_rtcm_printer->lock_time(d_internal_pvt_solver->gps_cnav_ephemeris_map.find(in[i][epoch].PRN)->second, in[i][epoch].RX_time, in[i][epoch]);  // keep track of locking time
                                                        }
                                                }
                                            if (d_internal_pvt_solver->glonass_gnav_ephemeris_map.empty() == false)
                                                {
                                                    if (tmp_eph_iter_glo_gnav != d_internal_pvt_solver->glonass_gnav_ephemeris_map.cend())
                                                        {
                                                            d_rtcm_printer->lock_time(d_internal_pvt_solver->glonass_gnav_ephemeris_map.find(in[i][epoch].PRN)->second, in[i][epoch].RX_time, in[i][epoch]);  // keep track of locking time
                                                        }
                                                }
                                        }
                                    catch (const boost::exception& ex)
                                        {
                                            std::cout << "RTCM boost exception: " << boost::diagnostic_information(ex) << '\n';
                                            LOG(ERROR) << "RTCM boost exception: " << boost::diagnostic_information(ex);
                                        }
                                    catch (const std::exception& ex)
                                        {
                                            std::cout << "RTCM std exception: " << ex.what() << '\n';
                                            LOG(ERROR) << "RTCM std exception: " << ex.what();
                                        }
                                }
                        }
                    else
                        {
                            d_channel_initialized.at(i) = false;  // the current channel is not reporting valid observable
                        }
                }

            // ############ 2 COMPUTE THE PVT ################################
            bool flag_pvt_valid = false;
            if (d_gnss_observables_map.empty() == false)
                {
                    // LOG(INFO) << "diff raw obs time: " << d_gnss_observables_map.cbegin()->second.RX_time * 1000.0 - old_time_debug;
                    // old_time_debug = d_gnss_observables_map.cbegin()->second.RX_time * 1000.0;
                    uint32_t current_RX_time_ms = 0;
                    // #### solve PVT and store the corrected observable set
                    if (d_internal_pvt_solver->get_PVT(d_gnss_observables_map, false))
                        {
                            const double Rx_clock_offset_s = d_internal_pvt_solver->get_time_offset_s();

                            //**************** time tags ****************
                            if (d_enable_rx_clock_correction == false)  //todo: currently only works if clock correction is disabled
                                {
                                    //************ Source TimeTag comparison with GNSS computed TOW *************

                                    if (!d_TimeChannelTagTimestamps.empty())
                                        {
                                            double delta_rxtime_to_tag_ms;
                                            GnssTime current_tag;
                                            do
                                                {
                                                    current_tag = d_TimeChannelTagTimestamps.front();
                                                    delta_rxtime_to_tag_ms = d_rx_time * 1000.0 - current_tag.rx_time;
                                                    d_TimeChannelTagTimestamps.pop();
                                                }
                                            while (fabs(delta_rxtime_to_tag_ms) >= 100 and !d_TimeChannelTagTimestamps.empty());


                                            if (fabs(delta_rxtime_to_tag_ms) <= 100)  //[ms]
                                                {
                                                    if (d_log_timetag == true)
                                                        {
                                                            double current_corrected_RX_clock_ns = (d_rx_time - Rx_clock_offset_s) * 1e9;
                                                            double TAG_time_ns = (static_cast<double>(current_tag.tow_ms) + current_tag.tow_ms_fraction + delta_rxtime_to_tag_ms) * 1e6;
                                                            log_source_timetag_info(current_corrected_RX_clock_ns, TAG_time_ns);

                                                            //                                                    double timestamp_tow_error_ns = 1000000.0 * (Rx_clock_offset_s * 1000.0 + delta_rxtime_to_tag + static_cast<double>(current_tag.tow_ms) - d_rx_time * 1000.0 + current_tag.tow_ms_fraction);
                                                            double timestamp_tow_error_ns = TAG_time_ns - current_corrected_RX_clock_ns;
                                                            std::cout << "[Time ch] RX TimeTag Week: " << current_tag.week
                                                                      << ", TOW: " << current_tag.tow_ms
                                                                      << " [ms], TOW fraction: " << current_tag.tow_ms_fraction
                                                                      << " [ms], GNSS-SDR OBS CORRECTED TOW - EXTERNAL TIMETAG TOW: " << timestamp_tow_error_ns << " [ns] \n";
                                                        }
                                                }
                                        }
                                }
                            //**********************************************

                            if (fabs(Rx_clock_offset_s) * 1000.0 > d_max_obs_block_rx_clock_offset_ms)
                                {
                                    if (!d_waiting_obs_block_rx_clock_offset_correction_msg)
                                        {
                                            this->message_port_pub(pmt::mp("pvt_to_observables"), pmt::make_any(Rx_clock_offset_s));
                                            d_waiting_obs_block_rx_clock_offset_correction_msg = true;
                                            LOG(INFO) << "Sent clock offset correction to observables: " << Rx_clock_offset_s << "[s]";
                                        }
                                }
                            else
                                {
                                    if (d_enable_rx_clock_correction == true)
                                        {
                                            d_waiting_obs_block_rx_clock_offset_correction_msg = false;
                                            d_gnss_observables_map_t0 = d_gnss_observables_map_t1;
                                            apply_rx_clock_offset(d_gnss_observables_map, Rx_clock_offset_s);
                                            d_gnss_observables_map_t1 = d_gnss_observables_map;

                                            // ### select the rx_time and interpolate observables at that time
                                            if (!d_gnss_observables_map_t0.empty())
                                                {
                                                    const auto t0_int_ms = static_cast<uint32_t>(d_gnss_observables_map_t0.cbegin()->second.RX_time * 1000.0);
                                                    const uint32_t adjust_next_obs_interval_ms = d_observable_interval_ms - t0_int_ms % d_observable_interval_ms;
                                                    current_RX_time_ms = t0_int_ms + adjust_next_obs_interval_ms;

                                                    if (current_RX_time_ms % d_output_rate_ms == 0)
                                                        {
                                                            d_rx_time = static_cast<double>(current_RX_time_ms) / 1000.0;
                                                            // std::cout << " obs time t0: " << d_gnss_observables_map_t0.cbegin()->second.RX_time
                                                            //           << " t1: " << d_gnss_observables_map_t1.cbegin()->second.RX_time
                                                            //           << " interp time: " << d_rx_time << '\n';
                                                            d_gnss_observables_map = interpolate_observables(d_gnss_observables_map_t0,
                                                                d_gnss_observables_map_t1,
                                                                d_rx_time);
                                                            flag_compute_pvt_output = true;
                                                            // d_rx_time = current_RX_time;
                                                            // std::cout.precision(17);
                                                            // std::cout << "current_RX_time: " << current_RX_time << " map time: " << d_gnss_observables_map.begin()->second.RX_time << '\n';
                                                        }
                                                }
                                        }
                                    else
                                        {
                                            d_rx_time = d_gnss_observables_map.begin()->second.RX_time;
                                            current_RX_time_ms = static_cast<uint32_t>(d_rx_time * 1000.0);
                                            if (current_RX_time_ms % d_output_rate_ms == 0)
                                                {
                                                    flag_compute_pvt_output = true;
                                                    // std::cout.precision(17);
                                                    //std::cout << "current_RX_time: " << current_RX_time_ms << " map time: " << d_gnss_observables_map.begin()->second.RX_time << '\n';
                                                }
                                            flag_pvt_valid = true;
                                        }
                                }
                        }
                    // debug code
                    // else
                    //     {
                    //         DLOG(INFO) << "Internal PVT solver error";
                    //     }

                    // compute on the fly PVT solution
                    if (flag_compute_pvt_output == true)
                        {
                            flag_pvt_valid = d_user_pvt_solver->get_PVT(d_gnss_observables_map, false);
                        }


                    if (flag_pvt_valid == true)
                        {
                            //experimental VTL tests
                            // send tracking command
                            //                            const std::shared_ptr<TrackingCmd> trk_cmd_test = std::make_shared<TrackingCmd>(TrackingCmd());
                            //                            trk_cmd_test->carrier_freq_hz = 12345.4;
                            //                            trk_cmd_test->sample_counter = d_gnss_observables_map.begin()->second.Tracking_sample_counter;
                            //                            this->message_port_pub(pmt::mp("pvt_to_trk"), pmt::make_any(trk_cmd_test));

                            // initialize (if needed) the accumulated phase offset and apply it to the active channels
                            // required to report accumulated phase cycles comparable to pseudoranges
                            initialize_and_apply_carrier_phase_offset();

                            const double Rx_clock_offset_s = d_user_pvt_solver->get_time_offset_s();
<<<<<<< HEAD

                            if (d_enable_rx_clock_correction == true and fabs(Rx_clock_offset_s) > 0.000001)  // 1us !!
=======
                            if (d_enable_rx_clock_correction == true && fabs(Rx_clock_offset_s) > 0.000001)  // 1us !!
>>>>>>> 5f90820b
                                {
                                    LOG(INFO) << "Warning: Rx clock offset at interpolated RX time: " << Rx_clock_offset_s * 1000.0 << "[ms]"
                                              << " at RX time: " << static_cast<uint32_t>(d_rx_time * 1000.0) << " [ms]";
                                }
                            else
                                {
                                    DLOG(INFO) << "Rx clock offset at interpolated RX time: " << Rx_clock_offset_s * 1000.0 << "[s]"
                                               << " at RX time: " << static_cast<uint32_t>(d_rx_time * 1000.0) << " [ms]";
                                    // Optional debug code: export observables snapshot for rtklib unit testing
                                    // std::cout << "step 1: save gnss_synchro map\n";
                                    // save_gnss_synchro_map_xml("./gnss_synchro_map.xml");
                                    // getchar(); // stop the execution
                                    // end debug
                                    if (d_display_rate_ms != 0)
                                        {
                                            if (current_RX_time_ms % d_display_rate_ms == 0)
                                                {
                                                    flag_display_pvt = true;
                                                }
                                        }
                                    if (d_rtcm_MT1019_rate_ms != 0)  // allows deactivating messages by setting rate = 0
                                        {
                                            if (current_RX_time_ms % d_rtcm_MT1019_rate_ms == 0)
                                                {
                                                    flag_write_RTCM_1019_output = true;
                                                }
                                        }
                                    if (d_rtcm_MT1020_rate_ms != 0)  // allows deactivating messages by setting rate = 0
                                        {
                                            if (current_RX_time_ms % d_rtcm_MT1020_rate_ms == 0)
                                                {
                                                    flag_write_RTCM_1020_output = true;
                                                }
                                        }
                                    if (d_rtcm_MT1045_rate_ms != 0)
                                        {
                                            if (current_RX_time_ms % d_rtcm_MT1045_rate_ms == 0)
                                                {
                                                    flag_write_RTCM_1045_output = true;
                                                }
                                        }
                                    // TODO: RTCM 1077, 1087 and 1097 are not used, so, disable the output rates
                                    // if (current_RX_time_ms % d_rtcm_MT1077_rate_ms==0 && d_rtcm_MT1077_rate_ms != 0)
                                    //     {
                                    //         last_RTCM_1077_output_time = current_RX_time;
                                    //     }
                                    // if (current_RX_time_ms % d_rtcm_MT1087_rate_ms==0 && d_rtcm_MT1087_rate_ms != 0)
                                    //     {
                                    //         last_RTCM_1087_output_time = current_RX_time;
                                    //     }
                                    // if (current_RX_time_ms % d_rtcm_MT1097_rate_ms==0 && d_rtcm_MT1097_rate_ms != 0)
                                    //     {
                                    //         last_RTCM_1097_output_time = current_RX_time;
                                    //     }
                                    if (d_rtcm_MSM_rate_ms != 0)
                                        {
                                            if (current_RX_time_ms % d_rtcm_MSM_rate_ms == 0)
                                                {
                                                    flag_write_RTCM_MSM_output = true;
                                                }
                                        }
                                    if (d_rinexobs_rate_ms != 0)
                                        {
                                            if (current_RX_time_ms % static_cast<uint32_t>(d_rinexobs_rate_ms) == 0)
                                                {
                                                    flag_write_RINEX_obs_output = true;
                                                }
                                        }

                                    if (d_first_fix == true)
                                        {
                                            if (d_show_local_time_zone)
                                                {
                                                    const boost::posix_time::ptime time_first_solution = d_user_pvt_solver->get_position_UTC_time() + d_utc_diff_time;
                                                    std::cout << "First position fix at " << time_first_solution << d_local_time_str;
                                                }
                                            else
                                                {
                                                    std::cout << "First position fix at " << d_user_pvt_solver->get_position_UTC_time() << " UTC";
                                                }
                                            std::cout << " is Lat = " << d_user_pvt_solver->get_latitude() << " [deg], Long = " << d_user_pvt_solver->get_longitude()
                                                      << " [deg], Height= " << d_user_pvt_solver->get_height() << " [m]\n";
                                            d_ttff_msgbuf ttff;
                                            ttff.mtype = 1;
                                            d_end = std::chrono::system_clock::now();
                                            std::chrono::duration<double> elapsed_seconds = d_end - d_start;
                                            ttff.ttff = elapsed_seconds.count();
                                            send_sys_v_ttff_msg(ttff);
                                            d_first_fix = false;
                                        }
                                    if (d_kml_output_enabled)
                                        {
                                            if (current_RX_time_ms % d_kml_rate_ms == 0)
                                                {
                                                    d_kml_dump->print_position(d_user_pvt_solver.get(), false);
                                                }
                                        }
                                    if (d_gpx_output_enabled)
                                        {
                                            if (current_RX_time_ms % d_gpx_rate_ms == 0)
                                                {
                                                    d_gpx_dump->print_position(d_user_pvt_solver.get(), false);
                                                }
                                        }
                                    if (d_geojson_output_enabled)
                                        {
                                            if (current_RX_time_ms % d_geojson_rate_ms == 0)
                                                {
                                                    d_geojson_printer->print_position(d_user_pvt_solver.get(), false);
                                                }
                                        }
                                    if (d_nmea_output_file_enabled)
                                        {
                                            if (current_RX_time_ms % d_nmea_rate_ms == 0)
                                                {
                                                    d_nmea_printer->Print_Nmea_Line(d_user_pvt_solver.get(), false);
                                                }
                                        }
                                    if (d_rinex_output_enabled)
                                        {
                                            d_rp->print_rinex_annotation(d_user_pvt_solver.get(), d_gnss_observables_map, d_rx_time, d_type_of_rx, flag_write_RINEX_obs_output);
                                        }
                                    if (d_rtcm_enabled)
                                        {
                                            d_rtcm_printer->Print_Rtcm_Messages(d_user_pvt_solver.get(),
                                                d_gnss_observables_map,
                                                d_rx_time,
                                                d_type_of_rx,
                                                d_rtcm_MSM_rate_ms,
                                                d_rtcm_MT1019_rate_ms,
                                                d_rtcm_MT1020_rate_ms,
                                                d_rtcm_MT1045_rate_ms,
                                                d_rtcm_MT1077_rate_ms,
                                                d_rtcm_MT1097_rate_ms,
                                                flag_write_RTCM_MSM_output,
                                                flag_write_RTCM_1019_output,
                                                flag_write_RTCM_1020_output,
                                                flag_write_RTCM_1045_output,
                                                d_enable_rx_clock_correction);
                                        }
                                }
                        }

                    // DEBUG MESSAGE: Display position in console output
                    if (d_user_pvt_solver->is_valid_position() && flag_display_pvt)
                        {
                            boost::posix_time::ptime time_solution;
                            std::string UTC_solution_str;
                            if (d_show_local_time_zone)
                                {
                                    time_solution = d_user_pvt_solver->get_position_UTC_time() + d_utc_diff_time;
                                    UTC_solution_str = d_local_time_str;
                                }
                            else
                                {
                                    time_solution = d_user_pvt_solver->get_position_UTC_time();
                                    UTC_solution_str = " UTC";
                                }
                            std::streamsize ss = std::cout.precision();  // save current precision
                            std::cout.setf(std::ios::fixed, std::ios::floatfield);
                            auto* facet = new boost::posix_time::time_facet("%Y-%b-%d %H:%M:%S.%f %z");
                            std::cout.imbue(std::locale(std::cout.getloc(), facet));
                            std::cout
                                << TEXT_BOLD_GREEN
                                << "Position at " << time_solution << UTC_solution_str
                                << " using " << d_user_pvt_solver->get_num_valid_observations()
                                << std::fixed << std::setprecision(9)
                                << " observations is Lat = " << d_user_pvt_solver->get_latitude() << " [deg], Long = " << d_user_pvt_solver->get_longitude()
                                << std::fixed << std::setprecision(3)
                                << " [deg], Height = " << d_user_pvt_solver->get_height() << " [m]" << TEXT_RESET << '\n';

                            std::cout << std::setprecision(ss);
                            DLOG(INFO) << "RX clock offset: " << d_user_pvt_solver->get_time_offset_s() << "[s]";

                            std::cout
                                << TEXT_BOLD_GREEN
                                << "Velocity: " << std::fixed << std::setprecision(3)
                                << "East: " << d_user_pvt_solver->get_rx_vel()[0] << " [m/s], North: " << d_user_pvt_solver->get_rx_vel()[1]
                                << " [m/s], Up = " << d_user_pvt_solver->get_rx_vel()[2] << " [m/s]" << TEXT_RESET << '\n';

                            std::cout << std::setprecision(ss);
                            DLOG(INFO) << "RX clock drift: " << d_user_pvt_solver->get_clock_drift_ppm() << " [ppm]";

                            // boost::posix_time::ptime p_time;
                            // gtime_t rtklib_utc_time = gpst2time(adjgpsweek(d_user_pvt_solver->gps_ephemeris_map.cbegin()->second.i_GPS_week), d_rx_time);
                            // p_time = boost::posix_time::from_time_t(rtklib_utc_time.time);
                            // p_time += boost::posix_time::microseconds(round(rtklib_utc_time.sec * 1e6));
                            // std::cout << TEXT_MAGENTA << "Observable RX time (GPST) " << boost::posix_time::to_simple_string(p_time) << TEXT_RESET << '\n';

                            DLOG(INFO) << "Position at " << boost::posix_time::to_simple_string(d_user_pvt_solver->get_position_UTC_time())
                                       << " UTC using " << d_user_pvt_solver->get_num_valid_observations() << " observations is Lat = " << d_user_pvt_solver->get_latitude() << " [deg], Long = " << d_user_pvt_solver->get_longitude()
                                       << " [deg], Height = " << d_user_pvt_solver->get_height() << " [m]";

                            /* std::cout << "Dilution of Precision at " << boost::posix_time::to_simple_string(d_user_pvt_solver->get_position_UTC_time())
                                         << " UTC using "<< d_user_pvt_solver->get_num_valid_observations() <<" observations is HDOP = " << d_user_pvt_solver->get_hdop() << " VDOP = "
                                         << d_user_pvt_solver->get_vdop()
                                         << " GDOP = " << d_user_pvt_solver->get_gdop() << '\n'; */
                        }

                    // PVT MONITOR
                    if (d_user_pvt_solver->is_valid_position())
                        {
                            const std::shared_ptr<Monitor_Pvt> monitor_pvt = std::make_shared<Monitor_Pvt>(d_user_pvt_solver->get_monitor_pvt());

                            // publish new position to the gnss_flowgraph channel status monitor
                            if (current_RX_time_ms % d_report_rate_ms == 0)
                                {
                                    this->message_port_pub(pmt::mp("status"), pmt::make_any(monitor_pvt));
                                }
                            if (d_flag_monitor_pvt_enabled)
                                {
                                    d_udp_sink_ptr->write_monitor_pvt(monitor_pvt.get());
                                }
                        }
                }
        }

    return noutput_items;
}<|MERGE_RESOLUTION|>--- conflicted
+++ resolved
@@ -2181,12 +2181,7 @@
                             initialize_and_apply_carrier_phase_offset();
 
                             const double Rx_clock_offset_s = d_user_pvt_solver->get_time_offset_s();
-<<<<<<< HEAD
-
                             if (d_enable_rx_clock_correction == true and fabs(Rx_clock_offset_s) > 0.000001)  // 1us !!
-=======
-                            if (d_enable_rx_clock_correction == true && fabs(Rx_clock_offset_s) > 0.000001)  // 1us !!
->>>>>>> 5f90820b
                                 {
                                     LOG(INFO) << "Warning: Rx clock offset at interpolated RX time: " << Rx_clock_offset_s * 1000.0 << "[ms]"
                                               << " at RX time: " << static_cast<uint32_t>(d_rx_time * 1000.0) << " [ms]";
