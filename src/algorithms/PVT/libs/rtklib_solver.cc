--- conflicted
+++ resolved
@@ -56,11 +56,8 @@
 #include "GPS_L1_CA.h"
 #include "Galileo_E1.h"
 #include "GLONASS_L1_L2_CA.h"
-<<<<<<< HEAD
 #include "Beidou_B2a.h"
-=======
 #include <matio.h>
->>>>>>> 19709985
 #include <glog/logging.h>
 
 
@@ -90,7 +87,7 @@
                             d_dump_file.open(d_dump_filename.c_str(), std::ios::out | std::ios::binary);
                             LOG(INFO) << "PVT lib dump enabled Log file: " << d_dump_filename.c_str();
                         }
-                    catch (const std::ifstream::failure &e)
+                    catch (const std::ifstream::failure& e)
                         {
                             LOG(WARNING) << "Exception opening RTKLIB dump file " << e.what();
                         }
@@ -402,7 +399,7 @@
                 {
                     d_dump_file.close();
                 }
-            catch (const std::exception &ex)
+            catch (const std::exception& ex)
                 {
                     LOG(WARNING) << "Exception in destructor closing the RTKLIB dump file " << ex.what();
                 }
@@ -438,7 +435,7 @@
 }
 
 
-bool rtklib_solver::get_PVT(const std::map<int, Gnss_Synchro> &gnss_observables_map, bool flag_averaging)
+bool rtklib_solver::get_PVT(const std::map<int, Gnss_Synchro>& gnss_observables_map, bool flag_averaging)
 {
     std::map<int, Gnss_Synchro>::const_iterator gnss_observables_iter;
     std::map<int, Galileo_Ephemeris>::const_iterator galileo_ephemeris_iter;
@@ -794,39 +791,6 @@
                     DLOG(INFO) << "Hybrid observables: Unknown GNSS";
                     break;
                 }
-
-
-
-            /////
-            // GPS L1
-            // 1 GPS - find the ephemeris for the current GPS SV observation. The SV PRN ID is the map key
-            std::string sig_(gnss_observables_iter->second.Signal);
-            if (sig_.compare("1C") == 0)
-                {
-                    gps_ephemeris_iter = gps_ephemeris_map.find(gnss_observables_iter->second.PRN);
-                    if (gps_ephemeris_iter != gps_ephemeris_map.cend())
-                        {
-                            //convert ephemeris from GNSS-SDR class to RTKLIB structure
-                            eph_data[valid_obs] = eph_to_rtklib(gps_ephemeris_iter->second);
-                            //convert observation from GNSS-SDR class to RTKLIB structure
-                            obsd_t newobs = {{0, 0}, '0', '0', {}, {}, {}, {}, {}, {}};
-                            obs_data[valid_obs + glo_valid_obs] = insert_obs_to_rtklib(newobs,
-                                gnss_observables_iter->second,
-                                gps_ephemeris_iter->second.i_GPS_week,
-                                0);
-                            valid_obs++;
-                        }
-                    else  // the ephemeris are not available for this SV
-                        {
-                            DLOG(INFO) << "No ephemeris data for SV " << gnss_observables_iter->first;
-                        }
-                }
-
-
-
-
-            ////
-
         }
 
     // **********************************************************************
@@ -933,73 +897,73 @@
                                     uint32_t tmp_uint32;
                                     // TOW
                                     tmp_uint32 = gnss_observables_map.begin()->second.TOW_at_current_symbol_ms;
-                                    d_dump_file.write(reinterpret_cast<char *>(&tmp_uint32), sizeof(uint32_t));
+                                    d_dump_file.write(reinterpret_cast<char*>(&tmp_uint32), sizeof(uint32_t));
                                     // WEEK
                                     tmp_uint32 = adjgpsweek(nav_data.eph[0].week);
-                                    d_dump_file.write(reinterpret_cast<char *>(&tmp_uint32), sizeof(uint32_t));
+                                    d_dump_file.write(reinterpret_cast<char*>(&tmp_uint32), sizeof(uint32_t));
                                     // PVT GPS time
                                     tmp_double = gnss_observables_map.begin()->second.RX_time;
-                                    d_dump_file.write(reinterpret_cast<char *>(&tmp_double), sizeof(double));
+                                    d_dump_file.write(reinterpret_cast<char*>(&tmp_double), sizeof(double));
                                     // User clock offset [s]
                                     tmp_double = rx_position_and_time(3);
-                                    d_dump_file.write(reinterpret_cast<char *>(&tmp_double), sizeof(double));
+                                    d_dump_file.write(reinterpret_cast<char*>(&tmp_double), sizeof(double));
 
                                     // ECEF POS X,Y,X [m] + ECEF VEL X,Y,X [m/s] (6 x double)
                                     tmp_double = pvt_sol.rr[0];
-                                    d_dump_file.write(reinterpret_cast<char *>(&tmp_double), sizeof(double));
+                                    d_dump_file.write(reinterpret_cast<char*>(&tmp_double), sizeof(double));
                                     tmp_double = pvt_sol.rr[1];
-                                    d_dump_file.write(reinterpret_cast<char *>(&tmp_double), sizeof(double));
+                                    d_dump_file.write(reinterpret_cast<char*>(&tmp_double), sizeof(double));
                                     tmp_double = pvt_sol.rr[2];
-                                    d_dump_file.write(reinterpret_cast<char *>(&tmp_double), sizeof(double));
+                                    d_dump_file.write(reinterpret_cast<char*>(&tmp_double), sizeof(double));
                                     tmp_double = pvt_sol.rr[3];
-                                    d_dump_file.write(reinterpret_cast<char *>(&tmp_double), sizeof(double));
+                                    d_dump_file.write(reinterpret_cast<char*>(&tmp_double), sizeof(double));
                                     tmp_double = pvt_sol.rr[4];
-                                    d_dump_file.write(reinterpret_cast<char *>(&tmp_double), sizeof(double));
+                                    d_dump_file.write(reinterpret_cast<char*>(&tmp_double), sizeof(double));
                                     tmp_double = pvt_sol.rr[5];
-                                    d_dump_file.write(reinterpret_cast<char *>(&tmp_double), sizeof(double));
+                                    d_dump_file.write(reinterpret_cast<char*>(&tmp_double), sizeof(double));
 
                                     // position variance/covariance (m^2) {c_xx,c_yy,c_zz,c_xy,c_yz,c_zx} (6 x double)
                                     tmp_double = pvt_sol.qr[0];
-                                    d_dump_file.write(reinterpret_cast<char *>(&tmp_double), sizeof(double));
+                                    d_dump_file.write(reinterpret_cast<char*>(&tmp_double), sizeof(double));
                                     tmp_double = pvt_sol.qr[1];
-                                    d_dump_file.write(reinterpret_cast<char *>(&tmp_double), sizeof(double));
+                                    d_dump_file.write(reinterpret_cast<char*>(&tmp_double), sizeof(double));
                                     tmp_double = pvt_sol.qr[2];
-                                    d_dump_file.write(reinterpret_cast<char *>(&tmp_double), sizeof(double));
+                                    d_dump_file.write(reinterpret_cast<char*>(&tmp_double), sizeof(double));
                                     tmp_double = pvt_sol.qr[3];
-                                    d_dump_file.write(reinterpret_cast<char *>(&tmp_double), sizeof(double));
+                                    d_dump_file.write(reinterpret_cast<char*>(&tmp_double), sizeof(double));
                                     tmp_double = pvt_sol.qr[4];
-                                    d_dump_file.write(reinterpret_cast<char *>(&tmp_double), sizeof(double));
+                                    d_dump_file.write(reinterpret_cast<char*>(&tmp_double), sizeof(double));
                                     tmp_double = pvt_sol.qr[5];
-                                    d_dump_file.write(reinterpret_cast<char *>(&tmp_double), sizeof(double));
+                                    d_dump_file.write(reinterpret_cast<char*>(&tmp_double), sizeof(double));
 
                                     // GEO user position Latitude [deg]
                                     tmp_double = get_latitude();
-                                    d_dump_file.write(reinterpret_cast<char *>(&tmp_double), sizeof(double));
+                                    d_dump_file.write(reinterpret_cast<char*>(&tmp_double), sizeof(double));
                                     // GEO user position Longitude [deg]
                                     tmp_double = get_longitude();
-                                    d_dump_file.write(reinterpret_cast<char *>(&tmp_double), sizeof(double));
+                                    d_dump_file.write(reinterpret_cast<char*>(&tmp_double), sizeof(double));
                                     // GEO user position Height [m]
                                     tmp_double = get_height();
-                                    d_dump_file.write(reinterpret_cast<char *>(&tmp_double), sizeof(double));
+                                    d_dump_file.write(reinterpret_cast<char*>(&tmp_double), sizeof(double));
 
                                     // NUMBER OF VALID SATS
-                                    d_dump_file.write(reinterpret_cast<char *>(&pvt_sol.ns), sizeof(uint8_t));
+                                    d_dump_file.write(reinterpret_cast<char*>(&pvt_sol.ns), sizeof(uint8_t));
                                     // RTKLIB solution status
-                                    d_dump_file.write(reinterpret_cast<char *>(&pvt_sol.stat), sizeof(uint8_t));
+                                    d_dump_file.write(reinterpret_cast<char*>(&pvt_sol.stat), sizeof(uint8_t));
                                     // RTKLIB solution type (0:xyz-ecef,1:enu-baseline)
-                                    d_dump_file.write(reinterpret_cast<char *>(&pvt_sol.type), sizeof(uint8_t));
+                                    d_dump_file.write(reinterpret_cast<char*>(&pvt_sol.type), sizeof(uint8_t));
                                     // AR ratio factor for validation
-                                    d_dump_file.write(reinterpret_cast<char *>(&pvt_sol.ratio), sizeof(float));
+                                    d_dump_file.write(reinterpret_cast<char*>(&pvt_sol.ratio), sizeof(float));
                                     // AR ratio threshold for validation
-                                    d_dump_file.write(reinterpret_cast<char *>(&pvt_sol.thres), sizeof(float));
+                                    d_dump_file.write(reinterpret_cast<char*>(&pvt_sol.thres), sizeof(float));
 
                                     // GDOP / PDOP/ HDOP/ VDOP
-                                    d_dump_file.write(reinterpret_cast<char *>(&dop_[0]), sizeof(double));
-                                    d_dump_file.write(reinterpret_cast<char *>(&dop_[1]), sizeof(double));
-                                    d_dump_file.write(reinterpret_cast<char *>(&dop_[2]), sizeof(double));
-                                    d_dump_file.write(reinterpret_cast<char *>(&dop_[3]), sizeof(double));
+                                    d_dump_file.write(reinterpret_cast<char*>(&dop_[0]), sizeof(double));
+                                    d_dump_file.write(reinterpret_cast<char*>(&dop_[1]), sizeof(double));
+                                    d_dump_file.write(reinterpret_cast<char*>(&dop_[2]), sizeof(double));
+                                    d_dump_file.write(reinterpret_cast<char*>(&dop_[3]), sizeof(double));
                                 }
-                            catch (const std::ifstream::failure &e)
+                            catch (const std::ifstream::failure& e)
                                 {
                                     LOG(WARNING) << "Exception writing RTKLIB dump file " << e.what();
                                 }
