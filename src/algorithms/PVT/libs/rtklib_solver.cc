--- conflicted
+++ resolved
@@ -66,7 +66,6 @@
 #include <utility>
 
 
-
 Rtklib_Solver::Rtklib_Solver(int nchannels, std::string dump_filename, bool flag_dump_to_file, bool flag_dump_to_mat, const rtk_t &rtk)
 {
     // init empty ephemeris for all the available GNSS channels
@@ -908,20 +907,12 @@
 
                     // Keep update on sat number
                     sat++;
-<<<<<<< HEAD
-                    if(sat > NSYSGPS + NSYSGLO + NSYSGAL + NSYSQZS and sat < NSYSGPS + NSYSGLO + NSYSGAL + NSYSQZS + NSYSBDS) {
-                    	i[0] = SPEED_OF_LIGHT / FREQ1_BDS;  // B1I
-                    	i[1] = SPEED_OF_LIGHT / FREQ3_BDS;  // B3I
-                    	i[2] = SPEED_OF_LIGHT / FREQ5;      // L5/E5
-                    }
-=======
                     if (sat > NSYSGPS + NSYSGLO + NSYSGAL + NSYSQZS and sat < NSYSGPS + NSYSGLO + NSYSGAL + NSYSQZS + NSYSBDS)
                         {
                             i[0] = SPEED_OF_LIGHT / FREQ1_BDS;  // B1I
                             i[1] = SPEED_OF_LIGHT / FREQ3_BDS;  // B3I
                             i[2] = SPEED_OF_LIGHT / FREQ5;      // L5/E5
                         }
->>>>>>> 1cf49f46
                 }
 
             result = rtkpos(&rtk_, obs_data, valid_obs + glo_valid_obs, &nav_data);
