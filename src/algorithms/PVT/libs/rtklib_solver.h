--- conflicted
+++ resolved
@@ -131,15 +131,12 @@
     Beidou_Dnav_Iono beidou_dnav_iono;
     std::map<int, Beidou_Dnav_Almanac> beidou_dnav_almanac_map;
 
-<<<<<<< HEAD
     Beidou_Cnav2_Iono beidou_cnav2_iono;  //!< Map storing BEIDOU_CNAV2_Ephemeris
     Beidou_Cnav2_Utc_Model beidou_cnav2_utc_model;  //!< Map storing BEIDOU_CNAV2_UTC_Model
     std::map<int, Beidou_Cnav2_Almanac> beidou_cnav2_almanac_map;      //!< Map storing BEIDOU_CNAV2_Almanac_Model
 
     int count_valid_position;
 
-=======
->>>>>>> 2fe38e93
 private:
     rtk_t rtk_{};
     std::string d_dump_filename;
