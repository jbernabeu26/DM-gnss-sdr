/*!
 * \file rtklib_solver.h
 * \brief PVT solver based on rtklib library functions adapted to the GNSS-SDR
 *  data flow and structures
 * \authors <ul>
 *          <li> 2017, Javier Arribas
 *          <li> 2017, Carles Fernandez
 *          <li> 2007-2013, T. Takasu
 *          </ul>
 *
 * This is a derived work from RTKLIB http://www.rtklib.com/
 * The original source code at https://github.com/tomojitakasu/RTKLIB is
 * released under the BSD 2-clause license with an additional exclusive clause
 * that does not apply here. This additional clause is reproduced below:
 *
 * " The software package includes some companion executive binaries or shared
 * libraries necessary to execute APs on Windows. These licenses succeed to the
 * original ones of these software. "
 *
 * Neither the executive binaries nor the shared libraries are required by, used
 * or included in GNSS-SDR.
 *
 * -------------------------------------------------------------------------
 * Copyright (C) 2007-2013, T. Takasu
 * Copyright (C) 2017, Javier Arribas
 * Copyright (C) 2017, Carles Fernandez
 * All rights reserved.
 *
 * Redistribution and use in source and binary forms, with or without
 * modification, are permitted provided that the following conditions are
 * met:
 *
 * 1. Redistributions of source code must retain the above copyright
 *    notice, this list of conditions and the following disclaimer.
 *
 * 2. Redistributions in binary form must reproduce the above copyright
 *    notice, this list of conditions and the following disclaimer in the
 *    documentation and/or other materials provided with the distribution.
 *
 * THIS SOFTWARE IS PROVIDED BY THE COPYRIGHT HOLDERS AND CONTRIBUTORS
 * "AS IS" AND ANY EXPRESS OR IMPLIED WARRANTIES, INCLUDING, BUT NOT
 * LIMITED TO, THE IMPLIED WARRANTIES OF MERCHANTABILITY AND FITNESS FOR
 * A PARTICULAR PURPOSE ARE DISCLAIMED. IN NO EVENT SHALL THE COPYRIGHT
 * HOLDER OR CONTRIBUTORS BE LIABLE FOR ANY DIRECT, INDIRECT, INCIDENTAL,
 * SPECIAL, EXEMPLARY, OR CONSEQUENTIAL DAMAGES (INCLUDING, BUT NOT
 * LIMITED TO, PROCUREMENT OF SUBSTITUTE GOODS OR SERVICES; LOSS OF USE,
 * DATA, OR PROFITS; OR BUSINESS INTERRUPTION) HOWEVER CAUSED AND ON ANY
 * THEORY OF LIABILITY, WHETHER IN CONTRACT, STRICT LIABILITY, OR TORT
 * (INCLUDING NEGLIGENCE OR OTHERWISE) ARISING IN ANY WAY OUT OF THE USE
 * OF THIS SOFTWARE, EVEN IF ADVISED OF THE POSSIBILITY OF SUCH DAMAGE.
 *
 * -------------------------------------------------------------------------*/

#ifndef GNSS_SDR_RTKLIB_SOLVER_H_
#define GNSS_SDR_RTKLIB_SOLVER_H_


#include "beidou_dnav_almanac.h"
#include "beidou_dnav_ephemeris.h"
#include "beidou_dnav_iono.h"
#include "beidou_dnav_utc_model.h"
#include "galileo_almanac.h"
#include "galileo_ephemeris.h"
#include "galileo_iono.h"
#include "galileo_utc_model.h"
#include "glonass_gnav_almanac.h"
#include "glonass_gnav_ephemeris.h"
#include "glonass_gnav_utc_model.h"
#include "gnss_synchro.h"
#include "gps_almanac.h"
#include "gps_cnav_ephemeris.h"
#include "gps_cnav_iono.h"
#include "gps_cnav_utc_model.h"
#include "gps_ephemeris.h"
#include "gps_iono.h"
#include "gps_utc_model.h"
#include "monitor_pvt.h"
#include "pvt_solution.h"
#include "rtklib.h"
#include <array>
#include <fstream>
#include <map>
#include <string>


/*!
 * \brief This class implements a PVT solution based on RTKLIB
 */
class Rtklib_Solver : public Pvt_Solution
{
public:
    Rtklib_Solver(int nchannels, std::string dump_filename, bool flag_dump_to_file, bool flag_dump_to_mat, const rtk_t& rtk);
    ~Rtklib_Solver();

    bool get_PVT(const std::map<int, Gnss_Synchro>& gnss_observables_map, bool flag_averaging);

<<<<<<< HEAD
    sol_t pvt_sol;
    std::array<ssat_t, MAXSAT> pvt_ssat;
=======
    sol_t pvt_sol{};
    std::array<ssat_t, MAXSAT> pvt_ssat{};
>>>>>>> 791f6f59
    double get_hdop() const;
    double get_vdop() const;
    double get_pdop() const;
    double get_gdop() const;
    Monitor_Pvt get_monitor_pvt() const;

    std::map<int, Galileo_Ephemeris> galileo_ephemeris_map;            //!< Map storing new Galileo_Ephemeris
    std::map<int, Gps_Ephemeris> gps_ephemeris_map;                    //!< Map storing new GPS_Ephemeris
    std::map<int, Gps_CNAV_Ephemeris> gps_cnav_ephemeris_map;          //!< Map storing new GPS_CNAV_Ephemeris
    std::map<int, Glonass_Gnav_Ephemeris> glonass_gnav_ephemeris_map;  //!< Map storing new GLONASS GNAV Ephemeris
    std::map<int, Beidou_Dnav_Ephemeris> beidou_dnav_ephemeris_map;    //!< Map storing new BeiDou DNAV Ephmeris

    Galileo_Utc_Model galileo_utc_model;
    Galileo_Iono galileo_iono;
    std::map<int, Galileo_Almanac> galileo_almanac_map;

    Gps_Utc_Model gps_utc_model;
    Gps_Iono gps_iono;
    std::map<int, Gps_Almanac> gps_almanac_map;

    Gps_CNAV_Iono gps_cnav_iono;
    Gps_CNAV_Utc_Model gps_cnav_utc_model;

    Glonass_Gnav_Utc_Model glonass_gnav_utc_model;  //!< Map storing GLONASS GNAV UTC Model
    Glonass_Gnav_Almanac glonass_gnav_almanac;      //!< Map storing GLONASS GNAV Almanac Model

    Beidou_Dnav_Utc_Model beidou_dnav_utc_model;
    Beidou_Dnav_Iono beidou_dnav_iono;
    std::map<int, Beidou_Dnav_Almanac> beidou_dnav_almanac_map;

    int count_valid_position;

private:
<<<<<<< HEAD
    rtk_t rtk_;
=======
    rtk_t rtk_{};
>>>>>>> 791f6f59
    std::string d_dump_filename;
    std::ofstream d_dump_file;
    bool save_matfile();
    bool d_flag_dump_enabled;
    bool d_flag_dump_mat_enabled;
    int d_nchannels;  // Number of available channels for positioning
<<<<<<< HEAD
    std::array<double, 4> dop_;
    Monitor_Pvt monitor_pvt;
=======
    std::array<double, 4> dop_{};
    Monitor_Pvt monitor_pvt{};
>>>>>>> 791f6f59
};

#endif<|MERGE_RESOLUTION|>--- conflicted
+++ resolved
@@ -94,13 +94,8 @@
 
     bool get_PVT(const std::map<int, Gnss_Synchro>& gnss_observables_map, bool flag_averaging);
 
-<<<<<<< HEAD
-    sol_t pvt_sol;
-    std::array<ssat_t, MAXSAT> pvt_ssat;
-=======
     sol_t pvt_sol{};
     std::array<ssat_t, MAXSAT> pvt_ssat{};
->>>>>>> 791f6f59
     double get_hdop() const;
     double get_vdop() const;
     double get_pdop() const;
@@ -134,24 +129,15 @@
     int count_valid_position;
 
 private:
-<<<<<<< HEAD
-    rtk_t rtk_;
-=======
     rtk_t rtk_{};
->>>>>>> 791f6f59
     std::string d_dump_filename;
     std::ofstream d_dump_file;
     bool save_matfile();
     bool d_flag_dump_enabled;
     bool d_flag_dump_mat_enabled;
     int d_nchannels;  // Number of available channels for positioning
-<<<<<<< HEAD
-    std::array<double, 4> dop_;
-    Monitor_Pvt monitor_pvt;
-=======
     std::array<double, 4> dop_{};
     Monitor_Pvt monitor_pvt{};
->>>>>>> 791f6f59
 };
 
 #endif