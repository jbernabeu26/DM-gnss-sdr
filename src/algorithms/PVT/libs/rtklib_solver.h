--- conflicted
+++ resolved
@@ -60,11 +60,8 @@
 #include "gps_navigation_message.h"
 #include "gps_cnav_navigation_message.h"
 #include "glonass_gnav_navigation_message.h"
-<<<<<<< HEAD
+#include "galileo_almanac.h"
 #include "beidou_cnav2_navigation_message.h"
-=======
-#include "galileo_almanac.h"
->>>>>>> 19709985
 #include "gnss_synchro.h"
 #include "pvt_solution.h"
 #include <fstream>
@@ -121,7 +118,7 @@
 
     Beidou_Cnav2_Ephemeris beidou_cnav2_ephemeris;  //!< Map storing BEIDOU_CNAV2_Ephemeris
     Beidou_Cnav2_Utc_Model beidou_cnav2_utc_model;  //!< Map storing BEIDOU_CNAV2_UTC_Model
-	Beidou_Cnav2_Almanac beidou_cnav2_almanac;      //!< Map storing BEIDOU_CNAV2_Almanac_Model
+	  Beidou_Cnav2_Almanac beidou_cnav2_almanac;      //!< Map storing BEIDOU_CNAV2_Almanac_Model
 
     int count_valid_position;
 };
