/*!
 * \file rinex_printer.h
 * \brief Interface of a RINEX 2.11 / 3.01 printer
 * See http://igscb.jpl.nasa.gov/igscb/data/format/rinex301.pdf
 *
 * Receiver Independent EXchange Format (RINEX):
 * The first proposal for the Receiver Independent Exchange Format RINEX
 * was developed by the Astronomical Institute of the University of Berne
 * for the easy exchange of the GPS data to be collected during the large
 * European GPS campaign EUREF 89, which involved more than 60 GPS receivers
 * of 4 different manufacturers.
 * The governing aspect during the development was the fact that most geodetic
 * processing software for GPS data use a well-defined set of observables:
 * 1) The carrier-phase measurement at one or both carriers (actually being a
 * measurement on the beat frequency between the received carrier of the
 * satellite signal and a receiver-generated reference frequency).
 * 2) The pseudorange (code) measurement , equivalent to the difference
 * of the time of reception (expressed in the time frame of the receiver)
 * and the time of transmission (expressed in the time frame of the satellite)
 * of a distinct satellite signal.
 * 3) The observation time being the reading of the receiver clock at the
 * instant of validity of the carrier-phase and/or the code measurements.
 * Note: A collection of the formats currently used by the IGS can be found
 * here: http://igscb.jpl.nasa.gov/components/formats.html
 * \author Carles Fernandez Prades, 2011. cfernandez(at)cttc.es
 * -------------------------------------------------------------------------
 *
 * Copyright (C) 2010-2018  (see AUTHORS file for a list of contributors)
 *
 * GNSS-SDR is a software defined Global Navigation
 *          Satellite Systems receiver
 *
 * This file is part of GNSS-SDR.
 *
 * GNSS-SDR is free software: you can redistribute it and/or modify
 * it under the terms of the GNU General Public License as published by
 * the Free Software Foundation, either version 3 of the License, or
 * (at your option) any later version.
 *
 * GNSS-SDR is distributed in the hope that it will be useful,
 * but WITHOUT ANY WARRANTY; without even the implied warranty of
 * MERCHANTABILITY or FITNESS FOR A PARTICULAR PURPOSE.  See the
 * GNU General Public License for more details.
 *
 * You should have received a copy of the GNU General Public License
 * along with GNSS-SDR. If not, see <https://www.gnu.org/licenses/>.
 *
 * -------------------------------------------------------------------------
 */

#ifndef GNSS_SDR_RINEX_PRINTER_H_
#define GNSS_SDR_RINEX_PRINTER_H_

<<<<<<< HEAD
#include "gps_navigation_message.h"
#include "gps_cnav_navigation_message.h"
#include "galileo_navigation_message.h"
#include "glonass_gnav_navigation_message.h"
#include "beidou_cnav2_navigation_message.h"
#include "GPS_L1_CA.h"
#include "Galileo_E1.h"
#include "GLONASS_L1_L2_CA.h"
#include "Beidou_B2a.h"
=======
#include "Beidou_B1I.h"
#include "GLONASS_L1_L2_CA.h"
#include "GPS_L1_CA.h"
#include "Galileo_E1.h"
#include "beidou_dnav_navigation_message.h"
#include "galileo_navigation_message.h"
#include "glonass_gnav_navigation_message.h"
>>>>>>> 2b4a395d
#include "gnss_synchro.h"
#include "gps_cnav_navigation_message.h"
#include "gps_navigation_message.h"
#include <boost/date_time/posix_time/posix_time.hpp>
#include <cstdint>
#include <fstream>
#include <iomanip>  // for setprecision
#include <map>
#include <sstream>  // for stringstream
#include <string>


class Sbas_Raw_Msg;

/*!
 * \brief Class that handles the generation of Receiver
 * INdependent EXchange format (RINEX) files
 */
class Rinex_Printer
{
public:
    /*!
     * \brief Default constructor. Creates GNSS Navigation and Observables RINEX files and their headers
     */
    Rinex_Printer(int version = 0, const std::string& base_path = ".");

    /*!
     * \brief Default destructor. Closes GNSS Navigation and Observables RINEX files
     */
    ~Rinex_Printer();

    std::fstream obsFile;     //<! Output file stream for RINEX observation file
    std::fstream navFile;     //<! Output file stream for RINEX navigation data file
    std::fstream sbsFile;     //<! Output file stream for RINEX SBAS raw data file
    std::fstream navGalFile;  //<! Output file stream for RINEX Galileo navigation data file
    std::fstream navGloFile;  //<! Output file stream for RINEX GLONASS navigation data file
<<<<<<< HEAD
    std::fstream navBdsFile;  //<! Output file stream for RINEX BEIDOU navigation data file
=======
    std::fstream navBdsFile;  //<! Output file stream for RINEX Galileo navigation data file
>>>>>>> 2b4a395d
    std::fstream navMixFile;  //<! Output file stream for RINEX Mixed navigation data file

    /*!
     *  \brief Generates the GPS L1 C/A Navigation Data header
     */
    void rinex_nav_header(std::fstream& out, const Gps_Iono& iono, const Gps_Utc_Model& utc_model);

    /*!
     *  \brief Generates the GPS L2C(M) Navigation Data header
     */
    void rinex_nav_header(std::fstream& out, const Gps_CNAV_Iono& iono, const Gps_CNAV_Utc_Model& utc_model);

    /*!
     *  \brief Generates the Galileo Navigation Data header
     */
    void rinex_nav_header(std::fstream& out, const Galileo_Iono& iono, const Galileo_Utc_Model& utc_model);

    /*!
     *  \brief Generates the Mixed (GPS/Galileo) Navigation Data header
     */
    void rinex_nav_header(std::fstream& out, const Gps_Iono& gps_iono, const Gps_Utc_Model& gps_utc_model, const Galileo_Iono& galileo_iono, const Galileo_Utc_Model& galileo_utc_model);

    /*!
     *  \brief Generates the Mixed (GPS CNAV/Galileo) Navigation Data header
     */
    void rinex_nav_header(std::fstream& out, const Gps_CNAV_Iono& iono, const Gps_CNAV_Utc_Model& utc_model, const Galileo_Iono& galileo_iono, const Galileo_Utc_Model& galileo_utc_model);

    /*!
     *  \brief Generates the GLONASS L1, L2 C/A Navigation Data header
     */
    void rinex_nav_header(std::fstream& out, const Glonass_Gnav_Utc_Model& utc_model, const Glonass_Gnav_Ephemeris& glonass_gnav_eph);

    /*!
     *  \brief Generates the Mixed (Galileo/GLONASS) Navigation Data header
     */
    void rinex_nav_header(std::fstream& out, const Galileo_Iono& galileo_iono, const Galileo_Utc_Model& galileo_utc_model, const Glonass_Gnav_Utc_Model& glonass_gnav_utc_model, const Glonass_Gnav_Almanac& glonass_gnav_almanac);

    /*!
     *  \brief Generates the Mixed (GPS L1 C/A/GLONASS L1, L2) Navigation Data header
     */
    void rinex_nav_header(std::fstream& out, const Gps_Iono& gps_iono, const Gps_Utc_Model& gps_utc_model, const Glonass_Gnav_Utc_Model& glonass_gnav_utc_model, const Glonass_Gnav_Almanac& glonass_gnav_almanac);

    /*!
     *  \brief Generates the Mixed (GPS L2C C/A/GLONASS L1, L2) Navigation Data header
     */
    void rinex_nav_header(std::fstream& out, const Gps_CNAV_Iono& gps_iono, const Gps_CNAV_Utc_Model& gps_utc_model, const Glonass_Gnav_Utc_Model& glonass_gnav_utc_model, const Glonass_Gnav_Almanac& glonass_gnav_almanac);

    void rinex_nav_header(std::fstream& out, const Beidou_Dnav_Iono& iono, const Beidou_Dnav_Utc_Model& utc_model);

    /*!
    *  \brief Generates the BeiDou B2a CNAV2 Navigation Data header
    */
    void rinex_nav_header(std::fstream& out, const Beidou_Cnav2_Iono& bds_cnav2_iono, const Beidou_Cnav2_Utc_Model& bds_cnav2_utc);

    /*!
    *  \brief Generates the Mixed (GPS L1 C/A + BeiDou B2a) Navigation Data header
    */
    void rinex_nav_header(std::fstream& out, const Gps_Iono& gps_iono, const Gps_Utc_Model& gps_utc_model, const Beidou_Cnav2_Iono& bds_cnav2_iono, const Beidou_Cnav2_Utc_Model& bds_cnav2_utc);

    /*!
    *  \brief Generates the Mixed (Galileo E1b + BeiDou B2a) Navigation Data header
    */
    void rinex_nav_header(std::fstream& out, const Galileo_Iono& galileo_iono, const Galileo_Utc_Model& galileo_utc_model, const Beidou_Cnav2_Iono& bds_cnav2_iono, const Beidou_Cnav2_Utc_Model& bds_cnav2_utc);

    /*!
    *  \brief Generates the Mixed (GPS L2C + BeiDou B2a) Navigation Data header
    */
    void rinex_nav_header(std::fstream& out, const Gps_CNAV_Iono& iono, const Gps_CNAV_Utc_Model& utc_model, const Beidou_Cnav2_Iono& bds_cnav2_iono, const Beidou_Cnav2_Utc_Model& bds_cnav2_utc);

    /*!
    *  \brief Generates the Mixed (GLONASS L1 C/A + BeiDou B2a) Navigation Data header
    */
    void rinex_nav_header(std::fstream& out, const Beidou_Cnav2_Iono& bds_cnav2_iono, const Beidou_Cnav2_Utc_Model& bds_cnav2_utc, const Glonass_Gnav_Utc_Model& glonass_gnav_utc_model, const Glonass_Gnav_Almanac& glonass_gnav_almanac);

    /*!
    *  \brief Generates the Mixed (GPS L5 + Gal E5a + BeiDou B2a) Navigation Data header
    */
    void rinex_nav_header(std::fstream& out, const Gps_Iono& gps_iono, const Gps_Utc_Model& gps_utc_model, const Galileo_Iono& galileo_iono, const Galileo_Utc_Model& galileo_utc_model, const Beidou_Cnav2_Iono& bds_cnav2_iono, const Beidou_Cnav2_Utc_Model& bds_cnav2_utc);

    /*!
     *  \brief Generates the GPS Observation data header
     */
    void rinex_obs_header(std::fstream& out, const Gps_Ephemeris& eph, const double d_TOW_first_observation);

    /*!
     *  \brief Generates the GPS L2 Observation data header
     */
    void rinex_obs_header(std::fstream& out, const Gps_CNAV_Ephemeris& eph, const double d_TOW_first_observation, const std::string& gps_bands = "2S");

    /*!
     *  \brief Generates the dual frequency GPS L1 & L2/L5 Observation data header
     */
    void rinex_obs_header(std::fstream& out, const Gps_Ephemeris& eph, const Gps_CNAV_Ephemeris& eph_cnav, const double d_TOW_first_observation, const std::string& gps_bands = "1C 2S");

    /*!
     *  \brief Generates the Galileo Observation data header. Example: bands("1B"), bands("1B 5X"), bands("5X"), ... Default: "1B".
     */
    void rinex_obs_header(std::fstream& out, const Galileo_Ephemeris& eph, const double d_TOW_first_observation, const std::string& bands = "1B");

    /*!
     *  \brief Generates the Mixed (GPS/Galileo) Observation data header. Example: galileo_bands("1B"), galileo_bands("1B 5X"), galileo_bands("5X"), ... Default: "1B".
     */
    void rinex_obs_header(std::fstream& out, const Gps_Ephemeris& gps_eph, const Galileo_Ephemeris& galileo_eph, const double d_TOW_first_observation, const std::string& galileo_bands = "1B");

    /*!
     *  \brief Generates the Mixed (GPS/Galileo) Observation data header. Example: galileo_bands("1B"), galileo_bands("1B 5X"), galileo_bands("5X"), ... Default: "1B".
     */
    void rinex_obs_header(std::fstream& out, const Gps_Ephemeris& gps_eph, const Gps_CNAV_Ephemeris& eph_cnav, const Galileo_Ephemeris& galileo_eph, const double d_TOW_first_observation, const std::string& gps_bands = "1C 2S", const std::string& galileo_bands = "1B");

    /*!
     *  \brief Generates the Mixed (GPS/Galileo) Observation data header. Example: galileo_bands("1B"), galileo_bands("1B 5X"), galileo_bands("5X"), ... Default: "1B".
     */
    void rinex_obs_header(std::fstream& out, const Gps_CNAV_Ephemeris& eph_cnav, const Galileo_Ephemeris& galileo_eph, const double d_TOW_first_observation, const std::string& gps_bands = "2S", const std::string& galileo_bands = "1B");

    /*!
     *  \brief Generates the GLONASS GNAV Observation data header. Example: bands("1C"), bands("1C 2C"), bands("2C"), ... Default: "1C".
     */
    void rinex_obs_header(std::fstream& out, const Glonass_Gnav_Ephemeris& eph, const double d_TOW_first_observation, const std::string& bands = "1G");

    /*!
     *  \brief Generates the Mixed (GPS L1 C/A /GLONASS) Observation data header. Example: galileo_bands("1C"), galileo_bands("1B 5X"), galileo_bands("5X"), ... Default: "1B".
     */
    void rinex_obs_header(std::fstream& out, const Gps_Ephemeris& gps_eph, const Glonass_Gnav_Ephemeris& glonass_gnav_eph, const double d_TOW_first_observation, const std::string& glonass_bands = "1C");

    /*!
     *  \brief Generates the Mixed (Galileo/GLONASS) Observation data header. Example: galileo_bands("1C"), galileo_bands("1B 5X"), galileo_bands("5X"), ... Default: "1B".
     */
    void rinex_obs_header(std::fstream& out, const Galileo_Ephemeris& galileo_eph, const Glonass_Gnav_Ephemeris& glonass_gnav_eph, const double d_TOW_first_observation, const std::string& galileo_bands = "1B", const std::string& glonass_bands = "1C");

    /*!
     *  \brief Generates the Mixed (GPS L2C/GLONASS) Observation data header. Example: galileo_bands("1G")... Default: "1G".
     */
    void rinex_obs_header(std::fstream& out, const Gps_CNAV_Ephemeris& gps_cnav_eph, const Glonass_Gnav_Ephemeris& glonass_gnav_eph, const double d_TOW_first_observation, const std::string& glonass_bands = "1G");

    /*!
     *  \brief Generates the a Beidou B1I Observation data header. Example: beidou_bands("B1")
     */
    void rinex_obs_header(std::fstream& out, const Beidou_Dnav_Ephemeris& eph, const double d_TOW_first_observation, const std::string& bands);

    /*!
     *  \brief Generates the BEIDOU B2a CNAV2 Observation data header.
	 */
	void rinex_obs_header(std::fstream& out, const Beidou_Cnav2_Ephemeris& bds_cnav2_eph, const double d_TOW_first_observation, const std::string _bands = "5X");

	/*!
	 *  \brief Generates the Mixed (GPS L1 C/A + BeiDou B2a) Observation data header.
	 */
	void rinex_obs_header(std::fstream& out, const Gps_Ephemeris& eph, const Beidou_Cnav2_Ephemeris& bds_cnav2_eph, const double d_TOW_first_observation, const std::string gps_bands = "5X", const std::string bds_bands = "5X");

	/*!
	 *  \brief Generates the Mixed (Galileo E1b + BeiDou B2a) Observation data header.
	 */
	void rinex_obs_header(std::fstream& out, const Galileo_Ephemeris& galileo_eph, const Beidou_Cnav2_Ephemeris& bds_cnav2_eph, const double d_TOW_first_observation, const std::string bds_bands = "5X", const std::string gal_bands = "5X");

	/*!
	 *  \brief Generates the Mixed (GPS L2C + BeiDou B2a) Observation data header.
	 */
	void rinex_obs_header(std::fstream& out, const Gps_CNAV_Ephemeris& gps_cnav_eph, const Beidou_Cnav2_Ephemeris& bds_cnav2_eph, const double d_TOW_first_observation, const std::string gps_bands = "2S", const std::string bds_bands = "5X");

	/*!
	 *  \brief Generates the Mixed (GPS L5 + BeiDou B2a) Observation data header.
	 */
	void rinex_obs_header(std::fstream& out, const Gps_Ephemeris& eph, const Galileo_Ephemeris& galileo_eph, const Beidou_Cnav2_Ephemeris& bds_cnav2_eph, const double d_TOW_first_observation, const std::string gps_bands = "5X", const std::string galileo_bands = "5X", const std::string bds_bands = "5X");

    /*!
     *  \brief Generates the SBAS raw data header
     */
    void rinex_sbs_header(std::fstream& out);

    /*!
     *  \brief Computes the BDS Time and returns a boost::posix_time::ptime object
     *  \details Function used to convert the observation time into BDT time which is used
     *  as the default time for RINEX files
     *  \param eph BeiDou DNAV Ephemeris object
     *  \param obs_time Observation time in BDT seconds of week
     */
    boost::posix_time::ptime compute_BDS_time(const Beidou_Dnav_Ephemeris& eph, const double obs_time);

    /*!
     *  \brief Computes the UTC time and returns a boost::posix_time::ptime object
     */
    boost::posix_time::ptime compute_UTC_time(const Gps_Navigation_Message& nav_msg);

    /*!
     *  \brief Computes the GPS time and returns a boost::posix_time::ptime object
     */
    boost::posix_time::ptime compute_GPS_time(const Gps_Ephemeris& eph, const double obs_time);

    /*!
     *  \brief Computes the GPS time and returns a boost::posix_time::ptime object
     */
    boost::posix_time::ptime compute_GPS_time(const Gps_CNAV_Ephemeris& eph, const double obs_time);

    /*!
     *  \brief Computes the Galileo time and returns a boost::posix_time::ptime object
     */
    boost::posix_time::ptime compute_Galileo_time(const Galileo_Ephemeris& eph, const double obs_time);

    /*!
     *  \brief Computes the UTC Time and returns a boost::posix_time::ptime object
     *  \details Function used as a method to convert the observation time into UTC time which is used
     *  as the default time for RINEX files
     *  \param eph GLONASS GNAV Ephemeris object
     *  \param obs_time Observation time in GPS seconds of week
     */
    boost::posix_time::ptime compute_UTC_time(const Glonass_Gnav_Ephemeris& eph, const double obs_time);

    /*!
     *  \brief Computes the Beidou time and returns a boost::posix_time::ptime object
     */
    boost::posix_time::ptime compute_Beidou_time(const Beidou_Cnav2_Ephemeris& eph, const double obs_time);


    /*!
     *  \brief Computes number of leap seconds of GPS relative to UTC
     *  \param eph GLONASS GNAV Ephemeris object
     *  \param gps_obs_time Observation time in GPS seconds of week
     */
    double get_leap_second(const Glonass_Gnav_Ephemeris& eph, const double gps_obs_time);

    /*!
     *  \brief Writes data from the GPS L1 C/A navigation message into the RINEX file
     */
    void log_rinex_nav(std::fstream& out, const std::map<int32_t, Gps_Ephemeris>& eph_map);

    /*!
     *  \brief Writes data from the GPS L2 navigation message into the RINEX file
     */
    void log_rinex_nav(std::fstream& out, const std::map<int32_t, Gps_CNAV_Ephemeris>& eph_map);

    /*!
     *  \brief Writes data from the Galileo navigation message into the RINEX file
     */
    void log_rinex_nav(std::fstream& out, const std::map<int32_t, Galileo_Ephemeris>& eph_map);

    /*!
     *  \brief Writes data from the Mixed (GPS/Galileo) navigation message into the RINEX file
     */
    void log_rinex_nav(std::fstream& out, const std::map<int32_t, Gps_Ephemeris>& gps_eph_map, const std::map<int32_t, Galileo_Ephemeris>& galileo_eph_map);

    /*!
     *  \brief Writes data from the Mixed (GPS/Galileo) navigation message into the RINEX file
     */
    void log_rinex_nav(std::fstream& out, const std::map<int32_t, Gps_CNAV_Ephemeris>& gps_cnav_eph_map, const std::map<int32_t, Galileo_Ephemeris>& galileo_eph_map);

    /*!
     *  \brief Writes data from the GLONASS GNAV navigation message into the RINEX file
     */
    void log_rinex_nav(std::fstream& out, const std::map<int32_t, Glonass_Gnav_Ephemeris>& eph_map);

    /*!
     *  \brief Writes data from the Mixed (GPS/GLONASS GNAV) navigation message into the RINEX file
     */
    void log_rinex_nav(std::fstream& out, const std::map<int32_t, Gps_Ephemeris>& gps_eph_map, const std::map<int32_t, Glonass_Gnav_Ephemeris>& glonass_gnav_eph_map);

    /*!
     *  \brief Writes data from the Mixed (GPS/GLONASS GNAV) navigation message into the RINEX file
     */
    void log_rinex_nav(std::fstream& out, const std::map<int32_t, Gps_CNAV_Ephemeris>& gps_cnav_eph_map, const std::map<int32_t, Glonass_Gnav_Ephemeris>& glonass_gnav_eph_map);

    /*!
     *  \brief Writes data from the Mixed (Galileo/ GLONASS GNAV) navigation message into the RINEX file
     */
    void log_rinex_nav(std::fstream& out, const std::map<int32_t, Galileo_Ephemeris>& galileo_eph_map, const std::map<int32_t, Glonass_Gnav_Ephemeris>& glonass_gnav_eph_map);

    /*!
     *  \brief Writes data from the Beidou B1I navigation message into the RINEX file
     */
    void log_rinex_nav(std::fstream& out, const std::map<int32_t, Beidou_Dnav_Ephemeris>& eph_map);

    /*!
     *  \brief Writes GPS L1 observables into the RINEX file
     */
    void log_rinex_obs(std::fstream& out, const Gps_Ephemeris& eph, double obs_time, const std::map<int32_t, Gnss_Synchro>& observables);

    /*!
     *  \brief Writes GPS L2 observables into the RINEX file
     */
    void log_rinex_obs(std::fstream& out, const Gps_CNAV_Ephemeris& eph, double obs_time, const std::map<int32_t, Gnss_Synchro>& observables);

    /*!
     *  \brief Writes dual frequency GPS L1 and L2 observables into the RINEX file
     */
    void log_rinex_obs(std::fstream& out, const Gps_Ephemeris& eph, const Gps_CNAV_Ephemeris& eph_cnav, double obs_time, const std::map<int32_t, Gnss_Synchro>& observables);

    /*!
     *  \brief Writes Galileo observables into the RINEX file. Example: galileo_bands("1B"), galileo_bands("1B 5X"), galileo_bands("5X"), ... Default: "1B".
     */
    void log_rinex_obs(std::fstream& out, const Galileo_Ephemeris& eph, double obs_time, const std::map<int32_t, Gnss_Synchro>& observables, const std::string& galileo_bands = "1B");

    /*!
     *  \brief Writes Mixed GPS / Galileo observables into the RINEX file
     */
    void log_rinex_obs(std::fstream& out, const Gps_Ephemeris& gps_eph, const Galileo_Ephemeris& galileo_eph, const double gps_obs_time, const std::map<int32_t, Gnss_Synchro>& observables);

    /*!
     *  \brief Writes Mixed GPS / Galileo observables into the RINEX file
     */
    void log_rinex_obs(std::fstream& out, const Gps_CNAV_Ephemeris& eph, const Galileo_Ephemeris& galileo_eph, double gps_obs_time, const std::map<int32_t, Gnss_Synchro>& observables);

    /*!
     *  \brief Writes Mixed GPS / Galileo observables into the RINEX file
     */
    void log_rinex_obs(std::fstream& out, const Gps_Ephemeris& gps_eph, const Gps_CNAV_Ephemeris& gps_cnav_eph, const Galileo_Ephemeris& galileo_eph, double gps_obs_time, const std::map<int32_t, Gnss_Synchro>& observables);

    /*!
     *  \brief Writes GLONASS GNAV observables into the RINEX file. Example: glonass_bands("1C"), galileo_bands("1B 5X"), galileo_bands("5X"), ... Default: "1B".
     */
    void log_rinex_obs(std::fstream& out, const Glonass_Gnav_Ephemeris& eph, double obs_time, const std::map<int32_t, Gnss_Synchro>& observables, const std::string& glonass_bands = "1C");

    /*!
     *  \brief Writes Mixed GPS L1 C/A - GLONASS observables into the RINEX file
     */
    void log_rinex_obs(std::fstream& out, const Gps_Ephemeris& gps_eph, const Glonass_Gnav_Ephemeris& glonass_gnav_eph, const double gps_obs_time, const std::map<int32_t, Gnss_Synchro>& observables);

    /*!
     *  \brief Writes Mixed GPS L2C - GLONASS observables into the RINEX file
     */
    void log_rinex_obs(std::fstream& out, const Gps_CNAV_Ephemeris& gps_eph, const Glonass_Gnav_Ephemeris& glonass_gnav_eph, const double gps_obs_time, const std::map<int32_t, Gnss_Synchro>& observables);

    /*!
     *  \brief Writes Mixed Galileo/GLONASS observables into the RINEX file
     */
    void log_rinex_obs(std::fstream& out, const Galileo_Ephemeris& galileo_eph, const Glonass_Gnav_Ephemeris& glonass_gnav_eph, const double galileo_obs_time, const std::map<int32_t, Gnss_Synchro>& observables);

    /*!
     *  \brief Writes BDS B1I observables into the RINEX file
     */
    void log_rinex_obs(std::fstream& out, const Beidou_Dnav_Ephemeris& eph, double obs_time, const std::map<int32_t, Gnss_Synchro>& observables, const std::string& bds_bands);


    /*!
     *  \brief Writes BEIDOU B2a observables into the RINEX file
     */
    void log_rinex_obs(std::fstream& out, const Beidou_Cnav2_Ephemeris& beidou_cnav_eph, double gps_obs_time, const std::map<int, Gnss_Synchro>& observables);

    /*!
	 *  \brief Writes Mixed GPS L1 C/A - BEIDOU B2a observables into the RINEX file
	 */
	void log_rinex_obs(std::fstream& out, const Gps_Ephemeris& gps_eph, const Beidou_Cnav2_Ephemeris& beidou_cnav_eph, double gps_obs_time, const std::map<int, Gnss_Synchro>& observables);

	/*!
	 *  \brief Writes Mixed GPS L2C - BEIDOU B2a observables into the RINEX file
	 */
	void log_rinex_obs(std::fstream& out, const Gps_CNAV_Ephemeris& gps_cnav_eph, const Beidou_Cnav2_Ephemeris& eph, double gps_obs_time, const std::map<int, Gnss_Synchro>& observables);


    /*!
     * \brief Represents GPS time in the date time format. Leap years are considered, but leap seconds are not.
     */
    void to_date_time(int gps_week, int gps_tow, int& year, int& month, int& day, int& hour, int& minute, int& second);

    /*!
     *  \brief Writes raw SBAS messages into the RINEX file
     */
    //void log_rinex_sbs(std::fstream & out, const Sbas_Raw_Msg & sbs_message);

    void update_nav_header(std::fstream& out, const Gps_Utc_Model& utc_model, const Gps_Iono& gps_iono);

    void update_nav_header(std::fstream& out, const Gps_CNAV_Utc_Model& utc_model, const Gps_CNAV_Iono& iono);

    void update_nav_header(std::fstream& out, const Gps_Iono& gps_iono, const Gps_Utc_Model& gps_utc_model, const Galileo_Iono& galileo_iono, const Galileo_Utc_Model& galileo_utc_model);

    void update_nav_header(std::fstream& out, const Gps_CNAV_Utc_Model& utc_model, const Gps_CNAV_Iono& iono, const Galileo_Iono& galileo_iono, const Galileo_Utc_Model& galileo_utc_model);

    void update_nav_header(std::fstream& out, const Galileo_Iono& galileo_iono, const Galileo_Utc_Model& utc_model);

    void update_nav_header(std::fstream& out, const Glonass_Gnav_Utc_Model& glonass_gnav_utc_model, const Glonass_Gnav_Almanac& glonass_gnav_almanac);

    void update_nav_header(std::fstream& out, const Gps_Iono& gps_iono, const Gps_Utc_Model& gps_utc, const Glonass_Gnav_Utc_Model& glonass_gnav_utc_model, const Glonass_Gnav_Almanac& glonass_gnav_almanac);

    void update_nav_header(std::fstream& out, const Gps_CNAV_Iono& gps_iono, const Gps_CNAV_Utc_Model& gps_utc_model, const Glonass_Gnav_Utc_Model& glonass_gnav_utc_model, const Glonass_Gnav_Almanac& glonass_gnav_almanac);

    void update_nav_header(std::fstream& out, const Galileo_Iono& galileo_iono, const Galileo_Utc_Model& galileo_utc_model, const Glonass_Gnav_Utc_Model& glonass_gnav_utc_model, const Glonass_Gnav_Almanac& glonass_gnav_almanac);

<<<<<<< HEAD
    void update_nav_header(std::fstream& out, const Gps_Iono& gps_iono, const Gps_Utc_Model& gps_utc_model, const Beidou_Cnav2_Iono& beidou_cnav2_iono, const Beidou_Cnav2_Utc_Model& beidou_cnav2_utc_model);
=======
    void update_nav_header(std::fstream& out, const Beidou_Dnav_Utc_Model& utc_model, const Beidou_Dnav_Iono& beidou_dnav_iono);
>>>>>>> 2b4a395d

    void update_obs_header(std::fstream& out, const Gps_Utc_Model& utc_model);

    void update_obs_header(std::fstream& out, const Gps_CNAV_Utc_Model& utc_model);

    void update_obs_header(std::fstream& out, const Galileo_Utc_Model& galileo_utc_model);

    void update_obs_header(std::fstream& out, const Glonass_Gnav_Utc_Model& glonass_gnav_utc_model);

<<<<<<< HEAD

    std::map<std::string, std::string> satelliteSystem;  //<! GPS, GLONASS, SBAS payload, Galileo or BeiDou
=======
    void update_obs_header(std::fstream& out, const Beidou_Dnav_Utc_Model& utc_model);

    std::map<std::string, std::string> satelliteSystem;  //<! GPS, GLONASS, SBAS payload, Galileo or Beidou
>>>>>>> 2b4a395d
    std::map<std::string, std::string> observationType;  //<! PSEUDORANGE, CARRIER_PHASE, DOPPLER, SIGNAL_STRENGTH
    std::map<std::string, std::string> observationCode;  //<! GNSS observation descriptors
    std::string stringVersion;                           //<! RINEX version (2.10/2.11 or 3.01/3.02)

    std::string navfilename;
    std::string obsfilename;
    std::string sbsfilename;
    std::string navGalfilename;
    std::string navGlofilename;
    std::string navBdsfilename;
    std::string navMixfilename;

private:
    int version;                  // RINEX version (2 for 2.10/2.11 and 3 for 3.01)
    int numberTypesObservations;  // Number of available types of observable in the system. Should be public?
    /*
     * Generation of RINEX signal strength indicators
     */
    int signalStrength(const double snr);

    /* Creates RINEX file names according to the naming convention
     *
     * See http://igscb.jpl.nasa.gov/igscb/data/format/rinex301.pdf
     * Section 4, page 6
     *
     * \param[in] type of RINEX file. Can be:
     * "RINEX_FILE_TYPE_OBS" - Observation file.
     * "RINEX_FILE_TYPE_GPS_NAV" - GPS navigation message file.
     * "RINEX_FILE_TYPE_MET" - Meteorological data file.
     * "RINEX_FILE_TYPE_GLO_NAV" - GLONASS navigation file.
     * "RINEX_FILE_TYPE_GAL_NAV"  - Galileo navigation message file.
     * "RINEX_FILE_TYPE_MIXED_NAV" - Mixed GNSS navigation message file.
     * "RINEX_FILE_TYPE_GEO_NAV" - SBAS Payload navigation message file.
     * "RINEX_FILE_TYPE_SBAS" - SBAS broadcast data file.
     * "RINEX_FILE_TYPE_CLK" - Clock file.
     */
    std::string createFilename(const std::string& type);

    /*
     * Generates the data for the PGM / RUN BY / DATE line
     */
    std::string getLocalTime();

    /*
     *  Checks that the line is 80 characters length
     */
    void lengthCheck(const std::string& line);

    double fake_cnav_iode;

    /*
     * If the string is bigger than length, truncate it from the right.
     * otherwise, add pad characters to its right.
     *
     * Left-justifies the input in a string of the specified
     * length. If the new length (\a length) is larger than the
     * current length, the string is extended by the pad
     * character (\a pad). The default pad character is a
     * blank.
     * \param[in] s string to be modified.
     * \param[in] length new desired length of string.
     * \param[in] pad character to pad string with (blank by default).
     * \return a reference to \a s.  */
    inline std::string& leftJustify(std::string& s,
        const std::string::size_type length,
        const char pad = ' ');

    /*
     * If the string is bigger than length, truncate it from the right.
     * otherwise, add pad characters to its right.
     *
     * Left-justifies the receiver in a string of the specified
     * length (const version). If the new length (\a length) is larger
     * than the current length, the string is extended by the pad
     * character (\a pad). The default pad character is a
     * blank.
     * \param[in] s string to be modified.
     * \param[in] length new desired length of string.
     * \param[in] pad character to pad string with (blank by default).
     * \return a reference to \a s.  */
    inline std::string leftJustify(const std::string& s,
        const std::string::size_type length,
        const char pad = ' ')
    {
        std::string t(s);
        return leftJustify(t, length, pad);
    }


    /*
     * Right-justifies the receiver in a string of the specified
     * length. If the receiver's data is shorter than the
     * requested length (\a length), it is padded on the left with
     * the pad character (\a pad). The default pad
     * character is a blank. */
    inline std::string& rightJustify(std::string& s,
        const std::string::size_type length,
        const char pad = ' ');

    /*
     * Right-justifies the receiver in a string of the specified
     * length (const version). If the receiver's data is shorter than the
     * requested length (\a length), it is padded on the left with
     * the pad character (\a pad). The default pad
     * character is a blank.*/
    inline std::string rightJustify(const std::string& s,
        const std::string::size_type length,
        const char pad = ' ')
    {
        std::string t(s);
        return rightJustify(t, length, pad);
    }


    /*
     * Convert a double to a scientific notation number.
     * @param d the double to convert
     * @param length length (in characters) of output, including exponent
     * @param expLen length (in characters) of the exponent, with sign
     * @param showSign if true, reserves 1 character for +/- sign
     * @param checkSwitch if true, keeps the exponential sanity check for
     * exponentials above three characters in length.  If false, it removes
     * that check.
     */
    inline std::string doub2sci(const double& d,
        const std::string::size_type length,
        const std::string::size_type expLen,
        const bool showSign = true,
        const bool checkSwitch = true);


    /*
     * Convert scientific notation to FORTRAN notation.
     * As an example, the string "1.5636E5" becomes " .15636D6".
     * Note that the first character of the string will be '-' if
     * the number is negative or ' ' if the first character is positive.
     * @param aStr string with number to convert
     * @param startPos start position of number in string
     * @param length length (in characters) of number, including exponent.
     * @param expLen length (in characters of exponent, not including sign.
     * @param checkSwitch will keep the method running as originally programmed
     * when set to true.  If false, the method will always resize exponentials,
     * produce an exponential with an E instead of a D, and always have a leading
     * zero.  For example -> 0.87654E-0004 or -0.1234E00005.
     */
    inline std::string& sci2for(std::string& aStr,
        const std::string::size_type startPos = 0,
        const std::string::size_type length = std::string::npos,
        const std::string::size_type expLen = 3,
        const bool checkSwitch = true);


    /*
     * Convert double precision floating point to a string
     * containing the number in FORTRAN notation.
     * As an example, the number 156360 becomes ".15636D6".
     * @param d number to convert.
     * @param length length (in characters) of number, including exponent.
     * @param expLen length (in characters of exponent, including sign.
     * @param checkSwitch if true, keeps the exponential sanity check for
     * exponentials above three characters in length.  If false, it removes
     * that check.
     * @return a string containing \a d in FORTRAN notation.
     */
    inline std::string doub2for(const double& d,
        const std::string::size_type length,
        const std::string::size_type expLen,
        const bool checkSwitch = true);


    /*
     * Convert a string to a double precision floating point number.
     * @param s string containing a number.
     * @return double representation of string.
     */
    inline double asDouble(const std::string& s)
    {
        return strtod(s.c_str(), nullptr);
    }


    inline int toInt(std::string bitString, int sLength);

    /*
     * Convert a string to an integer.
     * @param s string containing a number.
     * @return int64_t  integer representation of string.
     */
    inline int64_t asInt(const std::string& s)
    {
        return strtol(s.c_str(), nullptr, 10);
    }


    /*
     * Convert a double to a string in fixed notation.
     * @param x double.
     * @param precision the number of decimal places you want displayed.
     * @return string representation of \a x.
     */
    inline std::string asString(const double x,
        const std::string::size_type precision = 17);


    /*
     * Convert a long double to a string in fixed notation.
     * @param x long double.
     * @param precision the number of decimal places you want displayed.
     * @return string representation of \a x.
     */
    inline std::string asString(const long double x,
        const std::string::size_type precision = 21);


    /*
     * Convert any old object to a string.
     * The class must have stream operators defined.
     * @param x object to turn into a string.
     * @return string representation of \a x.
     */
    template <class X>
    inline std::string asString(const X x);

    inline std::string asFixWidthString(const int x, const int width, char fill_digit);
};


// Implementation of inline functions (modified versions from GPSTk http://www.gpstk.org)

inline std::string& Rinex_Printer::leftJustify(std::string& s,
    const std::string::size_type length,
    const char pad)
{
    if (length < s.length())
        {
            s = s.substr(0, length);
        }
    else
        {
            s.append(length - s.length(), pad);
        }
    return s;
}


// if the string is bigger than length, truncate it from the left.
// otherwise, add pad characters to its left.
inline std::string& Rinex_Printer::rightJustify(std::string& s,
    const std::string::size_type length,
    const char pad)
{
    if (length < s.length())
        {
            s = s.substr(s.length() - length, std::string::npos);
        }
    else
        {
            s.insert(static_cast<std::string::size_type>(0), length - s.length(), pad);
        }
    return s;
}


inline std::string Rinex_Printer::doub2for(const double& d,
    const std::string::size_type length,
    const std::string::size_type expLen,
    const bool checkSwitch)
{
    short exponentLength = expLen;

    /* Validate the assumptions regarding the input arguments */
    if (exponentLength < 0)
        {
            exponentLength = 1;
        }

    if (exponentLength > 3 && checkSwitch)
        {
            exponentLength = 3;
        }

    std::string toReturn = doub2sci(d, length, exponentLength, true, checkSwitch);
    sci2for(toReturn, 0, length, exponentLength, checkSwitch);

    return toReturn;
}


inline std::string Rinex_Printer::doub2sci(const double& d,
    const std::string::size_type length,
    const std::string::size_type expLen,
    const bool showSign,
    const bool checkSwitch)
{
    std::string toReturn;
    short exponentLength = expLen;

    /* Validate the assumptions regarding the input arguments */
    if (exponentLength < 0)
        {
            exponentLength = 1;
        }

    if (exponentLength > 3 && checkSwitch)
        {
            exponentLength = 3;
        }

    std::stringstream c;
    c.setf(std::ios::scientific, std::ios::floatfield);

    // length - 3 for special characters ('.', 'e', '+' or '-')
    // - exponentlength (e04)
    // - 1 for the digit before the decimal (2.)
    // and if showSign == true,
    //    an extra -1 for '-' or ' ' if it's positive or negative
    int expSize = 0;
    if (showSign)
        {
            expSize = 1;
        }

    c.precision(length - 3 - exponentLength - 1 - expSize);
    c << d;
    c >> toReturn;
    return toReturn;
}


inline std::string& Rinex_Printer::sci2for(std::string& aStr,
    const std::string::size_type startPos,
    const std::string::size_type length,
    const std::string::size_type expLen,
    const bool checkSwitch)
{
    std::string::size_type idx = aStr.find('.', startPos);
    int expAdd = 0;
    std::string exp;
    int64_t iexp;
    //If checkSwitch is false, always redo the exponential. Otherwise,
    //set it to false.
    bool redoexp = !checkSwitch;

    // Check for decimal place within specified boundaries
    if ((idx <= 0) || (idx >= (startPos + length - expLen - 1)))
        {
            // Error: no decimal point in string
            return aStr;
        }

    // Here, account for the possibility that there are
    // no numbers to the left of the decimal, but do not
    // account for the possibility of non-scientific
    // notation (more than one digit to the left of the
    // decimal)
    if (idx > startPos)
        {
            redoexp = true;
            // Swap digit and decimal.
            aStr[idx] = aStr[idx - 1];
            aStr[idx - 1] = '.';
            // Only add one to the exponent if the number is non-zero
            if (asDouble(aStr.substr(startPos, length)) != 0.0)
                {
                    expAdd = 1;
                }
        }

    idx = aStr.find('e', startPos);
    if (idx == std::string::npos)
        {
            idx = aStr.find('E', startPos);
            if (idx == std::string::npos)
                {
                    // Error: no 'e' or 'E' in string";
                }
        }

    // Change the exponent character to D normally, or E of checkSwitch is false.
    if (checkSwitch)
        {
            aStr[idx] = 'D';
        }
    else
        {
            aStr[idx] = 'E';
        }

    // Change the exponent itself
    if (redoexp)
        {
            exp = aStr.substr(idx + 1, std::string::npos);
            iexp = asInt(exp);
            iexp += expAdd;

            aStr.erase(idx + 1);
            if (iexp < 0)
                {
                    aStr += "-";
                    iexp -= iexp * 2;
                }
            else
                {
                    aStr += "+";
                }

            aStr += Rinex_Printer::rightJustify(asString(iexp), expLen, '0');
        }

    // if the number is positive, append a space
    // (if it's negative, there's a leading '-'
    if (aStr[0] == '.')
        {
            aStr.insert(static_cast<std::string::size_type>(0), 1, ' ');
        }

    //If checkSwitch is false, add on one leading zero to the string
    if (!checkSwitch)
        {
            aStr.insert(static_cast<std::string::size_type>(1), 1, '0');
        }

    return aStr;
}  // end sci2for


inline std::string asString(const long double x, const std::string::size_type precision)
{
    std::ostringstream ss;
    ss << std::fixed << std::setprecision(precision) << x;
    return ss.str();
}


inline std::string Rinex_Printer::asString(const double x, const std::string::size_type precision)
{
    std::ostringstream ss;
    ss << std::fixed << std::setprecision(precision) << x;
    return ss.str();
}


inline std::string Rinex_Printer::asFixWidthString(const int x, const int width, char fill_digit)
{
    std::ostringstream ss;
    ss << std::setfill(fill_digit) << std::setw(width) << x;
    return ss.str().substr(ss.str().size() - width);
}


inline int64_t asInt(const std::string& s)
{
    return strtol(s.c_str(), nullptr, 10);
}


inline int Rinex_Printer::toInt(std::string bitString, int sLength)
{
    int tempInt;
    int num = 0;
    for (int i = 0; i < sLength; i++)
        {
            tempInt = bitString[i] - '0';
            num |= (1 << (sLength - 1 - i)) * tempInt;
        }
    return num;
}


template <class X>
inline std::string Rinex_Printer::asString(const X x)
{
    std::ostringstream ss;
    ss << x;
    return ss.str();
}


#endif<|MERGE_RESOLUTION|>--- conflicted
+++ resolved
@@ -51,17 +51,6 @@
 #ifndef GNSS_SDR_RINEX_PRINTER_H_
 #define GNSS_SDR_RINEX_PRINTER_H_
 
-<<<<<<< HEAD
-#include "gps_navigation_message.h"
-#include "gps_cnav_navigation_message.h"
-#include "galileo_navigation_message.h"
-#include "glonass_gnav_navigation_message.h"
-#include "beidou_cnav2_navigation_message.h"
-#include "GPS_L1_CA.h"
-#include "Galileo_E1.h"
-#include "GLONASS_L1_L2_CA.h"
-#include "Beidou_B2a.h"
-=======
 #include "Beidou_B1I.h"
 #include "GLONASS_L1_L2_CA.h"
 #include "GPS_L1_CA.h"
@@ -69,7 +58,6 @@
 #include "beidou_dnav_navigation_message.h"
 #include "galileo_navigation_message.h"
 #include "glonass_gnav_navigation_message.h"
->>>>>>> 2b4a395d
 #include "gnss_synchro.h"
 #include "gps_cnav_navigation_message.h"
 #include "gps_navigation_message.h"
@@ -81,7 +69,6 @@
 #include <sstream>  // for stringstream
 #include <string>
 
-
 class Sbas_Raw_Msg;
 
 /*!
@@ -106,11 +93,7 @@
     std::fstream sbsFile;     //<! Output file stream for RINEX SBAS raw data file
     std::fstream navGalFile;  //<! Output file stream for RINEX Galileo navigation data file
     std::fstream navGloFile;  //<! Output file stream for RINEX GLONASS navigation data file
-<<<<<<< HEAD
-    std::fstream navBdsFile;  //<! Output file stream for RINEX BEIDOU navigation data file
-=======
     std::fstream navBdsFile;  //<! Output file stream for RINEX Galileo navigation data file
->>>>>>> 2b4a395d
     std::fstream navMixFile;  //<! Output file stream for RINEX Mixed navigation data file
 
     /*!
@@ -161,36 +144,6 @@
     void rinex_nav_header(std::fstream& out, const Beidou_Dnav_Iono& iono, const Beidou_Dnav_Utc_Model& utc_model);
 
     /*!
-    *  \brief Generates the BeiDou B2a CNAV2 Navigation Data header
-    */
-    void rinex_nav_header(std::fstream& out, const Beidou_Cnav2_Iono& bds_cnav2_iono, const Beidou_Cnav2_Utc_Model& bds_cnav2_utc);
-
-    /*!
-    *  \brief Generates the Mixed (GPS L1 C/A + BeiDou B2a) Navigation Data header
-    */
-    void rinex_nav_header(std::fstream& out, const Gps_Iono& gps_iono, const Gps_Utc_Model& gps_utc_model, const Beidou_Cnav2_Iono& bds_cnav2_iono, const Beidou_Cnav2_Utc_Model& bds_cnav2_utc);
-
-    /*!
-    *  \brief Generates the Mixed (Galileo E1b + BeiDou B2a) Navigation Data header
-    */
-    void rinex_nav_header(std::fstream& out, const Galileo_Iono& galileo_iono, const Galileo_Utc_Model& galileo_utc_model, const Beidou_Cnav2_Iono& bds_cnav2_iono, const Beidou_Cnav2_Utc_Model& bds_cnav2_utc);
-
-    /*!
-    *  \brief Generates the Mixed (GPS L2C + BeiDou B2a) Navigation Data header
-    */
-    void rinex_nav_header(std::fstream& out, const Gps_CNAV_Iono& iono, const Gps_CNAV_Utc_Model& utc_model, const Beidou_Cnav2_Iono& bds_cnav2_iono, const Beidou_Cnav2_Utc_Model& bds_cnav2_utc);
-
-    /*!
-    *  \brief Generates the Mixed (GLONASS L1 C/A + BeiDou B2a) Navigation Data header
-    */
-    void rinex_nav_header(std::fstream& out, const Beidou_Cnav2_Iono& bds_cnav2_iono, const Beidou_Cnav2_Utc_Model& bds_cnav2_utc, const Glonass_Gnav_Utc_Model& glonass_gnav_utc_model, const Glonass_Gnav_Almanac& glonass_gnav_almanac);
-
-    /*!
-    *  \brief Generates the Mixed (GPS L5 + Gal E5a + BeiDou B2a) Navigation Data header
-    */
-    void rinex_nav_header(std::fstream& out, const Gps_Iono& gps_iono, const Gps_Utc_Model& gps_utc_model, const Galileo_Iono& galileo_iono, const Galileo_Utc_Model& galileo_utc_model, const Beidou_Cnav2_Iono& bds_cnav2_iono, const Beidou_Cnav2_Utc_Model& bds_cnav2_utc);
-
-    /*!
      *  \brief Generates the GPS Observation data header
      */
     void rinex_obs_header(std::fstream& out, const Gps_Ephemeris& eph, const double d_TOW_first_observation);
@@ -249,31 +202,6 @@
      *  \brief Generates the a Beidou B1I Observation data header. Example: beidou_bands("B1")
      */
     void rinex_obs_header(std::fstream& out, const Beidou_Dnav_Ephemeris& eph, const double d_TOW_first_observation, const std::string& bands);
-
-    /*!
-     *  \brief Generates the BEIDOU B2a CNAV2 Observation data header.
-	 */
-	void rinex_obs_header(std::fstream& out, const Beidou_Cnav2_Ephemeris& bds_cnav2_eph, const double d_TOW_first_observation, const std::string _bands = "5X");
-
-	/*!
-	 *  \brief Generates the Mixed (GPS L1 C/A + BeiDou B2a) Observation data header.
-	 */
-	void rinex_obs_header(std::fstream& out, const Gps_Ephemeris& eph, const Beidou_Cnav2_Ephemeris& bds_cnav2_eph, const double d_TOW_first_observation, const std::string gps_bands = "5X", const std::string bds_bands = "5X");
-
-	/*!
-	 *  \brief Generates the Mixed (Galileo E1b + BeiDou B2a) Observation data header.
-	 */
-	void rinex_obs_header(std::fstream& out, const Galileo_Ephemeris& galileo_eph, const Beidou_Cnav2_Ephemeris& bds_cnav2_eph, const double d_TOW_first_observation, const std::string bds_bands = "5X", const std::string gal_bands = "5X");
-
-	/*!
-	 *  \brief Generates the Mixed (GPS L2C + BeiDou B2a) Observation data header.
-	 */
-	void rinex_obs_header(std::fstream& out, const Gps_CNAV_Ephemeris& gps_cnav_eph, const Beidou_Cnav2_Ephemeris& bds_cnav2_eph, const double d_TOW_first_observation, const std::string gps_bands = "2S", const std::string bds_bands = "5X");
-
-	/*!
-	 *  \brief Generates the Mixed (GPS L5 + BeiDou B2a) Observation data header.
-	 */
-	void rinex_obs_header(std::fstream& out, const Gps_Ephemeris& eph, const Galileo_Ephemeris& galileo_eph, const Beidou_Cnav2_Ephemeris& bds_cnav2_eph, const double d_TOW_first_observation, const std::string gps_bands = "5X", const std::string galileo_bands = "5X", const std::string bds_bands = "5X");
 
     /*!
      *  \brief Generates the SBAS raw data header
@@ -319,12 +247,6 @@
     boost::posix_time::ptime compute_UTC_time(const Glonass_Gnav_Ephemeris& eph, const double obs_time);
 
     /*!
-     *  \brief Computes the Beidou time and returns a boost::posix_time::ptime object
-     */
-    boost::posix_time::ptime compute_Beidou_time(const Beidou_Cnav2_Ephemeris& eph, const double obs_time);
-
-
-    /*!
      *  \brief Computes number of leap seconds of GPS relative to UTC
      *  \param eph GLONASS GNAV Ephemeris object
      *  \param gps_obs_time Observation time in GPS seconds of week
@@ -443,22 +365,6 @@
 
 
     /*!
-     *  \brief Writes BEIDOU B2a observables into the RINEX file
-     */
-    void log_rinex_obs(std::fstream& out, const Beidou_Cnav2_Ephemeris& beidou_cnav_eph, double gps_obs_time, const std::map<int, Gnss_Synchro>& observables);
-
-    /*!
-	 *  \brief Writes Mixed GPS L1 C/A - BEIDOU B2a observables into the RINEX file
-	 */
-	void log_rinex_obs(std::fstream& out, const Gps_Ephemeris& gps_eph, const Beidou_Cnav2_Ephemeris& beidou_cnav_eph, double gps_obs_time, const std::map<int, Gnss_Synchro>& observables);
-
-	/*!
-	 *  \brief Writes Mixed GPS L2C - BEIDOU B2a observables into the RINEX file
-	 */
-	void log_rinex_obs(std::fstream& out, const Gps_CNAV_Ephemeris& gps_cnav_eph, const Beidou_Cnav2_Ephemeris& eph, double gps_obs_time, const std::map<int, Gnss_Synchro>& observables);
-
-
-    /*!
      * \brief Represents GPS time in the date time format. Leap years are considered, but leap seconds are not.
      */
     void to_date_time(int gps_week, int gps_tow, int& year, int& month, int& day, int& hour, int& minute, int& second);
@@ -486,11 +392,7 @@
 
     void update_nav_header(std::fstream& out, const Galileo_Iono& galileo_iono, const Galileo_Utc_Model& galileo_utc_model, const Glonass_Gnav_Utc_Model& glonass_gnav_utc_model, const Glonass_Gnav_Almanac& glonass_gnav_almanac);
 
-<<<<<<< HEAD
-    void update_nav_header(std::fstream& out, const Gps_Iono& gps_iono, const Gps_Utc_Model& gps_utc_model, const Beidou_Cnav2_Iono& beidou_cnav2_iono, const Beidou_Cnav2_Utc_Model& beidou_cnav2_utc_model);
-=======
     void update_nav_header(std::fstream& out, const Beidou_Dnav_Utc_Model& utc_model, const Beidou_Dnav_Iono& beidou_dnav_iono);
->>>>>>> 2b4a395d
 
     void update_obs_header(std::fstream& out, const Gps_Utc_Model& utc_model);
 
@@ -500,14 +402,9 @@
 
     void update_obs_header(std::fstream& out, const Glonass_Gnav_Utc_Model& glonass_gnav_utc_model);
 
-<<<<<<< HEAD
-
-    std::map<std::string, std::string> satelliteSystem;  //<! GPS, GLONASS, SBAS payload, Galileo or BeiDou
-=======
     void update_obs_header(std::fstream& out, const Beidou_Dnav_Utc_Model& utc_model);
 
     std::map<std::string, std::string> satelliteSystem;  //<! GPS, GLONASS, SBAS payload, Galileo or Beidou
->>>>>>> 2b4a395d
     std::map<std::string, std::string> observationType;  //<! PSEUDORANGE, CARRIER_PHASE, DOPPLER, SIGNAL_STRENGTH
     std::map<std::string, std::string> observationCode;  //<! GNSS observation descriptors
     std::string stringVersion;                           //<! RINEX version (2.10/2.11 or 3.01/3.02)
