--- conflicted
+++ resolved
@@ -37,7 +37,7 @@
 #include <cstdint>  // for int32_t
 #include <fstream>  // for std::ofstream
 #include <map>      // for std::map
-#include <memory>   // std::shared_ptr
+#include <memory>  // std::shared_ptr
 
 class Galileo_Ephemeris;
 class Glonass_Gnav_Ephemeris;
@@ -144,13 +144,8 @@
     uint32_t lock_time(const Gps_Ephemeris& eph, double obs_time, const Gnss_Synchro& gnss_synchro);
     uint32_t lock_time(const Gps_CNAV_Ephemeris& eph, double obs_time, const Gnss_Synchro& gnss_synchro);
     uint32_t lock_time(const Galileo_Ephemeris& eph, double obs_time, const Gnss_Synchro& gnss_synchro);
-<<<<<<< HEAD
-        
-		/*!
-=======
 
     /*!
->>>>>>> 2c230b30
      * \brief Locks time for logging given GLONASS GNAV Broadcast Ephemeris
      * \note Code added as part of GSoC 2017 program
      * \params glonass_gnav_eph GLONASS GNAV Broadcast Ephemeris
