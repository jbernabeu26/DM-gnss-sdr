--- conflicted
+++ resolved
@@ -104,23 +104,28 @@
 
     bool Print_Rtcm_MT1019(const Gps_Ephemeris& gps_eph);      //<! GPS Ephemeris, should be broadcast in the event that the IODC does not match the IODE, and every 2 minutes.
     bool Print_Rtcm_MT1045(const Galileo_Ephemeris& gal_eph);  //<! Galileo Ephemeris, should be broadcast every 2 minutes
+    /*!
+     * \brief Prints GLONASS GNAV Ephemeris
+     * \details This GLONASS message should be broadcast every 2 minutes
+     * \note Code added as part of GSoC 2017 program
+     * \param glonass_gnav_eph GLONASS GNAV Broadcast Ephemeris
+     * \param utc_model GLONASS GNAV Clock Information broadcast in string 5
+     * \return true or false upon operation success
+     */
     bool Print_Rtcm_MT1020(const Glonass_Gnav_Ephemeris& glo_gnav_eph, const Glonass_Gnav_Utc_Model& utc_model);
 
-<<<<<<< HEAD
+    /*!
+     * \brief Prints BEIDOU CNAV2 Ephemeris
+     * \details This BEIDOU message should be broadcast every 2 minutes
+     * \note Code added as part of GSoC 2018 program
+     * \param glonass_gnav_eph GLONASS GNAV Broadcast Ephemeris
+     * \param utc_model BEIDOU CNAV2 Clock Information broadcast in string 5
+     * \return true or false upon operation success
+     */		
+	bool Print_Rtcm_MT1030(const Beidou_Cnav2_Ephemeris& bds_cnav2_eph, const Beidou_Cnav2_Utc_Model& utc_model);
+
+
     bool Print_Rtcm_MSM(uint32_t msm_number,
-=======
-    bool Print_Rtcm_MT1030(const Beidou_Cnav2_Ephemeris& bds_cnav2_eph, const Beidou_Cnav2_Utc_Model& utc_model);
-    /*!
-         * \brief Prints BEIDOU CNAV2 Ephemeris
-         * \details This BEIDOU message should be broadcast every 2 minutes
-         * \note Code added as part of GSoC 2018 program
-         * \param glonass_gnav_eph GLONASS GNAV Broadcast Ephemeris
-         * \param utc_model BEIDOU CNAV2 Clock Information broadcast in string 5
-         * \return true or false upon operation success
-         */
-
-    bool Print_Rtcm_MSM(unsigned int msm_number,
->>>>>>> e151f8c7
         const Gps_Ephemeris& gps_eph,
         const Gps_CNAV_Ephemeris& gps_cnav_eph,
         const Galileo_Ephemeris& gal_eph,
@@ -135,11 +140,12 @@
         bool more_messages);
 
     std::string print_MT1005_test();  //<!  For testing purposes
-<<<<<<< HEAD
     uint32_t lock_time(const Gps_Ephemeris& eph, double obs_time, const Gnss_Synchro& gnss_synchro);
     uint32_t lock_time(const Gps_CNAV_Ephemeris& eph, double obs_time, const Gnss_Synchro& gnss_synchro);
     uint32_t lock_time(const Galileo_Ephemeris& eph, double obs_time, const Gnss_Synchro& gnss_synchro);
-    /*!
+	uint32_t lock_time(const Beidou_Cnav2_Ephemeris& eph, double obs_time, const Gnss_Synchro& gnss_synchro);
+        
+		/*!
      * \brief Locks time for logging given GLONASS GNAV Broadcast Ephemeris
      * \note Code added as part of GSoC 2017 program
      * \params glonass_gnav_eph GLONASS GNAV Broadcast Ephemeris
@@ -148,22 +154,6 @@
      * \return locked time during logging process
      */
     uint32_t lock_time(const Glonass_Gnav_Ephemeris& eph, double obs_time, const Gnss_Synchro& gnss_synchro);
-=======
-
-    unsigned int lock_time(const Gps_Ephemeris& eph, double obs_time, const Gnss_Synchro& gnss_synchro);
-    unsigned int lock_time(const Gps_CNAV_Ephemeris& eph, double obs_time, const Gnss_Synchro& gnss_synchro);
-    unsigned int lock_time(const Galileo_Ephemeris& eph, double obs_time, const Gnss_Synchro& gnss_synchro);
-    unsigned int lock_time(const Glonass_Gnav_Ephemeris& eph, double obs_time, const Gnss_Synchro& gnss_synchro);
-    unsigned int lock_time(const Beidou_Cnav2_Ephemeris& eph, double obs_time, const Gnss_Synchro& gnss_synchro);
-        /*!
-         * \brief Locks time for logging given BEIDOU CNAV2 Broadcast Ephemeris
-         * \note Code added as part of GSoC 2018 program
-         * \params beidou_cnav2_eph BEIDOU CNAV2 Broadcast Ephemeris
-         * \params obs_time Time of observation at the moment of printing
-         * \params observables Set of observables as defined by the platform
-         * \return locked time during logging process
-         */
->>>>>>> e151f8c7
 
 private:
     std::string rtcm_filename;           // String with the RTCM log filename
