--- conflicted
+++ resolved
@@ -95,15 +95,11 @@
     Rinex_Printer::navMixFile.open(navMixfilename, std::ios::out | std::ios::in | std::ios::app);
     Rinex_Printer::navGloFile.open(navGlofilename, std::ios::out | std::ios::in | std::ios::app);
     Rinex_Printer::navBdsFile.open(navBdsfilename, std::ios::out | std::ios::in | std::ios::app);
-<<<<<<< HEAD
-=======
-
->>>>>>> 2b4a395d
+
 
     if (!Rinex_Printer::navFile.is_open() or !Rinex_Printer::obsFile.is_open() or
         !Rinex_Printer::sbsFile.is_open() or !Rinex_Printer::navGalFile.is_open() or
-        !Rinex_Printer::navMixFile.is_open() or !Rinex_Printer::navGloFile.is_open() or
-        !Rinex_Printer::navBdsFile.is_open())
+        !Rinex_Printer::navMixFile.is_open() or !Rinex_Printer::navGloFile.is_open())
         {
             std::cout << "RINEX files cannot be saved. Wrong permissions?" << std::endl;
         }
@@ -165,24 +161,18 @@
     observationCode["COMPASS_E2_I"] = "2I";
     observationCode["COMPASS_E2_Q"] = "2Q";
     observationCode["COMPASS_E2_IQ"] = "2X";
-    observationCode["COMPASS_E5b_I"] = "7I";   // "7I"
-    observationCode["COMPASS_E5b_Q"] = "7Q";   // "7Q"
-    observationCode["COMPASS_E5b_IQ"] = "7X";  // "7X"
+    observationCode["COMPASS_E5b_I"] = "7I";
+    observationCode["COMPASS_E5b_Q"] = "7Q";
+    observationCode["COMPASS_E5b_IQ"] = "7X";
     observationCode["COMPASS_E6_I"] = "6I";
     observationCode["COMPASS_E6_Q"] = "6Q";
     observationCode["COMPASS_E6_IQ"] = "6X";
-<<<<<<< HEAD
-    observationCode["BEIDOU_B2a_I"] = "5I";   //	BEIDOU B2a Data Component
-    observationCode["BEIDOU_B2a_Q"] = "5Q";   //	BEIDOU B2a Pilot (no data) Component
-    observationCode["BEIDOU_B2a_IQ"] = "5X";  //	BEIDOU B2a Data + Pilot Component
-=======
     observationCode["BEIDOU_B1_I"] = "1I";
     observationCode["BEIDOU_B1_Q"] = "1Q";
     observationCode["BEIDOU_B1_IQ"] = "1X";
     observationCode["BEIDOU_B3_I"] = "6I";
     observationCode["BEIDOU_B3_Q"] = "6Q";
     observationCode["BEIDOU_B3_IQ"] = "6X";
->>>>>>> 2b4a395d
 
     observationType["PSEUDORANGE"] = "C";
     observationType["CARRIER_PHASE"] = "L";
@@ -224,16 +214,6 @@
     posng = navGalFile.tellp();
     posmn = navMixFile.tellp();
     posnr = navGloFile.tellp();
-<<<<<<< HEAD
-    posnr = navBdsFile.tellp();
-
-    Rinex_Printer::navFile.close();
-    Rinex_Printer::obsFile.close();
-    Rinex_Printer::sbsFile.close();
-    Rinex_Printer::navGalFile.close();
-    Rinex_Printer::navGloFile.close();
-    Rinex_Printer::navBdsFile.close();
-=======
     posnc = navBdsFile.tellp();
     try
         {
@@ -248,7 +228,6 @@
         {
             std::cerr << e.what() << '\n';
         }
->>>>>>> 2b4a395d
     // If nothing written, erase the files.
     if (posn == 0)
         {
@@ -298,10 +277,6 @@
                 {
                     LOG(INFO) << "Error deleting temporary file";
                 }
-        }
-    if (posnr == 0)
-        {
-            if (remove(navBdsfilename.c_str()) != 0) LOG(INFO) << "Error deleting temporary file";
         }
 }
 
@@ -340,7 +315,6 @@
     fileType.insert(std::pair<std::string, std::string>("RINEX_FILE_TYPE_GPS_NAV", "N"));    // N - GPS navigation message file.
     fileType.insert(std::pair<std::string, std::string>("RINEX_FILE_TYPE_MET", "M"));        // M - Meteorological data file.
     fileType.insert(std::pair<std::string, std::string>("RINEX_FILE_TYPE_GLO_NAV", "G"));    // G - GLONASS navigation file.
-    fileType.insert(std::pair<std::string, std::string>("RINEX_FILE_TYPE_BDS_NAV", "C"));    // C - BEIDOU navigation file.
     fileType.insert(std::pair<std::string, std::string>("RINEX_FILE_TYPE_GAL_NAV", "L"));    // L - Galileo navigation message file.
     fileType.insert(std::pair<std::string, std::string>("RINEX_FILE_TYPE_MIXED_NAV", "P"));  // P - Mixed GNSS navigation message file.
     fileType.insert(std::pair<std::string, std::string>("RINEX_FILE_TYPE_GEO_NAV", "H"));    // H - SBAS Payload navigation message file.
@@ -1741,29 +1715,24 @@
 }
 
 
-void Rinex_Printer::rinex_nav_header(std::fstream& out, const Gps_Iono& gps_iono, const Gps_Utc_Model& gps_utc_model, const Beidou_Cnav2_Iono& beidou_cnav2_iono, const Beidou_Cnav2_Utc_Model& beidou_cnav2_utc_model)
+void Rinex_Printer::rinex_sbs_header(std::fstream& out)
 {
     std::string line;
 
     // -------- Line 1
+    line.clear();
     line = std::string(5, ' ');
-    line += stringVersion;
+    line += std::string("2.10");
     line += std::string(11, ' ');
-    line += std::string("N: GNSS NAV DATA");
-    line += std::string(4, ' ');
-    line += std::string("M: MIXED");
-    line += std::string(12, ' ');
+    line += Rinex_Printer::leftJustify("B SBAS DATA", 20);
+    line += std::string(20, ' ');
     line += std::string("RINEX VERSION / TYPE");
+
     Rinex_Printer::lengthCheck(line);
     out << line << std::endl;
 
     // -------- Line 2
     line.clear();
-<<<<<<< HEAD
-    line += Rinex_Printer::getLocalTime();
-    line += std::string("PGM / RUN BY / DATE");
-    line += std::string(1, ' ');
-=======
     line += Rinex_Printer::leftJustify("GNSS-SDR", 20);
     std::string username;
     char c_username[20] = {0};
@@ -1831,13 +1800,12 @@
     line.clear();
     line += std::string(60, ' ');
     line += Rinex_Printer::leftJustify("REC INDEX/TYPE/VERS", 20);
->>>>>>> 2b4a395d
-    Rinex_Printer::lengthCheck(line);
-    out << line << std::endl;
-
-    // -------- Line COMMENT
-    line.clear();
-    line += Rinex_Printer::leftJustify("GNSS NAVIGATION MESSAGE FILE GENERATED BY GNSS-SDR", 60);
+    Rinex_Printer::lengthCheck(line);
+    out << line << std::endl;
+
+    // -------- Line COMMENT 1
+    line.clear();
+    line += Rinex_Printer::leftJustify("BROADCAST DATA FILE FOR GEO SV, GENERATED BY GNSS-SDR", 60);
     line += Rinex_Printer::leftJustify("COMMENT", 20);
     Rinex_Printer::lengthCheck(line);
     out << line << std::endl;
@@ -1851,87 +1819,45 @@
     Rinex_Printer::lengthCheck(line);
     out << line << std::endl;
 
-    // -------- Line COMMENT
+    // -------- Line COMMENT 2
     line.clear();
     line += Rinex_Printer::leftJustify("See https://gnss-sdr.org", 60);
     line += Rinex_Printer::leftJustify("COMMENT", 20);
     Rinex_Printer::lengthCheck(line);
     out << line << std::endl;
 
-    // -------- Line ionospheric info 2
-    line.clear();
-    line += std::string("GPSA");
-    line += std::string(1, ' ');
-    line += Rinex_Printer::rightJustify(Rinex_Printer::doub2for(gps_iono.d_alpha0, 10, 2), 12);
-    line += Rinex_Printer::rightJustify(Rinex_Printer::doub2for(gps_iono.d_alpha1, 10, 2), 12);
-    line += Rinex_Printer::rightJustify(Rinex_Printer::doub2for(gps_iono.d_alpha2, 10, 2), 12);
-    line += Rinex_Printer::rightJustify(Rinex_Printer::doub2for(gps_iono.d_alpha3, 10, 2), 12);
-    line += std::string(7, ' ');
-    line += Rinex_Printer::leftJustify("IONOSPHERIC CORR", 20);
-    Rinex_Printer::lengthCheck(line);
-    out << line << std::endl;
-
-    // -------- Line ionospheric info 1
-    line.clear();
-    line += std::string("BDSA");
-    line += std::string(1, ' ');
-    line += Rinex_Printer::rightJustify(Rinex_Printer::doub2for(beidou_cnav2_iono.alpha1, 10, 2), 12);
-    line += Rinex_Printer::rightJustify(Rinex_Printer::doub2for(beidou_cnav2_iono.alpha2, 10, 2), 12);
-    line += Rinex_Printer::rightJustify(Rinex_Printer::doub2for(beidou_cnav2_iono.alpha3, 10, 2), 12);
-    line += Rinex_Printer::rightJustify(Rinex_Printer::doub2for(beidou_cnav2_iono.alpha4, 10, 2), 12);
-    line += std::string(7, ' ');
-    line += Rinex_Printer::leftJustify("IONOSPHERIC CORR", 20);
-    Rinex_Printer::lengthCheck(line);
-    out << line << std::endl;
-
-    // -------- Line system time correction 3
-    line.clear();
-    line += std::string("GPUT");
-    line += Rinex_Printer::rightJustify(Rinex_Printer::doub2for(gps_utc_model.d_A0, 16, 2), 18);
-    line += Rinex_Printer::rightJustify(Rinex_Printer::doub2for(gps_utc_model.d_A1, 15, 2), 16);
-    line += Rinex_Printer::rightJustify(boost::lexical_cast<std::string>(gps_utc_model.d_t_OT), 7);
-    line += Rinex_Printer::rightJustify(boost::lexical_cast<std::string>(gps_utc_model.i_WN_T + 1024), 5);  // valid until 2019
-    line += std::string(10, ' ');
-    line += Rinex_Printer::leftJustify("TIME SYSTEM CORR", 20);
-    Rinex_Printer::lengthCheck(line);
-    out << line << std::endl;
-
-    // -------- Line system time correction
-    line.clear();
-    line += std::string("BDUT");
-    line += Rinex_Printer::rightJustify(Rinex_Printer::doub2for(beidou_cnav2_utc_model.A_0UTC, 16, 2), 18);
-    line += Rinex_Printer::rightJustify(Rinex_Printer::doub2for(beidou_cnav2_utc_model.A_1UTC, 15, 2), 16);
-    line += Rinex_Printer::rightJustify(boost::lexical_cast<std::string>(beidou_cnav2_utc_model.t_0BGTO), 7);
-    line += Rinex_Printer::rightJustify(boost::lexical_cast<std::string>(beidou_cnav2_utc_model.WN_0BGTO), 5);
-    line += std::string(10, ' ');
-    line += Rinex_Printer::leftJustify("TIME SYSTEM CORR", 20);
-    Rinex_Printer::lengthCheck(line);
-    out << line << std::endl;
-
-    // -------- Line 6 leap seconds
-    // For leap second information, see http://www.endruntechnologies.com/leap.htm
-    line.clear();
-    line += Rinex_Printer::rightJustify(boost::lexical_cast<std::string>(gps_utc_model.d_DeltaT_LS), 6);
-    line += Rinex_Printer::rightJustify(boost::lexical_cast<std::string>(gps_utc_model.d_DeltaT_LSF), 6);
-    line += Rinex_Printer::rightJustify(boost::lexical_cast<std::string>(gps_utc_model.i_WN_LSF), 6);
-    line += Rinex_Printer::rightJustify(boost::lexical_cast<std::string>(gps_utc_model.i_DN), 6);
-    line += std::string(36, ' ');
-    line += Rinex_Printer::leftJustify("LEAP SECONDS", 20);
-    Rinex_Printer::lengthCheck(line);
-    out << line << std::endl;
-
-<<<<<<< HEAD
-    line.clear();
-    line += Rinex_Printer::rightJustify(boost::lexical_cast<std::string>(beidou_cnav2_utc_model.dt_LS), 6);
-    line += Rinex_Printer::rightJustify(boost::lexical_cast<std::string>(beidou_cnav2_utc_model.dt_LSF), 6);
-    line += Rinex_Printer::rightJustify(boost::lexical_cast<std::string>(beidou_cnav2_utc_model.WN_LSF), 6);
-    line += Rinex_Printer::rightJustify(boost::lexical_cast<std::string>(beidou_cnav2_utc_model.DN), 6);
-    line += std::string("BDS");
-    line += std::string(33, ' ');
-    line += Rinex_Printer::leftJustify("LEAP SECONDS", 20);
-    Rinex_Printer::lengthCheck(line);
-    out << line << std::endl;
-=======
+    // -------- End of Header
+    line.clear();
+    line += std::string(60, ' ');
+    line += Rinex_Printer::leftJustify("END OF HEADER", 20);
+    Rinex_Printer::lengthCheck(line);
+    out << line << std::endl;
+}
+
+
+void Rinex_Printer::update_nav_header(std::fstream& out, const Glonass_Gnav_Utc_Model& glonass_gnav_utc_model, const Glonass_Gnav_Almanac& glonass_gnav_almanac)
+{
+    if (glonass_gnav_almanac.i_satellite_freq_channel)
+        {
+        }  //Avoid compiler warning
+    std::vector<std::string> data;
+    std::string line_aux;
+
+    int64_t pos = out.tellp();
+    out.seekp(0);
+    data.clear();
+
+    bool no_more_finds = false;
+    std::string line_str;
+
+    while (!out.eof())
+        {
+            std::getline(out, line_str);
+
+            if (!no_more_finds)
+                {
+                    line_aux.clear();
+
                     if ((line_str.find("GLUT", 0) != std::string::npos) && (line_str.find("TIME SYSTEM CORR", 59) != std::string::npos))
                         {
                             line_aux += std::string("GLUT");
@@ -1950,579 +1876,6 @@
                             line_aux += Rinex_Printer::rightJustify(Rinex_Printer::doub2for(0.0, 15, 2), 16);
                             line_aux += Rinex_Printer::rightJustify(std::to_string(0.0), 7);
                             line_aux += Rinex_Printer::rightJustify(std::to_string(0.0), 5);
-                            line_aux += std::string(10, ' ');
-                            line_aux += Rinex_Printer::leftJustify("TIME SYSTEM CORR", 20);
-                            data.push_back(line_aux);
-                        }
-                    else if (line_str.find("END OF HEADER", 59) != std::string::npos)
-                        {
-                            data.push_back(line_str);
-                            no_more_finds = true;
-                        }
-                    else
-                        {
-                            data.push_back(line_str);
-                        }
-                }
-            else
-                {
-                    data.push_back(line_str);
-                }
-        }
->>>>>>> 2b4a395d
-
-    // -------- End of Header
-    line.clear();
-    line += std::string(60, ' ');
-    line += Rinex_Printer::leftJustify("END OF HEADER", 20);
-    Rinex_Printer::lengthCheck(line);
-    out << line << std::endl;
-}
-
-void Rinex_Printer::rinex_nav_header(std::fstream& out, const Galileo_Iono& galileo_iono, const Galileo_Utc_Model& galileo_utc_model, const Beidou_Cnav2_Iono& beidou_cnav2_iono, const Beidou_Cnav2_Utc_Model& beidou_cnav2_utc_model)
-{
-    std::string line;
-
-    // -------- Line 1
-    line = std::string(5, ' ');
-    line += stringVersion;
-    line += std::string(11, ' ');
-    line += std::string("N: GNSS NAV DATA");
-    line += std::string(4, ' ');
-    line += std::string("M: MIXED");
-    line += std::string(12, ' ');
-    line += std::string("RINEX VERSION / TYPE");
-    Rinex_Printer::lengthCheck(line);
-    out << line << std::endl;
-
-    // -------- Line 2
-    line.clear();
-    line += Rinex_Printer::getLocalTime();
-    line += std::string("PGM / RUN BY / DATE");
-    line += std::string(1, ' ');
-    Rinex_Printer::lengthCheck(line);
-    out << line << std::endl;
-
-    // -------- Line COMMENT
-    line.clear();
-    line += Rinex_Printer::leftJustify("GNSS NAVIGATION MESSAGE FILE GENERATED BY GNSS-SDR", 60);
-    line += Rinex_Printer::leftJustify("COMMENT", 20);
-    Rinex_Printer::lengthCheck(line);
-    out << line << std::endl;
-
-    // -------- Line COMMENT
-    line.clear();
-    std::string gnss_sdr_version(GNSS_SDR_VERSION);
-    line += "GNSS-SDR VERSION ";
-    line += Rinex_Printer::leftJustify(gnss_sdr_version, 43);
-    line += Rinex_Printer::leftJustify("COMMENT", 20);
-    Rinex_Printer::lengthCheck(line);
-    out << line << std::endl;
-
-    // -------- Line COMMENT
-    line.clear();
-    line += Rinex_Printer::leftJustify("See https://gnss-sdr.org", 60);
-    line += Rinex_Printer::leftJustify("COMMENT", 20);
-    Rinex_Printer::lengthCheck(line);
-    out << line << std::endl;
-
-    // -------- Line ionospheric info 1
-    line.clear();
-    line += std::string("GAL ");
-    line += std::string(1, ' ');
-    line += Rinex_Printer::rightJustify(Rinex_Printer::doub2for(galileo_iono.ai0_5, 10, 2), 12);
-    line += Rinex_Printer::rightJustify(Rinex_Printer::doub2for(galileo_iono.ai1_5, 10, 2), 12);
-    line += Rinex_Printer::rightJustify(Rinex_Printer::doub2for(galileo_iono.ai2_5, 10, 2), 12);
-    double zero = 0.0;
-    line += Rinex_Printer::rightJustify(Rinex_Printer::doub2for(zero, 10, 2), 12);
-    line += std::string(7, ' ');
-    line += Rinex_Printer::leftJustify("IONOSPHERIC CORR", 20);
-    Rinex_Printer::lengthCheck(line);
-    out << line << std::endl;
-
-    // -------- Line ionospheric info 1
-    line.clear();
-    line += std::string("BDSA");
-    line += std::string(1, ' ');
-    line += Rinex_Printer::rightJustify(Rinex_Printer::doub2for(beidou_cnav2_iono.alpha1, 10, 2), 12);
-    line += Rinex_Printer::rightJustify(Rinex_Printer::doub2for(beidou_cnav2_iono.alpha2, 10, 2), 12);
-    line += Rinex_Printer::rightJustify(Rinex_Printer::doub2for(beidou_cnav2_iono.alpha3, 10, 2), 12);
-    line += Rinex_Printer::rightJustify(Rinex_Printer::doub2for(beidou_cnav2_iono.alpha4, 10, 2), 12);
-    line += std::string(7, ' ');
-    line += Rinex_Printer::leftJustify("IONOSPHERIC CORR", 20);
-    Rinex_Printer::lengthCheck(line);
-    out << line << std::endl;
-
-    // -------- Line system time correction
-    line.clear();
-    line += std::string("GAUT");
-    line += Rinex_Printer::rightJustify(Rinex_Printer::doub2for(galileo_utc_model.A0_6, 16, 2), 18);
-    line += Rinex_Printer::rightJustify(Rinex_Printer::doub2for(galileo_utc_model.A1_6, 15, 2), 16);
-    line += Rinex_Printer::rightJustify(boost::lexical_cast<std::string>(galileo_utc_model.t0t_6), 7);
-    line += Rinex_Printer::rightJustify(boost::lexical_cast<std::string>(galileo_utc_model.WNot_6), 5);
-    line += std::string(10, ' ');
-    line += Rinex_Printer::leftJustify("TIME SYSTEM CORR", 20);
-    Rinex_Printer::lengthCheck(line);
-    out << line << std::endl;
-
-    // -------- Line system time correction 2
-    line.clear();
-    line += std::string("GPGA");
-    line += Rinex_Printer::rightJustify(Rinex_Printer::doub2for(galileo_utc_model.A_0G_10, 16, 2), 18);
-    line += Rinex_Printer::rightJustify(Rinex_Printer::doub2for(galileo_utc_model.A_1G_10, 15, 2), 16);
-    line += Rinex_Printer::rightJustify(boost::lexical_cast<std::string>(galileo_utc_model.t_0G_10), 7);
-    line += Rinex_Printer::rightJustify(boost::lexical_cast<std::string>(galileo_utc_model.WN_0G_10), 5);
-    line += std::string(10, ' ');
-    line += Rinex_Printer::leftJustify("TIME SYSTEM CORR", 20);
-    Rinex_Printer::lengthCheck(line);
-    out << line << std::endl;
-
-    // -------- Line system time correction
-    line.clear();
-    line += std::string("BDUT");
-    line += Rinex_Printer::rightJustify(Rinex_Printer::doub2for(beidou_cnav2_utc_model.A_0UTC, 16, 2), 18);
-    line += Rinex_Printer::rightJustify(Rinex_Printer::doub2for(beidou_cnav2_utc_model.A_1UTC, 15, 2), 16);
-    line += Rinex_Printer::rightJustify(boost::lexical_cast<std::string>(beidou_cnav2_utc_model.t_0BGTO), 7);
-    line += Rinex_Printer::rightJustify(boost::lexical_cast<std::string>(beidou_cnav2_utc_model.WN_0BGTO), 5);
-    line += std::string(10, ' ');
-    line += Rinex_Printer::leftJustify("TIME SYSTEM CORR", 20);
-    Rinex_Printer::lengthCheck(line);
-    out << line << std::endl;
-
-    // -------- Line 6 leap seconds
-    line.clear();
-    line += Rinex_Printer::rightJustify(boost::lexical_cast<std::string>(galileo_utc_model.Delta_tLS_6), 6);
-    line += Rinex_Printer::rightJustify(boost::lexical_cast<std::string>(galileo_utc_model.Delta_tLSF_6), 6);
-    line += Rinex_Printer::rightJustify(boost::lexical_cast<std::string>(galileo_utc_model.WN_LSF_6), 6);
-    line += Rinex_Printer::rightJustify(boost::lexical_cast<std::string>(galileo_utc_model.DN_6), 6);
-    line += std::string(36, ' ');
-    line += Rinex_Printer::leftJustify("LEAP SECONDS", 20);
-    Rinex_Printer::lengthCheck(line);
-    out << line << std::endl;
-
-    line.clear();
-    line += Rinex_Printer::rightJustify(boost::lexical_cast<std::string>(beidou_cnav2_utc_model.dt_LS), 6);
-    line += Rinex_Printer::rightJustify(boost::lexical_cast<std::string>(beidou_cnav2_utc_model.dt_LSF), 6);
-    line += Rinex_Printer::rightJustify(boost::lexical_cast<std::string>(beidou_cnav2_utc_model.WN_LSF), 6);
-    line += Rinex_Printer::rightJustify(boost::lexical_cast<std::string>(beidou_cnav2_utc_model.DN), 6);
-    line += std::string("BDS");
-    line += std::string(33, ' ');
-    line += Rinex_Printer::leftJustify("LEAP SECONDS", 20);
-    Rinex_Printer::lengthCheck(line);
-    out << line << std::endl;
-
-    // -------- End of Header
-    line.clear();
-    line += std::string(60, ' ');
-    line += Rinex_Printer::leftJustify("END OF HEADER", 20);
-    Rinex_Printer::lengthCheck(line);
-    out << line << std::endl;
-}
-
-void Rinex_Printer::rinex_nav_header(std::fstream& out, const Gps_Iono& gps_iono, const Gps_Utc_Model& gps_utc_model, const Galileo_Iono& galileo_iono, const Galileo_Utc_Model& galileo_utc_model, const Beidou_Cnav2_Iono& beidou_cnav2_iono, const Beidou_Cnav2_Utc_Model& beidou_cnav2_utc_model)
-{
-    std::string line;
-
-    // -------- Line 1
-    line = std::string(5, ' ');
-    line += stringVersion;
-    line += std::string(11, ' ');
-    line += std::string("N: GNSS NAV DATA");
-    line += std::string(4, ' ');
-    line += std::string("M: MIXED");
-    line += std::string(12, ' ');
-    line += std::string("RINEX VERSION / TYPE");
-    Rinex_Printer::lengthCheck(line);
-    out << line << std::endl;
-
-    // -------- Line 2
-    line.clear();
-    line += Rinex_Printer::getLocalTime();
-    line += std::string("PGM / RUN BY / DATE");
-    line += std::string(1, ' ');
-    Rinex_Printer::lengthCheck(line);
-    out << line << std::endl;
-
-    // -------- Line COMMENT
-    line.clear();
-    line += Rinex_Printer::leftJustify("GNSS NAVIGATION MESSAGE FILE GENERATED BY GNSS-SDR", 60);
-    line += Rinex_Printer::leftJustify("COMMENT", 20);
-    Rinex_Printer::lengthCheck(line);
-    out << line << std::endl;
-
-    // -------- Line COMMENT
-    line.clear();
-    std::string gnss_sdr_version(GNSS_SDR_VERSION);
-    line += "GNSS-SDR VERSION ";
-    line += Rinex_Printer::leftJustify(gnss_sdr_version, 43);
-    line += Rinex_Printer::leftJustify("COMMENT", 20);
-    Rinex_Printer::lengthCheck(line);
-    out << line << std::endl;
-
-    // -------- Line COMMENT
-    line.clear();
-    line += Rinex_Printer::leftJustify("See https://gnss-sdr.org", 60);
-    line += Rinex_Printer::leftJustify("COMMENT", 20);
-    Rinex_Printer::lengthCheck(line);
-    out << line << std::endl;
-
-    // -------- Line ionospheric info 1
-    line.clear();
-    line += std::string("GAL ");
-    line += std::string(1, ' ');
-    line += Rinex_Printer::rightJustify(Rinex_Printer::doub2for(galileo_iono.ai0_5, 10, 2), 12);
-    line += Rinex_Printer::rightJustify(Rinex_Printer::doub2for(galileo_iono.ai1_5, 10, 2), 12);
-    line += Rinex_Printer::rightJustify(Rinex_Printer::doub2for(galileo_iono.ai2_5, 10, 2), 12);
-    double zero = 0.0;
-    line += Rinex_Printer::rightJustify(Rinex_Printer::doub2for(zero, 10, 2), 12);
-    line += std::string(7, ' ');
-    line += Rinex_Printer::leftJustify("IONOSPHERIC CORR", 20);
-    Rinex_Printer::lengthCheck(line);
-    out << line << std::endl;
-
-    line.clear();
-    line += std::string("GPSA");
-    line += std::string(1, ' ');
-    line += Rinex_Printer::rightJustify(Rinex_Printer::doub2for(gps_iono.d_alpha0, 10, 2), 12);
-    line += Rinex_Printer::rightJustify(Rinex_Printer::doub2for(gps_iono.d_alpha1, 10, 2), 12);
-    line += Rinex_Printer::rightJustify(Rinex_Printer::doub2for(gps_iono.d_alpha2, 10, 2), 12);
-    line += Rinex_Printer::rightJustify(Rinex_Printer::doub2for(gps_iono.d_alpha3, 10, 2), 12);
-    line += std::string(7, ' ');
-    line += Rinex_Printer::leftJustify("IONOSPHERIC CORR", 20);
-    Rinex_Printer::lengthCheck(line);
-    out << line << std::endl;
-
-    // -------- Line ionospheric info 1
-    line.clear();
-    line += std::string("BDSA");
-    line += std::string(1, ' ');
-    line += Rinex_Printer::rightJustify(Rinex_Printer::doub2for(beidou_cnav2_iono.alpha1, 10, 2), 12);
-    line += Rinex_Printer::rightJustify(Rinex_Printer::doub2for(beidou_cnav2_iono.alpha2, 10, 2), 12);
-    line += Rinex_Printer::rightJustify(Rinex_Printer::doub2for(beidou_cnav2_iono.alpha3, 10, 2), 12);
-    line += Rinex_Printer::rightJustify(Rinex_Printer::doub2for(beidou_cnav2_iono.alpha4, 10, 2), 12);
-    line += std::string(7, ' ');
-    line += Rinex_Printer::leftJustify("IONOSPHERIC CORR", 20);
-    Rinex_Printer::lengthCheck(line);
-    out << line << std::endl;
-
-    // -------- Line system time correction
-    line.clear();
-    line += std::string("GAUT");
-    line += Rinex_Printer::rightJustify(Rinex_Printer::doub2for(galileo_utc_model.A0_6, 16, 2), 18);
-    line += Rinex_Printer::rightJustify(Rinex_Printer::doub2for(galileo_utc_model.A1_6, 15, 2), 16);
-    line += Rinex_Printer::rightJustify(boost::lexical_cast<std::string>(galileo_utc_model.t0t_6), 7);
-    line += Rinex_Printer::rightJustify(boost::lexical_cast<std::string>(galileo_utc_model.WNot_6), 5);
-    line += std::string(10, ' ');
-    line += Rinex_Printer::leftJustify("TIME SYSTEM CORR", 20);
-    Rinex_Printer::lengthCheck(line);
-    out << line << std::endl;
-
-    line.clear();
-    line += std::string("GPUT");
-    line += Rinex_Printer::rightJustify(Rinex_Printer::doub2for(gps_utc_model.d_A0, 16, 2), 18);
-    line += Rinex_Printer::rightJustify(Rinex_Printer::doub2for(gps_utc_model.d_A1, 15, 2), 16);
-    line += Rinex_Printer::rightJustify(boost::lexical_cast<std::string>(gps_utc_model.d_t_OT), 7);
-    line += Rinex_Printer::rightJustify(boost::lexical_cast<std::string>(gps_utc_model.i_WN_T + 1024), 5);  // valid until 2019
-    line += std::string(10, ' ');
-    line += Rinex_Printer::leftJustify("TIME SYSTEM CORR", 20);
-    Rinex_Printer::lengthCheck(line);
-    out << line << std::endl;
-
-    // -------- Line system time correction 2
-    line.clear();
-    line += std::string("GPGA");
-    line += Rinex_Printer::rightJustify(Rinex_Printer::doub2for(galileo_utc_model.A_0G_10, 16, 2), 18);
-    line += Rinex_Printer::rightJustify(Rinex_Printer::doub2for(galileo_utc_model.A_1G_10, 15, 2), 16);
-    line += Rinex_Printer::rightJustify(boost::lexical_cast<std::string>(galileo_utc_model.t_0G_10), 7);
-    line += Rinex_Printer::rightJustify(boost::lexical_cast<std::string>(galileo_utc_model.WN_0G_10), 5);
-    line += std::string(10, ' ');
-    line += Rinex_Printer::leftJustify("TIME SYSTEM CORR", 20);
-    Rinex_Printer::lengthCheck(line);
-    out << line << std::endl;
-
-    // -------- Line system time correction
-    line.clear();
-    line += std::string("BDUT");
-    line += Rinex_Printer::rightJustify(Rinex_Printer::doub2for(beidou_cnav2_utc_model.A_0UTC, 16, 2), 18);
-    line += Rinex_Printer::rightJustify(Rinex_Printer::doub2for(beidou_cnav2_utc_model.A_1UTC, 15, 2), 16);
-    line += Rinex_Printer::rightJustify(boost::lexical_cast<std::string>(beidou_cnav2_utc_model.t_0BGTO), 7);
-    line += Rinex_Printer::rightJustify(boost::lexical_cast<std::string>(beidou_cnav2_utc_model.WN_0BGTO), 5);
-    line += std::string(10, ' ');
-    line += Rinex_Printer::leftJustify("TIME SYSTEM CORR", 20);
-    Rinex_Printer::lengthCheck(line);
-    out << line << std::endl;
-
-    // -------- Line 6 leap seconds
-    line.clear();
-    line += Rinex_Printer::rightJustify(boost::lexical_cast<std::string>(gps_utc_model.d_DeltaT_LS), 6);
-    line += Rinex_Printer::rightJustify(boost::lexical_cast<std::string>(gps_utc_model.d_DeltaT_LSF), 6);
-    line += Rinex_Printer::rightJustify(boost::lexical_cast<std::string>(gps_utc_model.i_WN_LSF), 6);
-    line += Rinex_Printer::rightJustify(boost::lexical_cast<std::string>(gps_utc_model.i_DN), 6);
-    line += std::string(36, ' ');
-    line += Rinex_Printer::leftJustify("LEAP SECONDS", 20);
-    Rinex_Printer::lengthCheck(line);
-    out << line << std::endl;
-
-    line.clear();
-    line += Rinex_Printer::rightJustify(boost::lexical_cast<std::string>(beidou_cnav2_utc_model.dt_LS), 6);
-    line += Rinex_Printer::rightJustify(boost::lexical_cast<std::string>(beidou_cnav2_utc_model.dt_LSF), 6);
-    line += Rinex_Printer::rightJustify(boost::lexical_cast<std::string>(beidou_cnav2_utc_model.WN_LSF), 6);
-    line += Rinex_Printer::rightJustify(boost::lexical_cast<std::string>(beidou_cnav2_utc_model.DN), 6);
-    line += std::string("BDS");
-    line += std::string(33, ' ');
-    line += Rinex_Printer::leftJustify("LEAP SECONDS", 20);
-    Rinex_Printer::lengthCheck(line);
-    out << line << std::endl;
-
-    // -------- End of Header
-    line.clear();
-    line += std::string(60, ' ');
-    line += Rinex_Printer::leftJustify("END OF HEADER", 20);
-    Rinex_Printer::lengthCheck(line);
-    out << line << std::endl;
-}
-
-void Rinex_Printer::rinex_nav_header(std::fstream& out, const Beidou_Cnav2_Iono& beidou_cnav2_iono, const Beidou_Cnav2_Utc_Model& beidou_cnav2_utc_model)
-{
-    std::string line;
-
-    // -------- Line 1
-    line = std::string(5, ' ');
-    line += stringVersion;
-    line += std::string(11, ' ');
-    line += std::string("N: GNSS NAV DATA");
-    line += std::string(4, ' ');
-    line += std::string("C: BDS");
-    line += std::string(14, ' ');
-    line += std::string("RINEX VERSION / TYPE");
-    Rinex_Printer::lengthCheck(line);
-    out << line << std::endl;
-
-    // -------- Line 2
-    line.clear();
-    line += Rinex_Printer::getLocalTime();
-    line += std::string("PGM / RUN BY / DATE");
-    line += std::string(1, ' ');
-    Rinex_Printer::lengthCheck(line);
-    out << line << std::endl;
-
-    // -------- Line COMMENT
-    line.clear();
-    line += Rinex_Printer::leftJustify("GNSS NAVIGATION MESSAGE FILE GENERATED BY GNSS-SDR", 60);
-    line += Rinex_Printer::leftJustify("COMMENT", 20);
-    Rinex_Printer::lengthCheck(line);
-    out << line << std::endl;
-
-    // -------- Line COMMENT
-    line.clear();
-    std::string gnss_sdr_version(GNSS_SDR_VERSION);
-    line += "GNSS-SDR VERSION ";
-    line += Rinex_Printer::leftJustify(gnss_sdr_version, 43);
-    line += Rinex_Printer::leftJustify("COMMENT", 20);
-    Rinex_Printer::lengthCheck(line);
-    out << line << std::endl;
-
-    // -------- Line COMMENT
-    line.clear();
-    line += Rinex_Printer::leftJustify("See https://gnss-sdr.org", 60);
-    line += Rinex_Printer::leftJustify("COMMENT", 20);
-    Rinex_Printer::lengthCheck(line);
-    out << line << std::endl;
-
-    // -------- Line ionospheric info 1
-    line.clear();
-    line += std::string("BDSA");
-    line += std::string(1, ' ');
-    line += Rinex_Printer::rightJustify(Rinex_Printer::doub2for(beidou_cnav2_iono.alpha1, 10, 2), 12);
-    line += Rinex_Printer::rightJustify(Rinex_Printer::doub2for(beidou_cnav2_iono.alpha2, 10, 2), 12);
-    line += Rinex_Printer::rightJustify(Rinex_Printer::doub2for(beidou_cnav2_iono.alpha3, 10, 2), 12);
-    line += Rinex_Printer::rightJustify(Rinex_Printer::doub2for(beidou_cnav2_iono.alpha4, 10, 2), 12);
-    line += std::string(7, ' ');
-    line += Rinex_Printer::leftJustify("IONOSPHERIC CORR", 20);
-    Rinex_Printer::lengthCheck(line);
-    out << line << std::endl;
-
-    // -------- Line system time correction
-    line.clear();
-    line += std::string("BDUT");
-    line += Rinex_Printer::rightJustify(Rinex_Printer::doub2for(beidou_cnav2_utc_model.A_0UTC, 16, 2), 18);
-    line += Rinex_Printer::rightJustify(Rinex_Printer::doub2for(beidou_cnav2_utc_model.A_1UTC, 15, 2), 16);
-    line += Rinex_Printer::rightJustify(boost::lexical_cast<std::string>(beidou_cnav2_utc_model.t_0BGTO), 7);
-    line += Rinex_Printer::rightJustify(boost::lexical_cast<std::string>(beidou_cnav2_utc_model.WN_0BGTO), 5);
-    line += std::string(10, ' ');
-    line += Rinex_Printer::leftJustify("TIME SYSTEM CORR", 20);
-    Rinex_Printer::lengthCheck(line);
-    out << line << std::endl;
-
-    // -------- Line 6 leap seconds
-    line.clear();
-    line += Rinex_Printer::rightJustify(boost::lexical_cast<std::string>(beidou_cnav2_utc_model.dt_LS), 6);
-    line += Rinex_Printer::rightJustify(boost::lexical_cast<std::string>(beidou_cnav2_utc_model.dt_LSF), 6);
-    line += Rinex_Printer::rightJustify(boost::lexical_cast<std::string>(beidou_cnav2_utc_model.WN_LSF), 6);
-    line += Rinex_Printer::rightJustify(boost::lexical_cast<std::string>(beidou_cnav2_utc_model.DN), 6);
-    line += std::string("BDS");
-    line += std::string(33, ' ');
-    line += Rinex_Printer::leftJustify("LEAP SECONDS", 20);
-    Rinex_Printer::lengthCheck(line);
-    out << line << std::endl;
-
-    // -------- End of Header
-    line.clear();
-    line += std::string(60, ' ');
-    line += Rinex_Printer::leftJustify("END OF HEADER", 20);
-    Rinex_Printer::lengthCheck(line);
-    out << line << std::endl;
-}
-
-void Rinex_Printer::rinex_sbs_header(std::fstream& out)
-{
-    std::string line;
-
-    // -------- Line 1
-    line.clear();
-    line = std::string(5, ' ');
-    line += std::string("2.10");
-    line += std::string(11, ' ');
-    line += Rinex_Printer::leftJustify("B SBAS DATA", 20);
-    line += std::string(20, ' ');
-    line += std::string("RINEX VERSION / TYPE");
-
-    Rinex_Printer::lengthCheck(line);
-    out << line << std::endl;
-
-    // -------- Line 2
-    line.clear();
-    line += Rinex_Printer::leftJustify("GNSS-SDR", 20);
-    std::string username;
-    char c_username[20] = {0};
-    int32_t nGet = getlogin_r(c_username, sizeof(c_username) - 1);
-    if (nGet == 0)
-        {
-            username = c_username;
-        }
-    else
-        {
-            username = "UNKNOWN USER";
-        }
-    line += Rinex_Printer::leftJustify(username, 20);
-    // Date of file creation (dd-mmm-yy hhmm)
-    boost::local_time::time_zone_ptr zone(new boost::local_time::posix_time_zone("UTC"));
-    boost::local_time::local_date_time pt = boost::local_time::local_sec_clock::local_time(zone);
-    tm pt_tm = boost::local_time::to_tm(pt);
-    std::stringstream strYear;
-    int32_t utc_year = pt.date().year();
-    utc_year -= 2000;  //  two digits for year
-    strYear << utc_year;
-    std::stringstream strMonth;
-    int32_t utc_month = pt.date().month().as_number();
-    if (utc_month < 10) strMonth << "0";  //  two digits for months
-    strMonth << utc_month;
-    std::stringstream strmDay;
-    int32_t utc_day = pt.date().day().as_number();
-    if (utc_day < 10) strmDay << "0";  //  two digits for days
-    strmDay << utc_day;
-    std::stringstream strmHour;
-    int32_t utc_hour = pt_tm.tm_hour;
-    if (utc_hour < 10) strmHour << "0";  //  two digits for hours
-    strmHour << utc_hour;
-    std::stringstream strmMin;
-    int32_t utc_minute = pt_tm.tm_min;
-    if (utc_minute < 10) strmMin << "0";  //  two digits for minutes
-    strmMin << utc_minute;
-    std::string time_str;
-    time_str += strmDay.str();
-    time_str += "-";
-    time_str += strMonth.str();
-    time_str += "-";
-    time_str += strYear.str();
-    time_str += " ";
-    time_str += strmHour.str();
-    time_str += strmMin.str();
-    line += Rinex_Printer::leftJustify(time_str, 20);
-    line += Rinex_Printer::leftJustify("PGM / RUN BY / DATE", 20);
-    Rinex_Printer::lengthCheck(line);
-    out << line << std::endl;
-
-    // -------- Line 3
-    line.clear();
-    line += std::string(60, ' ');
-    line += Rinex_Printer::leftJustify("REC INDEX/TYPE/VERS", 20);
-    Rinex_Printer::lengthCheck(line);
-    out << line << std::endl;
-
-    // -------- Line COMMENT 1
-    line.clear();
-    line += Rinex_Printer::leftJustify("BROADCAST DATA FILE FOR GEO SV, GENERATED BY GNSS-SDR", 60);
-    line += Rinex_Printer::leftJustify("COMMENT", 20);
-    Rinex_Printer::lengthCheck(line);
-    out << line << std::endl;
-
-    // -------- Line COMMENT
-    line.clear();
-    std::string gnss_sdr_version(GNSS_SDR_VERSION);
-    line += "GNSS-SDR VERSION ";
-    line += Rinex_Printer::leftJustify(gnss_sdr_version, 43);
-    line += Rinex_Printer::leftJustify("COMMENT", 20);
-    Rinex_Printer::lengthCheck(line);
-    out << line << std::endl;
-
-    // -------- Line COMMENT 2
-    line.clear();
-    line += Rinex_Printer::leftJustify("See https://gnss-sdr.org", 60);
-    line += Rinex_Printer::leftJustify("COMMENT", 20);
-    Rinex_Printer::lengthCheck(line);
-    out << line << std::endl;
-
-    // -------- End of Header
-    line.clear();
-    line += std::string(60, ' ');
-    line += Rinex_Printer::leftJustify("END OF HEADER", 20);
-    Rinex_Printer::lengthCheck(line);
-    out << line << std::endl;
-}
-
-
-void Rinex_Printer::update_nav_header(std::fstream& out, const Glonass_Gnav_Utc_Model& glonass_gnav_utc_model, const Glonass_Gnav_Almanac& glonass_gnav_almanac)
-{
-    if (glonass_gnav_almanac.i_satellite_freq_channel)
-        {
-        }  //Avoid compiler warning
-    std::vector<std::string> data;
-    std::string line_aux;
-
-    int64_t pos = out.tellp();
-    out.seekp(0);
-    data.clear();
-
-    bool no_more_finds = false;
-    std::string line_str;
-
-    while (!out.eof())
-        {
-            std::getline(out, line_str);
-
-            if (!no_more_finds)
-                {
-                    line_aux.clear();
-
-                    if ((line_str.find("GLUT", 0) != std::string::npos) && (line_str.find("TIME SYSTEM CORR", 59) != std::string::npos))
-                        {
-                            line_aux += std::string("GLUT");
-                            line_aux += Rinex_Printer::rightJustify(Rinex_Printer::doub2for(glonass_gnav_utc_model.d_tau_c, 16, 2), 18);
-                            line_aux += Rinex_Printer::rightJustify(Rinex_Printer::doub2for(0.0, 15, 2), 16);
-                            line_aux += Rinex_Printer::rightJustify(boost::lexical_cast<std::string>(0.0), 7);
-                            line_aux += Rinex_Printer::rightJustify(boost::lexical_cast<std::string>(0.0), 5);
-                            line_aux += std::string(10, ' ');
-                            line_aux += Rinex_Printer::leftJustify("TIME SYSTEM CORR", 20);
-                            data.push_back(line_aux);
-                        }
-                    else if ((line_str.find("GLGP", 0) != std::string::npos) && (line_str.find("TIME SYSTEM CORR", 59) != std::string::npos))
-                        {
-                            line_aux += std::string("GLGP");
-                            line_aux += Rinex_Printer::rightJustify(Rinex_Printer::doub2for(glonass_gnav_utc_model.d_tau_gps, 16, 2), 18);
-                            line_aux += Rinex_Printer::rightJustify(Rinex_Printer::doub2for(0.0, 15, 2), 16);
-                            line_aux += Rinex_Printer::rightJustify(boost::lexical_cast<std::string>(0.0), 7);
-                            line_aux += Rinex_Printer::rightJustify(boost::lexical_cast<std::string>(0.0), 5);
                             line_aux += std::string(10, ' ');
                             line_aux += Rinex_Printer::leftJustify("TIME SYSTEM CORR", 20);
                             data.push_back(line_aux);
@@ -3475,11 +2828,7 @@
 }
 
 
-<<<<<<< HEAD
-void Rinex_Printer::update_nav_header(std::fstream& out, const Gps_Iono& gps_iono, const Gps_Utc_Model& gps_utc_model, const Beidou_Cnav2_Iono& beidou_cnav2_iono, const Beidou_Cnav2_Utc_Model& beidou_cnav2_utc_model)
-=======
 void Rinex_Printer::update_nav_header(std::fstream& out, const Beidou_Dnav_Utc_Model& utc_model, const Beidou_Dnav_Iono& iono)
->>>>>>> 2b4a395d
 {
     std::vector<std::string> data;
     std::string line_aux;
@@ -3499,16 +2848,6 @@
                 {
                     line_aux.clear();
 
-<<<<<<< HEAD
-                    if (line_str.find("GPSA", 0) != std::string::npos)
-                        {
-                            line_aux += std::string("GPSA");
-                            line_aux += std::string(1, ' ');
-                            line_aux += Rinex_Printer::rightJustify(Rinex_Printer::doub2for(gps_iono.d_alpha0, 10, 2), 12);
-                            line_aux += Rinex_Printer::rightJustify(Rinex_Printer::doub2for(gps_iono.d_alpha1, 10, 2), 12);
-                            line_aux += Rinex_Printer::rightJustify(Rinex_Printer::doub2for(gps_iono.d_alpha2, 10, 2), 12);
-                            line_aux += Rinex_Printer::rightJustify(Rinex_Printer::doub2for(gps_iono.d_alpha3, 10, 2), 12);
-=======
                     if (line_str.find("BDSA", 0) != std::string::npos)
                         {
                             line_aux += std::string("GPSA");
@@ -3517,33 +2856,10 @@
                             line_aux += Rinex_Printer::rightJustify(Rinex_Printer::doub2for(iono.d_alpha1, 10, 2), 12);
                             line_aux += Rinex_Printer::rightJustify(Rinex_Printer::doub2for(iono.d_alpha2, 10, 2), 12);
                             line_aux += Rinex_Printer::rightJustify(Rinex_Printer::doub2for(iono.d_alpha3, 10, 2), 12);
->>>>>>> 2b4a395d
                             line_aux += std::string(7, ' ');
                             line_aux += Rinex_Printer::leftJustify("IONOSPHERIC CORR", 20);
                             data.push_back(line_aux);
                         }
-<<<<<<< HEAD
-                    else if ((line_str.find("BDSA", 0) != std::string::npos) && (line_str.find("IONOSPHERIC CORR", 59) != std::string::npos))
-                        {
-                            line_aux += std::string("GAL ");
-                            line_aux += std::string(1, ' ');
-                            line_aux += Rinex_Printer::rightJustify(Rinex_Printer::doub2for(beidou_cnav2_iono.alpha1, 10, 2), 12);
-                            line_aux += Rinex_Printer::rightJustify(Rinex_Printer::doub2for(beidou_cnav2_iono.alpha2, 10, 2), 12);
-                            line_aux += Rinex_Printer::rightJustify(Rinex_Printer::doub2for(beidou_cnav2_iono.alpha3, 10, 2), 12);
-                            line_aux += Rinex_Printer::rightJustify(Rinex_Printer::doub2for(beidou_cnav2_iono.alpha4, 10, 2), 12);
-                            line_aux += std::string(7, ' ');
-                            line_aux += Rinex_Printer::leftJustify("IONOSPHERIC CORR", 20);
-                            data.push_back(line_aux);
-                        }
-                    else if ((line_str.find("GPSB", 0) != std::string::npos) && (line_str.find("IONOSPHERIC CORR", 59) != std::string::npos))
-                        {
-                            line_aux += std::string("GPSB");
-                            line_aux += std::string(1, ' ');
-                            line_aux += Rinex_Printer::rightJustify(Rinex_Printer::doub2for(gps_iono.d_beta0, 10, 2), 12);
-                            line_aux += Rinex_Printer::rightJustify(Rinex_Printer::doub2for(gps_iono.d_beta1, 10, 2), 12);
-                            line_aux += Rinex_Printer::rightJustify(Rinex_Printer::doub2for(gps_iono.d_beta2, 10, 2), 12);
-                            line_aux += Rinex_Printer::rightJustify(Rinex_Printer::doub2for(gps_iono.d_beta3, 10, 2), 12);
-=======
                     else if (line_str.find("BDSB", 0) != std::string::npos)
                         {
                             line_aux += std::string("GPSB");
@@ -3552,73 +2868,29 @@
                             line_aux += Rinex_Printer::rightJustify(Rinex_Printer::doub2for(iono.d_beta1, 10, 2), 12);
                             line_aux += Rinex_Printer::rightJustify(Rinex_Printer::doub2for(iono.d_beta2, 10, 2), 12);
                             line_aux += Rinex_Printer::rightJustify(Rinex_Printer::doub2for(iono.d_beta3, 10, 2), 12);
->>>>>>> 2b4a395d
                             line_aux += std::string(7, ' ');
                             line_aux += Rinex_Printer::leftJustify("IONOSPHERIC CORR", 20);
                             data.push_back(line_aux);
                         }
-<<<<<<< HEAD
-                    else if ((line_str.find("GPUT", 0) != std::string::npos) && (line_str.find("TIME SYSTEM CORR", 59) != std::string::npos))
-                        {
-                            line_aux += std::string("GPUT");
-                            line_aux += Rinex_Printer::rightJustify(Rinex_Printer::doub2for(gps_utc_model.d_A0, 16, 2), 18);
-                            line_aux += Rinex_Printer::rightJustify(Rinex_Printer::doub2for(gps_utc_model.d_A1, 15, 2), 16);
-                            line_aux += Rinex_Printer::rightJustify(boost::lexical_cast<std::string>(gps_utc_model.d_t_OT), 7);
-                            line_aux += Rinex_Printer::rightJustify(boost::lexical_cast<std::string>(gps_utc_model.i_WN_T + 1024), 5);  // valid until 2019
-                            line_aux += std::string(10, ' ');
-                            line_aux += Rinex_Printer::leftJustify("TIME SYSTEM CORR", 20);
-                            data.push_back(line_aux);
-                        }
-                    else if ((line_str.find("BDUT", 0) != std::string::npos) && (line_str.find("TIME SYSTEM CORR", 59) != std::string::npos))
-                        {
-                            line_aux += std::string("BDUT");
-                            line_aux += Rinex_Printer::rightJustify(Rinex_Printer::doub2for(beidou_cnav2_utc_model.A_0UTC, 16, 2), 18);
-                            line_aux += Rinex_Printer::rightJustify(Rinex_Printer::doub2for(beidou_cnav2_utc_model.A_1UTC, 15, 2), 16);
-                            line_aux += Rinex_Printer::rightJustify(boost::lexical_cast<std::string>(beidou_cnav2_utc_model.t_ot), 7);
-                            line_aux += Rinex_Printer::rightJustify(boost::lexical_cast<std::string>(beidou_cnav2_utc_model.WN_ot), 5);
-                            line_aux += std::string(10, ' ');
-=======
                     else if (line_str.find("BDUT", 0) != std::string::npos)
                         {
                             line_aux += std::string("GPUT");
                             line_aux += Rinex_Printer::rightJustify(Rinex_Printer::doub2for(utc_model.d_A0_UTC, 16, 2), 18);
                             line_aux += Rinex_Printer::rightJustify(Rinex_Printer::doub2for(utc_model.d_A1_UTC, 15, 2), 16);
                             line_aux += std::string(22, ' ');
->>>>>>> 2b4a395d
                             line_aux += Rinex_Printer::leftJustify("TIME SYSTEM CORR", 20);
                             data.push_back(line_aux);
                         }
                     else if (line_str.find("LEAP SECONDS", 59) != std::string::npos)
                         {
-<<<<<<< HEAD
-                            line_aux += Rinex_Printer::rightJustify(boost::lexical_cast<std::string>(gps_utc_model.d_DeltaT_LS), 6);
-                            line_aux += Rinex_Printer::rightJustify(boost::lexical_cast<std::string>(gps_utc_model.d_DeltaT_LSF), 6);
-                            line_aux += Rinex_Printer::rightJustify(boost::lexical_cast<std::string>(gps_utc_model.i_WN_LSF), 6);
-                            line_aux += Rinex_Printer::rightJustify(boost::lexical_cast<std::string>(gps_utc_model.i_DN), 6);
-=======
                             line_aux += Rinex_Printer::rightJustify(std::to_string(utc_model.d_DeltaT_LS), 6);
                             line_aux += Rinex_Printer::rightJustify(std::to_string(utc_model.d_DeltaT_LSF), 6);
                             line_aux += Rinex_Printer::rightJustify(std::to_string(utc_model.i_WN_LSF), 6);
                             line_aux += Rinex_Printer::rightJustify(std::to_string(utc_model.i_DN), 6);
->>>>>>> 2b4a395d
                             line_aux += std::string(36, ' ');
                             line_aux += Rinex_Printer::leftJustify("LEAP SECONDS", 20);
                             data.push_back(line_aux);
                         }
-<<<<<<< HEAD
-                    else if (line_str.find("LEAP SECONDS", 59) != std::string::npos)
-                        {
-                    		line_aux += Rinex_Printer::rightJustify(boost::lexical_cast<std::string>(beidou_cnav2_utc_model.dt_LS), 6);
-                    		line_aux += Rinex_Printer::rightJustify(boost::lexical_cast<std::string>(beidou_cnav2_utc_model.dt_LSF), 6);
-                    		line_aux += Rinex_Printer::rightJustify(boost::lexical_cast<std::string>(beidou_cnav2_utc_model.WN_LSF), 6);
-                    		line_aux += Rinex_Printer::rightJustify(boost::lexical_cast<std::string>(beidou_cnav2_utc_model.DN), 6);
-                    		line_aux += std::string("BDS");
-                    		line_aux += std::string(33, ' ');
-                    		line_aux += Rinex_Printer::leftJustify("LEAP SECONDS", 20);
-                            data.push_back(line_aux);
-                        }
-=======
->>>>>>> 2b4a395d
                     else if (line_str.find("END OF HEADER", 59) != std::string::npos)
                         {
                             data.push_back(line_str);
@@ -3636,30 +2908,18 @@
         }
 
     out.close();
-<<<<<<< HEAD
-    out.open(navMixfilename, std::ios::out | std::ios::trunc);
-=======
     out.open(navfilename, std::ios::out | std::ios::trunc);
->>>>>>> 2b4a395d
     out.seekp(0);
     for (int32_t i = 0; i < static_cast<int32_t>(data.size()) - 1; i++)
         {
             out << data[i] << std::endl;
         }
     out.close();
-<<<<<<< HEAD
-    out.open(navMixfilename, std::ios::out | std::ios::app);
-=======
     out.open(navfilename, std::ios::out | std::ios::app);
->>>>>>> 2b4a395d
     out.seekp(pos);
     std::cout << "The RINEX Navigation file header has been updated with UTC and IONO info." << std::endl;
 }
 
-<<<<<<< HEAD
-
-=======
->>>>>>> 2b4a395d
 void Rinex_Printer::log_rinex_nav(std::fstream& out, const std::map<int32_t, Gps_Ephemeris>& eph_map)
 {
     std::string line;
@@ -8112,286 +7372,7 @@
 }
 
 
-<<<<<<< HEAD
-void Rinex_Printer::rinex_obs_header(std::fstream& out, const Gps_Ephemeris& gps_eph, const Beidou_Cnav2_Ephemeris& beidou_cnav2_eph, const double d_TOW_first_observation, const std::string gps_bands, const std::string bds_bands)
-{
-    if (beidou_cnav2_eph.e)
-        {
-        }  // avoid warning, not needed
-    std::string line;
-    version = 3;
-
-    // -------- Line 1
-    line = std::string(5, ' ');
-    line += "3.02";
-    line += std::string(11, ' ');
-    line += Rinex_Printer::leftJustify("OBSERVATION DATA", 20);
-    line += satelliteSystem["Mixed"];
-    line += std::string(19, ' ');
-    line += std::string("RINEX VERSION / TYPE");
-    Rinex_Printer::lengthCheck(line);
-    out << line << std::endl;
-
-    // -------- Line 2
-    line.clear();
-    line += Rinex_Printer::leftJustify("G = GPS  R = GLONASS  E = GALILEO  S = GEO  M = MIXED", 60);
-    line += Rinex_Printer::leftJustify("COMMENT", 20);
-    Rinex_Printer::lengthCheck(line);
-    out << line << std::endl;
-
-    // -------- Line 3
-    line.clear();
-    line += Rinex_Printer::getLocalTime();
-    line += std::string("PGM / RUN BY / DATE");
-    line += std::string(1, ' ');
-    Rinex_Printer::lengthCheck(line);
-    out << line << std::endl;
-
-    // -------- Line COMMENT
-    line.clear();
-    line += Rinex_Printer::leftJustify("MIXED (GPS/BEIDOU ) OBSERVATION DATA FILE GENERATED BY GNSS-SDR", 60);
-    line += Rinex_Printer::leftJustify("COMMENT", 20);
-    Rinex_Printer::lengthCheck(line);
-    out << line << std::endl;
-
-    // -------- Line COMMENT
-    line.clear();
-    std::string gnss_sdr_version(GNSS_SDR_VERSION);
-    line += "GNSS-SDR VERSION ";
-    line += Rinex_Printer::leftJustify(gnss_sdr_version, 43);
-    line += Rinex_Printer::leftJustify("COMMENT", 20);
-    Rinex_Printer::lengthCheck(line);
-    out << line << std::endl;
-
-    // -------- Line COMMENT
-    line.clear();
-    line += Rinex_Printer::leftJustify("See https://gnss-sdr.org", 60);
-    line += Rinex_Printer::leftJustify("COMMENT", 20);
-    Rinex_Printer::lengthCheck(line);
-    out << line << std::endl;
-
-    // -------- Line MARKER NAME
-    line.clear();
-    line += Rinex_Printer::leftJustify("DEFAULT MARKER NAME", 60);  // put a flag or a property,
-    line += Rinex_Printer::leftJustify("MARKER NAME", 20);
-    Rinex_Printer::lengthCheck(line);
-    out << line << std::endl;
-
-    // -------- Line MARKER TYPE
-    //line.clear();
-    //line += Rinex_Printer::leftJustify("NON_GEODETIC", 20); // put a flag or a property
-    //line += std::string(40, ' ');
-    //line += Rinex_Printer::leftJustify("MARKER TYPE", 20);
-    //Rinex_Printer::lengthCheck(line);
-    //out << line << std::endl;
-
-    // -------- Line OBSERVER / AGENCY
-    line.clear();
-    std::string username;
-    char c_username[20] = {0};
-    int32_t nGet = getlogin_r(c_username, sizeof(c_username) - 1);
-    if (nGet == 0)
-        {
-            username = c_username;
-        }
-    else
-        {
-            username = "UNKNOWN USER";
-        }
-    line += leftJustify(username, 20);
-    line += Rinex_Printer::leftJustify("CTTC", 40);  // add flag and property
-    line += Rinex_Printer::leftJustify("OBSERVER / AGENCY", 20);
-    Rinex_Printer::lengthCheck(line);
-    out << line << std::endl;
-
-    // -------- Line  REC / TYPE VERS
-    line.clear();
-    line += Rinex_Printer::leftJustify("GNSS-SDR", 20);           // add flag and property
-    line += Rinex_Printer::leftJustify("Software Receiver", 20);  // add flag and property
-    //line += Rinex_Printer::leftJustify(google::VersionString(), 20); // add flag and property
-    if (gnss_sdr_version.length() > 20) gnss_sdr_version.resize(9, ' ');
-    line += Rinex_Printer::leftJustify(gnss_sdr_version, 20);
-    line += Rinex_Printer::leftJustify("REC # / TYPE / VERS", 20);
-    lengthCheck(line);
-    out << line << std::endl;
-
-    // -------- ANTENNA TYPE
-    line.clear();
-    line += Rinex_Printer::leftJustify("Antenna number", 20);  // add flag and property
-    line += Rinex_Printer::leftJustify("Antenna type", 20);    // add flag and property
-    line += std::string(20, ' ');
-    line += Rinex_Printer::leftJustify("ANT # / TYPE", 20);
-    Rinex_Printer::lengthCheck(line);
-    out << line << std::endl;
-
-    // -------- APPROX POSITION  (optional for moving platforms)
-    // put here real data!
-    double antena_x = 0.0;
-    double antena_y = 0.0;
-    double antena_z = 0.0;
-    line.clear();
-    line += Rinex_Printer::rightJustify(Rinex_Printer::asString(antena_x, 4), 14);
-    line += Rinex_Printer::rightJustify(Rinex_Printer::asString(antena_y, 4), 14);
-    line += Rinex_Printer::rightJustify(Rinex_Printer::asString(antena_z, 4), 14);
-    line += std::string(18, ' ');
-    line += Rinex_Printer::leftJustify("APPROX POSITION XYZ", 20);
-    Rinex_Printer::lengthCheck(line);
-    out << line << std::endl;
-
-    // -------- ANTENNA: DELTA H/E/N
-    // put here real data!
-    double antena_h = 0.0;
-    double antena_e = 0.0;
-    double antena_n = 0.0;
-    line.clear();
-    line += Rinex_Printer::rightJustify(Rinex_Printer::asString(antena_h, 4), 14);
-    line += Rinex_Printer::rightJustify(Rinex_Printer::asString(antena_e, 4), 14);
-    line += Rinex_Printer::rightJustify(Rinex_Printer::asString(antena_n, 4), 14);
-    line += std::string(18, ' ');
-    line += Rinex_Printer::leftJustify("ANTENNA: DELTA H/E/N", 20);
-    Rinex_Printer::lengthCheck(line);
-    out << line << std::endl;
-
-    // -------- SYS / OBS TYPES
-    // one line per available system
-    line.clear();
-    uint32_t number_of_observations_gps = 0;
-    std::string signal_("1C");
-    std::size_t found_1C = gps_bands.find(signal_);
-    if (found_1C != std::string::npos)
-        {
-            number_of_observations_gps = number_of_observations_gps + 4;
-        }
-    signal_ = "L5";
-    std::size_t found_L5 = gps_bands.find(signal_);
-    if (found_L5 != std::string::npos)
-        {
-            number_of_observations_gps = number_of_observations_gps + 4;
-        }
-
-
-    line += satelliteSystem["GPS"];
-    line += std::string(2, ' ');
-    std::stringstream strm;
-    numberTypesObservations = 4;
-    strm << numberTypesObservations;
-    line += Rinex_Printer::rightJustify(strm.str(), 3);
-    // per type of observation
-    // GPS L1 PSEUDORANGE
-    if (found_1C != std::string::npos)
-        {
-            line += std::string(1, ' ');
-            line += observationType["PSEUDORANGE"];
-            line += observationCode["GPS_L1_CA"];
-            line += std::string(1, ' ');
-            line += observationType["CARRIER_PHASE"];
-            line += observationCode["GPS_L1_CA"];
-            line += std::string(1, ' ');
-            line += observationType["DOPPLER"];
-            line += observationCode["GPS_L1_CA"];
-            line += std::string(1, ' ');
-            line += observationType["SIGNAL_STRENGTH"];
-            line += observationCode["GPS_L1_CA"];
-        }
-
-    if (found_L5 != std::string::npos)
-        {
-            line += std::string(1, ' ');
-            line += observationType["PSEUDORANGE"];
-            line += observationCode["GPS_L5_I"];
-            line += std::string(1, ' ');
-            line += observationType["CARRIER_PHASE"];
-            line += observationCode["GPS_L5_I"];
-            line += std::string(1, ' ');
-            line += observationType["DOPPLER"];
-            line += observationCode["GPS_L5_I"];
-            line += std::string(1, ' ');
-            line += observationType["SIGNAL_STRENGTH"];
-            line += observationCode["GPS_L5_I"];
-        }
-    line += std::string(60 - line.size(), ' ');
-    line += Rinex_Printer::leftJustify("SYS / # / OBS TYPES", 20);
-    Rinex_Printer::lengthCheck(line);
-    out << line << std::endl;
-
-    line.clear();
-    uint32_t number_of_observations_bds = 0;
-    signal_ = "5C";
-    std::size_t found_5C = bds_bands.find(signal_);
-    if (found_5C != std::string::npos)
-        {
-            number_of_observations_bds = number_of_observations_bds + 4;
-        }
-
-    line += satelliteSystem["Beidou "];
-    line += std::string(2, ' ');
-    line += Rinex_Printer::rightJustify(std::to_string(number_of_observations_bds), 3);
-
-    if (found_5C != std::string::npos)
-        {
-            line += std::string(1, ' ');
-            line += observationType["PSEUDORANGE"];
-            line += observationCode["BEIDOU_B2a_I"];
-            line += std::string(1, ' ');
-            line += observationType["CARRIER_PHASE"];
-            line += observationCode["BEIDOU_B2a_I"];
-            line += std::string(1, ' ');
-            line += observationType["DOPPLER"];
-            line += observationCode["BEIDOU_B2a_I"];
-            line += std::string(1, ' ');
-            line += observationType["SIGNAL_STRENGTH"];
-            line += observationCode["BEIDOU_B2a_I"];
-        }
-
-    line += std::string(60 - line.size(), ' ');
-    line += Rinex_Printer::leftJustify("SYS / # / OBS TYPES", 20);
-    Rinex_Printer::lengthCheck(line);
-    out << line << std::endl;
-
-    // -------- Signal Strength units
-    line.clear();
-    line += Rinex_Printer::leftJustify("DBHZ", 20);
-    line += std::string(40, ' ');
-    line += Rinex_Printer::leftJustify("SIGNAL STRENGTH UNIT", 20);
-    Rinex_Printer::lengthCheck(line);
-    out << line << std::endl;
-
-    // -------- TIME OF FIRST OBS
-    line.clear();
-    boost::posix_time::ptime p_gps_time = Rinex_Printer::compute_GPS_time(gps_eph, d_TOW_first_observation);
-    std::string timestring = boost::posix_time::to_iso_string(p_gps_time);
-    std::string year(timestring, 0, 4);
-    std::string month(timestring, 4, 2);
-    std::string day(timestring, 6, 2);
-    std::string hour(timestring, 9, 2);
-    std::string minutes(timestring, 11, 2);
-    double gps_t = d_TOW_first_observation;
-    double seconds = fmod(gps_t, 60);
-    line += Rinex_Printer::rightJustify(year, 6);
-    line += Rinex_Printer::rightJustify(month, 6);
-    line += Rinex_Printer::rightJustify(day, 6);
-    line += Rinex_Printer::rightJustify(hour, 6);
-    line += Rinex_Printer::rightJustify(minutes, 6);
-    line += Rinex_Printer::rightJustify(asString(seconds, 7), 13);
-    line += Rinex_Printer::rightJustify(std::string("GPS"), 8);
-    line += std::string(9, ' ');
-    line += Rinex_Printer::leftJustify("TIME OF FIRST OBS", 20);
-    Rinex_Printer::lengthCheck(line);
-    out << line << std::endl;
-
-    // -------- end of header
-    line.clear();
-    line += std::string(60, ' ');
-    line += Rinex_Printer::leftJustify("END OF HEADER", 20);
-    Rinex_Printer::lengthCheck(line);
-    out << line << std::endl;
-}
-
-
-void Rinex_Printer::update_obs_header(std::fstream& out __attribute__((unused)), const Glonass_Gnav_Utc_Model& utc_model)
-=======
 void Rinex_Printer::rinex_obs_header(std::fstream& out, const Beidou_Dnav_Ephemeris& eph, const double d_TOW_first_observation, const std::string& bands)
->>>>>>> 2b4a395d
 {
     std::string line;
     version = 3;
