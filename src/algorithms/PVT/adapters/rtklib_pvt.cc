/*!
 * \file rtklib_pvt.cc
 * \brief Interface of a Position Velocity and Time computation block
 * \author Javier Arribas, 2017. jarribas(at)cttc.es
 *
 * -------------------------------------------------------------------------
 *
 * Copyright (C) 2010-2018  (see AUTHORS file for a list of contributors)
 *
 * GNSS-SDR is a software defined Global Navigation
 *          Satellite Systems receiver
 *
 * This file is part of GNSS-SDR.
 *
 * GNSS-SDR is free software: you can redistribute it and/or modify
 * it under the terms of the GNU General Public License as published by
 * the Free Software Foundation, either version 3 of the License, or
 * (at your option) any later version.
 *
 * GNSS-SDR is distributed in the hope that it will be useful,
 * but WITHOUT ANY WARRANTY; without even the implied warranty of
 * MERCHANTABILITY or FITNESS FOR A PARTICULAR PURPOSE.  See the
 * GNU General Public License for more details.
 *
 * You should have received a copy of the GNU General Public License
 * along with GNSS-SDR. If not, see <https://www.gnu.org/licenses/>.
 *
 * -------------------------------------------------------------------------
 */


#include "rtklib_pvt.h"
#include "MATH_CONSTANTS.h"           // for D2R
#include "configuration_interface.h"  // for ConfigurationInterface
#include "galileo_almanac.h"          // for Galileo_Almanac
#include "galileo_ephemeris.h"        // for Galileo_Ephemeris
#include "gnss_sdr_flags.h"           // for FLAGS_RINEX_version
#include "gps_almanac.h"              // for Gps_Almanac
#include "gps_ephemeris.h"            // for Gps_Ephemeris
#include "pvt_conf.h"                 // for Pvt_Conf
#include "rtklib_rtkpos.h"            // for rtkfree, rtkinit
#include <glog/logging.h>             // for LOG
#include <iostream>                   // for operator<<
#if OLD_BOOST
#include <boost/math/common_factor_rt.hpp>
namespace bc = boost::math;
#else
#include <boost/integer/common_factor_rt.hpp>
namespace bc = boost::integer;
#endif


Rtklib_Pvt::Rtklib_Pvt(ConfigurationInterface* configuration,
    const std::string& role,
    unsigned int in_streams,
    unsigned int out_streams) : role_(role),
                                in_streams_(in_streams),
                                out_streams_(out_streams)
{
    Pvt_Conf pvt_output_parameters = Pvt_Conf();
    // dump parameters
    std::string default_dump_filename = "./pvt.dat";
    std::string default_nmea_dump_filename = "./nmea_pvt.nmea";
    std::string default_nmea_dump_devname = "/dev/tty1";
    std::string default_rtcm_dump_devname = "/dev/pts/1";
    DLOG(INFO) << "role " << role;
    pvt_output_parameters.dump = configuration->property(role + ".dump", false);
    pvt_output_parameters.dump_filename = configuration->property(role + ".dump_filename", default_dump_filename);
    pvt_output_parameters.dump_mat = configuration->property(role + ".dump_mat", true);

    // output rate
    pvt_output_parameters.output_rate_ms = configuration->property(role + ".output_rate_ms", 500);

    // display rate
    pvt_output_parameters.display_rate_ms = configuration->property(role + ".display_rate_ms", 500);

    // NMEA Printer settings
    pvt_output_parameters.flag_nmea_tty_port = configuration->property(role + ".flag_nmea_tty_port", false);
    pvt_output_parameters.nmea_dump_filename = configuration->property(role + ".nmea_dump_filename", default_nmea_dump_filename);
    std::string nmea_dump_devname = configuration->property(role + ".nmea_dump_devname", default_nmea_dump_devname);

    // RINEX version
    pvt_output_parameters.rinex_version = configuration->property(role + ".rinex_version", 3);
    if (FLAGS_RINEX_version == "3.01")
        {
            pvt_output_parameters.rinex_version = 3;
        }
    else if (FLAGS_RINEX_version == "3.02")
        {
            pvt_output_parameters.rinex_version = 3;
        }
    else if (FLAGS_RINEX_version == "3")
        {
            pvt_output_parameters.rinex_version = 3;
        }
    else if (FLAGS_RINEX_version == "2.11")
        {
            pvt_output_parameters.rinex_version = 2;
        }
    else if (FLAGS_RINEX_version == "2.10")
        {
            pvt_output_parameters.rinex_version = 2;
        }
    else if (FLAGS_RINEX_version == "2")
        {
            pvt_output_parameters.rinex_version = 2;
        }
    pvt_output_parameters.rinexobs_rate_ms = bc::lcm(configuration->property(role + ".rinexobs_rate_ms", 1000), pvt_output_parameters.output_rate_ms);

    // RTCM Printer settings
    pvt_output_parameters.flag_rtcm_tty_port = configuration->property(role + ".flag_rtcm_tty_port", false);
    pvt_output_parameters.rtcm_dump_devname = configuration->property(role + ".rtcm_dump_devname", default_rtcm_dump_devname);
    pvt_output_parameters.flag_rtcm_server = configuration->property(role + ".flag_rtcm_server", false);
    pvt_output_parameters.rtcm_tcp_port = configuration->property(role + ".rtcm_tcp_port", 2101);
    pvt_output_parameters.rtcm_station_id = configuration->property(role + ".rtcm_station_id", 1234);
    // RTCM message rates: least common multiple with output_rate_ms
    int rtcm_MT1019_rate_ms = bc::lcm(configuration->property(role + ".rtcm_MT1019_rate_ms", 5000), pvt_output_parameters.output_rate_ms);
    int rtcm_MT1020_rate_ms = bc::lcm(configuration->property(role + ".rtcm_MT1020_rate_ms", 5000), pvt_output_parameters.output_rate_ms);
    int rtcm_MT1045_rate_ms = bc::lcm(configuration->property(role + ".rtcm_MT1045_rate_ms", 5000), pvt_output_parameters.output_rate_ms);
    int rtcm_MSM_rate_ms = bc::lcm(configuration->property(role + ".rtcm_MSM_rate_ms", 1000), pvt_output_parameters.output_rate_ms);
    int rtcm_MT1077_rate_ms = bc::lcm(configuration->property(role + ".rtcm_MT1077_rate_ms", rtcm_MSM_rate_ms), pvt_output_parameters.output_rate_ms);
    int rtcm_MT1087_rate_ms = bc::lcm(configuration->property(role + ".rtcm_MT1087_rate_ms", rtcm_MSM_rate_ms), pvt_output_parameters.output_rate_ms);
    int rtcm_MT1097_rate_ms = bc::lcm(configuration->property(role + ".rtcm_MT1097_rate_ms", rtcm_MSM_rate_ms), pvt_output_parameters.output_rate_ms);
    //std::map<int, int> rtcm_msg_rate_ms;
    pvt_output_parameters.rtcm_msg_rate_ms[1019] = rtcm_MT1019_rate_ms;
    pvt_output_parameters.rtcm_msg_rate_ms[1020] = rtcm_MT1020_rate_ms;
    pvt_output_parameters.rtcm_msg_rate_ms[1045] = rtcm_MT1045_rate_ms;
    for (int k = 1071; k < 1078; k++)  // All GPS MSM
        {
            pvt_output_parameters.rtcm_msg_rate_ms[k] = rtcm_MT1077_rate_ms;
        }
    for (int k = 1081; k < 1088; k++)  // All GLONASS MSM
        {
            pvt_output_parameters.rtcm_msg_rate_ms[k] = rtcm_MT1087_rate_ms;
        }
    for (int k = 1091; k < 1098; k++)  // All Galileo MSM
        {
            pvt_output_parameters.rtcm_msg_rate_ms[k] = rtcm_MT1097_rate_ms;
        }

    pvt_output_parameters.kml_rate_ms = bc::lcm(configuration->property(role + ".kml_rate_ms", pvt_output_parameters.kml_rate_ms), pvt_output_parameters.output_rate_ms);
    pvt_output_parameters.gpx_rate_ms = bc::lcm(configuration->property(role + ".gpx_rate_ms", pvt_output_parameters.gpx_rate_ms), pvt_output_parameters.output_rate_ms);
    pvt_output_parameters.geojson_rate_ms = bc::lcm(configuration->property(role + ".geojson_rate_ms", pvt_output_parameters.geojson_rate_ms), pvt_output_parameters.output_rate_ms);
    pvt_output_parameters.nmea_rate_ms = bc::lcm(configuration->property(role + ".nmea_rate_ms", pvt_output_parameters.nmea_rate_ms), pvt_output_parameters.output_rate_ms);

    // Infer the type of receiver
    /*
     *   TYPE  |  RECEIVER
     *     0   |  Unknown
     *     1   |  GPS L1 C/A
     *     2   |  GPS L2C
     *     3   |  GPS L5
     *     4   |  Galileo E1B
     *     5   |  Galileo E5a
     *     6   |  Galileo E5b
     *     7   |  GPS L1 C/A + GPS L2C
     *     8   |  GPS L1 C/A + GPS L5
     *     9   |  GPS L1 C/A + Galileo E1B
     *    10   |  GPS L1 C/A + Galileo E5a
     *    11   |  GPS L1 C/A + Galileo E5b
     *    12   |  Galileo E1B + GPS L2C
     *    13   |  Galileo E5a + GPS L5
     *    14   |  Galileo E1B + Galileo E5a
     *    15   |  Galileo E1B + Galileo E5b
     *    16   |  GPS L2C + GPS L5
     *    17   |  GPS L2C + Galileo E5a
     *    20   |  GPS L5 + Galileo E5b
     *    21   |  GPS L1 C/A + Galileo E1B + GPS L2C
     *    22   |  GPS L1 C/A + Galileo E1B + GPS L5
     *    23   |  GLONASS L1 C/A
     *    24   |  GLONASS L2 C/A
     *    25   |  GLONASS L1 C/A + GLONASS L2 C/A
     *    26   |  GPS L1 C/A + GLONASS L1 C/A
     *    27   |  Galileo E1B + GLONASS L1 C/A
     *    28   |  GPS L2C + GLONASS L1 C/A
     *    29   |  GPS L1 C/A + GLONASS L2 C/A
     *    30   |  Galileo E1B + GLONASS L2 C/A
     *    31   |  GPS L2C + GLONASS L2 C/A
     *    32   |  GPS L1 C/A + Galileo E1B + GPS L5 + Galileo E5a
     *
     *
     *    Skipped previous values to avoid overlapping
     *    500   |  BeiDou B1I
     *    501   |  BeiDou B1I + GPS L1 C/A
     *    502   |  BeiDou B1I + Galileo E1B
     *    503   |  BeiDou B1I + GLONASS L1 C/A
     *    504   |  BeiDou B1I + GPS L1 C/A + Galileo E1B
     *    505   |  BeiDou B1I + GPS L1 C/A + GLONASS L1 C/A + Galileo E1B
     *    506   |  BeiDou B1I + Beidou B3I
     *    Skipped previous values to avoid overlapping
<<<<<<< HEAD
     *    60   |  Beidou B3I
     *    61   |  Beidou B3I + GPS L2C
     *    62   |  Beidou B3I + GLONASS L2 C/A
     *    63   |  Beidou B3I + GPS L2C + GLONASS L2 C/A
     *    Skipped previous values to avoid overlapping
     *    700   |  Beidou B2a
     *    701   |  Beidou B2a + GPS L5
     *    702   |  Beidou B2a + Galileo E5a
     *    703   |  Beidou B2a + GPS L5 + Galileo E5a
     *    704   |  Beidou B2a + GPS L1 C/A
     *    705   |  Beidou B2a + Galileo E1B
     *    706   |  Beidou B2a + GLONASS L1 C/A
     *    707   |  Beidou B2a + BDS B1I
     *    706   |  Beidou B2a + GPS L1 C/A + GLONASS L1 C/A + Galileo E1B
     *    707   |  Beidou B2a + Beidou B3I
     *    708   |  Beidou B2a + Beidou B3I
     *    709   |  Beidou B2a + Beidou B3I
=======
     *    600   |  BeiDou B3I
     *    601   |  BeiDou B3I + GPS L2C
     *    602   |  BeiDou B3I + GLONASS L2 C/A
     *    603   |  BeiDou B3I + GPS L2C + GLONASS L2 C/A
     *    604   |  BeiDou B3I + GPS L1 C/A
     *    605   |  BeiDou B3I + Galileo E1B
     *    606   |  BeiDou B3I + GLONASS L1 C/A
     *    607   |  BeiDou B3I + GPS L1 C/A + Galileo E1B
     *    608   |  BeiDou B3I + GPS L1 C/A + Galileo E1B + BeiDou B1I
     *    609   |  BeiDou B3I + GPS L1 C/A + Galileo E1B + GLONASS L1 C/A
     *    610   |  BeiDou B3I + GPS L1 C/A + Galileo E1B + GLONASS L1 C/A + BeiDou B1I
>>>>>>> cd54aca1
     */
    int gps_1C_count = configuration->property("Channels_1C.count", 0);
    int gps_2S_count = configuration->property("Channels_2S.count", 0);
    int gps_L5_count = configuration->property("Channels_L5.count", 0);
    int gal_1B_count = configuration->property("Channels_1B.count", 0);
    int gal_E5a_count = configuration->property("Channels_5X.count", 0);
    int gal_E5b_count = configuration->property("Channels_7X.count", 0);
    int glo_1G_count = configuration->property("Channels_1G.count", 0);
    int glo_2G_count = configuration->property("Channels_2G.count", 0);
    int bds_B1_count = configuration->property("Channels_B1.count", 0);
    int bds_B3_count = configuration->property("Channels_B3.count", 0);
    int bds_B2a_count = configuration->property("Channels_5C.count", 0);

    if ((gps_1C_count != 0) && (gps_2S_count == 0) && (gps_L5_count == 0) && (gal_1B_count == 0) && (gal_E5a_count == 0) && (gal_E5b_count == 0) && (glo_1G_count == 0) && (glo_2G_count == 0) && (bds_B1_count == 0) && (bds_B3_count == 0) && (bds_B2a_count == 0))
        {
            pvt_output_parameters.type_of_receiver = 1;  // L1
        }
    if ((gps_1C_count == 0) && (gps_2S_count != 0) && (gps_L5_count == 0) && (gal_1B_count == 0) && (gal_E5a_count == 0) && (gal_E5b_count == 0) && (glo_1G_count == 0) && (glo_2G_count == 0) && (bds_B1_count == 0) && (bds_B3_count == 0) && (bds_B2a_count == 0))
        {
            pvt_output_parameters.type_of_receiver = 2;  // GPS L2C
        }
    if ((gps_1C_count == 0) && (gps_2S_count == 0) && (gps_L5_count != 0) && (gal_1B_count == 0) && (gal_E5a_count == 0) && (gal_E5b_count == 0) && (glo_1G_count == 0) && (glo_2G_count == 0) && (bds_B1_count == 0) && (bds_B3_count == 0) && (bds_B2a_count == 0))
        {
            pvt_output_parameters.type_of_receiver = 3;  // L5
        }
    if ((gps_1C_count == 0) && (gps_2S_count == 0) && (gps_L5_count == 0) && (gal_1B_count != 0) && (gal_E5a_count == 0) && (gal_E5b_count == 0) && (glo_1G_count == 0) && (glo_2G_count == 0) && (bds_B1_count == 0) && (bds_B3_count == 0) && (bds_B2a_count == 0))
        {
            pvt_output_parameters.type_of_receiver = 4;  // E1
        }
    if ((gps_1C_count == 0) && (gps_2S_count == 0) && (gps_L5_count == 0) && (gal_1B_count == 0) && (gal_E5a_count != 0) && (gal_E5b_count == 0) && (glo_1G_count == 0) && (glo_2G_count == 0) && (bds_B1_count == 0) && (bds_B3_count == 0) && (bds_B2a_count == 0))
        {
            pvt_output_parameters.type_of_receiver = 5;  // E5a
        }
    if ((gps_1C_count == 0) && (gps_2S_count == 0) && (gps_L5_count == 0) && (gal_1B_count == 0) && (gal_E5a_count == 0) && (gal_E5b_count != 0) && (glo_1G_count == 0) && (glo_2G_count == 0) && (bds_B1_count == 0) && (bds_B3_count == 0) && (bds_B2a_count == 0))
        {
            pvt_output_parameters.type_of_receiver = 6;
        }
    if ((gps_1C_count != 0) && (gps_2S_count != 0) && (gps_L5_count == 0) && (gal_1B_count == 0) && (gal_E5a_count == 0) && (gal_E5b_count == 0) && (glo_1G_count == 0) && (glo_2G_count == 0) && (bds_B1_count == 0) && (bds_B3_count == 0) && (bds_B2a_count == 0))
        {
            pvt_output_parameters.type_of_receiver = 7;  // GPS L1 C/A + GPS L2C
        }
    if ((gps_1C_count != 0) && (gps_2S_count == 0) && (gps_L5_count != 0) && (gal_1B_count == 0) && (gal_E5a_count == 0) && (gal_E5b_count == 0) && (glo_1G_count == 0) && (glo_2G_count == 0) && (bds_B1_count == 0) && (bds_B3_count == 0) && (bds_B2a_count == 0))
        {
            pvt_output_parameters.type_of_receiver = 8;  // L1+L5
        }
    if ((gps_1C_count != 0) && (gps_2S_count == 0) && (gps_L5_count == 0) && (gal_1B_count != 0) && (gal_E5a_count == 0) && (gal_E5b_count == 0) && (glo_1G_count == 0) && (glo_2G_count == 0) && (bds_B1_count == 0) && (bds_B3_count == 0) && (bds_B2a_count == 0))
        {
            pvt_output_parameters.type_of_receiver = 9;  // L1+E1
        }
    if ((gps_1C_count != 0) && (gps_2S_count == 0) && (gps_L5_count == 0) && (gal_1B_count == 0) && (gal_E5a_count != 0) && (gal_E5b_count == 0) && (glo_1G_count == 0) && (glo_2G_count == 0) && (bds_B1_count == 0) && (bds_B3_count == 0) && (bds_B2a_count == 0))
        {
            pvt_output_parameters.type_of_receiver = 10;  // GPS L1 C/A + Galileo E5a
        }
    if ((gps_1C_count != 0) && (gps_2S_count == 0) && (gps_L5_count == 0) && (gal_1B_count == 0) && (gal_E5a_count == 0) && (gal_E5b_count != 0) && (glo_1G_count == 0) && (glo_2G_count == 0) && (bds_B1_count == 0) && (bds_B3_count == 0) && (bds_B2a_count == 0))
        {
            pvt_output_parameters.type_of_receiver = 11;
        }
    if ((gps_1C_count == 0) && (gps_2S_count != 0) && (gps_L5_count == 0) && (gal_1B_count != 0) && (gal_E5a_count == 0) && (gal_E5b_count == 0) && (glo_1G_count == 0) && (glo_2G_count == 0) && (bds_B1_count == 0) && (bds_B3_count == 0) && (bds_B2a_count == 0))
        {
            pvt_output_parameters.type_of_receiver = 12;  // Galileo E1B + GPS L2C
        }
    if ((gps_1C_count == 0) && (gps_2S_count == 0) && (gps_L5_count != 0) && (gal_1B_count == 0) && (gal_E5a_count != 0) && (gal_E5b_count == 0) && (glo_1G_count == 0) && (glo_2G_count == 0) && (bds_B1_count == 0) && (bds_B3_count == 0) && (bds_B2a_count == 0))
        {
            pvt_output_parameters.type_of_receiver = 13;  // L5+E5a
        }
    if ((gps_1C_count == 0) && (gps_2S_count == 0) && (gps_L5_count == 0) && (gal_1B_count != 0) && (gal_E5a_count != 0) && (gal_E5b_count == 0) && (glo_1G_count == 0) && (glo_2G_count == 0) && (bds_B1_count == 0) && (bds_B3_count == 0) && (bds_B2a_count == 0))
        {
            pvt_output_parameters.type_of_receiver = 14;  // Galileo E1B + Galileo E5a
        }
    if ((gps_1C_count == 0) && (gps_2S_count == 0) && (gps_L5_count == 0) && (gal_1B_count != 0) && (gal_E5a_count == 0) && (gal_E5b_count != 0) && (glo_1G_count == 0) && (glo_2G_count == 0) && (bds_B1_count == 0) && (bds_B3_count == 0) && (bds_B2a_count == 0))
        {
            pvt_output_parameters.type_of_receiver = 15;
        }
    if ((gps_1C_count == 0) && (gps_2S_count != 0) && (gps_L5_count != 0) && (gal_1B_count == 0) && (gal_E5a_count == 0) && (gal_E5b_count == 0) && (glo_1G_count == 0) && (glo_2G_count == 0) && (bds_B1_count == 0) && (bds_B3_count == 0) && (bds_B2a_count == 0))
        {
            pvt_output_parameters.type_of_receiver = 16;  // GPS L2C + GPS L5
        }
    if ((gps_1C_count == 0) && (gps_2S_count != 0) && (gps_L5_count == 0) && (gal_1B_count == 0) && (gal_E5a_count != 0) && (gal_E5b_count == 0) && (glo_1G_count == 0) && (glo_2G_count == 0) && (bds_B1_count == 0) && (bds_B3_count == 0) && (bds_B2a_count == 0))
        {
            pvt_output_parameters.type_of_receiver = 17;  // GPS L2C + Galileo E5a
        }
    if ((gps_1C_count == 0) && (gps_2S_count != 0) && (gps_L5_count == 0) && (gal_1B_count == 0) && (gal_E5a_count == 0) && (gal_E5b_count != 0) && (glo_1G_count == 0) && (glo_2G_count == 0) && (bds_B1_count == 0) && (bds_B3_count == 0) && (bds_B2a_count == 0))
        {
            pvt_output_parameters.type_of_receiver = 18;
        }
    //if( (gps_1C_count == 0) && (gps_2S_count == 0) && (gps_L5_count == 0) && (gal_1B_count == 0) && (gal_E5a_count == 0) && (gal_E5b_count == 0)) pvt_output_parameters.type_of_receiver = 19;
    //if( (gps_1C_count == 0) && (gps_2S_count == 0) && (gps_L5_count == 0) && (gal_1B_count == 0) && (gal_E5a_count == 0) && (gal_E5b_count == 0)) pvt_output_parameters.type_of_receiver = 20;
    if ((gps_1C_count != 0) && (gps_2S_count != 0) && (gps_L5_count == 0) && (gal_1B_count != 0) && (gal_E5a_count == 0) && (gal_E5b_count == 0) && (glo_1G_count == 0) && (glo_2G_count == 0) && (bds_B1_count == 0) && (bds_B3_count == 0) && (bds_B2a_count == 0))
        {
            pvt_output_parameters.type_of_receiver = 21;  // GPS L1 C/A + Galileo E1B + GPS L2C
        }
    if ((gps_1C_count != 0) && (gps_2S_count == 0) && (gps_L5_count != 0) && (gal_1B_count != 0) && (gal_E5a_count == 0) && (gal_E5b_count = 0) && (glo_1G_count == 0) && (glo_2G_count == 0) && (bds_B1_count == 0) && (bds_B3_count == 0) && (bds_B2a_count == 0))
        {
            pvt_output_parameters.type_of_receiver = 22;  // GPS L1 C/A + Galileo E1B + GPS L5
        }
    if ((gps_1C_count == 0) && (gps_2S_count == 0) && (gps_L5_count == 0) && (gal_1B_count == 0) && (gal_E5a_count == 0) && (gal_E5b_count == 0) && (glo_1G_count != 0) && (bds_B1_count == 0) && (bds_B3_count == 0) && (bds_B2a_count == 0))
        {
            pvt_output_parameters.type_of_receiver = 23;  // GLONASS L1 C/A
        }
    if ((gps_1C_count == 0) && (gps_2S_count == 0) && (gps_L5_count == 0) && (gal_1B_count == 0) && (gal_E5a_count == 0) && (gal_E5b_count == 0) && (glo_1G_count == 0) && (glo_2G_count != 0) && (bds_B1_count == 0) && (bds_B3_count == 0) && (bds_B2a_count == 0))
        {
            pvt_output_parameters.type_of_receiver = 24;  // GLONASS L2 C/A
        }
    if ((gps_1C_count == 0) && (gps_2S_count == 0) && (gps_L5_count == 0) && (gal_1B_count == 0) && (gal_E5a_count == 0) && (gal_E5b_count == 0) && (glo_1G_count != 0) && (glo_2G_count != 0) && (bds_B1_count == 0) && (bds_B3_count == 0) && (bds_B2a_count == 0))
        {
            pvt_output_parameters.type_of_receiver = 25;  // GLONASS L1 C/A + GLONASS L2 C/A
        }
    if ((gps_1C_count != 0) && (gps_2S_count == 0) && (gps_L5_count == 0) && (gal_1B_count == 0) && (gal_E5a_count == 0) && (gal_E5b_count == 0) && (glo_1G_count != 0) && (glo_2G_count == 0) && (bds_B1_count == 0) && (bds_B3_count == 0) && (bds_B2a_count == 0))
        {
            pvt_output_parameters.type_of_receiver = 26;  // GPS L1 C/A + GLONASS L1 C/A
        }
    if ((gps_1C_count == 0) && (gps_2S_count == 0) && (gps_L5_count == 0) && (gal_1B_count != 0) && (gal_E5a_count == 0) && (gal_E5b_count == 0) && (glo_1G_count != 0) && (glo_2G_count == 0) && (bds_B1_count == 0) && (bds_B3_count == 0) && (bds_B2a_count == 0))
        {
            pvt_output_parameters.type_of_receiver = 27;  // Galileo E1B + GLONASS L1 C/A
        }
    if ((gps_1C_count == 0) && (gps_2S_count != 0) && (gps_L5_count == 0) && (gal_1B_count == 0) && (gal_E5a_count == 0) && (gal_E5b_count == 0) && (glo_1G_count != 0) && (glo_2G_count == 0) && (bds_B1_count == 0) && (bds_B3_count == 0) && (bds_B2a_count == 0))
        {
            pvt_output_parameters.type_of_receiver = 28;  // GPS L2C + GLONASS L1 C/A
        }
    if ((gps_1C_count != 0) && (gps_2S_count == 0) && (gps_L5_count == 0) && (gal_1B_count == 0) && (gal_E5a_count == 0) && (gal_E5b_count == 0) && (glo_1G_count == 0) && (glo_2G_count != 0) && (bds_B1_count == 0) && (bds_B3_count == 0) && (bds_B2a_count == 0))
        {
            pvt_output_parameters.type_of_receiver = 29;  // GPS L1 C/A + GLONASS L2 C/A
        }
    if ((gps_1C_count == 0) && (gps_2S_count == 0) && (gps_L5_count == 0) && (gal_1B_count != 0) && (gal_E5a_count == 0) && (gal_E5b_count == 0) && (glo_1G_count == 0) && (glo_2G_count != 0) && (bds_B1_count == 0) && (bds_B3_count == 0) && (bds_B2a_count == 0))
        {
            pvt_output_parameters.type_of_receiver = 30;  // Galileo E1B + GLONASS L2 C/A
        }
    if ((gps_1C_count == 0) && (gps_2S_count != 0) && (gps_L5_count == 0) && (gal_1B_count == 0) && (gal_E5a_count == 0) && (gal_E5b_count == 0) && (glo_1G_count == 0) && (glo_2G_count != 0) && (bds_B1_count == 0) && (bds_B3_count == 0) && (bds_B2a_count == 0))
        {
            pvt_output_parameters.type_of_receiver = 31;  // GPS L2C + GLONASS L2 C/A
        }

    if ((gps_1C_count != 0) && (gps_2S_count == 0) && (gps_L5_count != 0) && (gal_1B_count != 0) && (gal_E5a_count != 0) && (gal_E5b_count == 0) && (glo_1G_count == 0) && (glo_2G_count == 0) && (bds_B1_count == 0) && (bds_B3_count == 0) && (bds_B2a_count == 0))
        {
            pvt_output_parameters.type_of_receiver = 32;  // L1+E1+L5+E5a
        }
    // BeiDou B1I Receiver
    if ((gps_1C_count == 0) && (gps_2S_count == 0) && (gps_L5_count == 0) && (gal_1B_count == 0) && (gal_E5a_count == 0) && (gal_E5b_count == 0) && (glo_1G_count == 0) && (glo_2G_count == 0) && (bds_B1_count != 0) && (bds_B3_count == 0) && (bds_B2a_count == 0))
        {
            pvt_output_parameters.type_of_receiver = 500;  // Beidou B1I
        }
    if ((gps_1C_count != 0) && (gps_2S_count == 0) && (gps_L5_count == 0) && (gal_1B_count == 0) && (gal_E5a_count == 0) && (gal_E5b_count == 0) && (glo_1G_count == 0) && (glo_2G_count == 0) && (bds_B1_count != 0) && (bds_B3_count == 0) && (bds_B2a_count == 0))
        {
            pvt_output_parameters.type_of_receiver = 501;  // Beidou B1I + GPS L1 C/A
        }
    if ((gps_1C_count == 0) && (gps_2S_count == 0) && (gps_L5_count == 0) && (gal_1B_count != 0) && (gal_E5a_count == 0) && (gal_E5b_count == 0) && (glo_1G_count == 0) && (glo_2G_count == 0) && (bds_B1_count != 0) && (bds_B3_count == 0) && (bds_B2a_count == 0))
        {
            pvt_output_parameters.type_of_receiver = 502;  // Beidou B1I + Galileo E1B
        }
    if ((gps_1C_count == 0) && (gps_2S_count == 0) && (gps_L5_count == 0) && (gal_1B_count == 0) && (gal_E5a_count == 0) && (gal_E5b_count == 0) && (glo_1G_count != 0) && (glo_2G_count == 0) && (bds_B1_count != 0) && (bds_B3_count == 0) && (bds_B2a_count == 0))
        {
            pvt_output_parameters.type_of_receiver = 503;  // Beidou B1I + GLONASS L1 C/A
        }
    if ((gps_1C_count != 0) && (gps_2S_count == 0) && (gps_L5_count == 0) && (gal_1B_count != 0) && (gal_E5a_count == 0) && (gal_E5b_count == 0) && (glo_1G_count == 0) && (glo_2G_count == 0) && (bds_B1_count != 0) && (bds_B3_count == 0) && (bds_B2a_count == 0))
        {
            pvt_output_parameters.type_of_receiver = 504;  // Beidou B1I + GPS L1 C/A + Galileo E1B
        }
    if ((gps_1C_count != 0) && (gps_2S_count == 0) && (gps_L5_count == 0) && (gal_1B_count != 0) && (gal_E5a_count == 0) && (gal_E5b_count == 0) && (glo_1G_count != 0) && (glo_2G_count == 0) && (bds_B1_count != 0) && (bds_B3_count == 0) && (bds_B2a_count == 0))
        {
            pvt_output_parameters.type_of_receiver = 505;  // Beidou B1I + GPS L1 C/A + GLONASS L1 C/A + Galileo E1B
        }
    if ((gps_1C_count == 0) && (gps_2S_count == 0) && (gps_L5_count == 0) && (gal_1B_count == 0) && (gal_E5a_count == 0) && (gal_E5b_count == 0) && (glo_1G_count == 0) && (glo_2G_count == 0) && (bds_B1_count != 0) && (bds_B3_count != 0) && (bds_B2a_count == 0))
        {
            pvt_output_parameters.type_of_receiver = 506;  // Beidou B1I + Beidou B3I
        }
    // BeiDou B3I Receiver
    if ((gps_1C_count == 0) && (gps_2S_count == 0) && (gps_L5_count == 0) && (gal_1B_count == 0) && (gal_E5a_count == 0) && (gal_E5b_count == 0) && (glo_1G_count == 0) && (glo_2G_count == 0) && (bds_B1_count == 0) && (bds_B3_count != 0) && (bds_B2a_count == 0))
        {
            pvt_output_parameters.type_of_receiver = 600;  // Beidou B3I
        }
    if ((gps_1C_count != 0) && (gps_2S_count != 0) && (gps_L5_count == 0) && (gal_1B_count == 0) && (gal_E5a_count == 0) && (gal_E5b_count == 0) && (glo_1G_count == 0) && (glo_2G_count == 0) && (bds_B1_count == 0) && (bds_B3_count != 0) && (bds_B2a_count == 0))
        {
            pvt_output_parameters.type_of_receiver = 601;  // Beidou B3I + GPS L2C
        }
    if ((gps_1C_count == 0) && (gps_2S_count == 0) && (gps_L5_count == 0) && (gal_1B_count != 0) && (gal_E5a_count == 0) && (gal_E5b_count == 0) && (glo_1G_count == 0) && (glo_2G_count != 0) && (bds_B1_count == 0) && (bds_B3_count != 0) && (bds_B2a_count == 0))
        {
            pvt_output_parameters.type_of_receiver = 602;  // Beidou B3I + GLONASS L2 C/A
        }
    if ((gps_1C_count == 0) && (gps_2S_count != 0) && (gps_L5_count == 0) && (gal_1B_count == 0) && (gal_E5a_count == 0) && (gal_E5b_count == 0) && (glo_1G_count != 0) && (glo_2G_count != 0) && (bds_B1_count == 0) && (bds_B3_count != 0) && (bds_B2a_count == 0))
        {
            pvt_output_parameters.type_of_receiver = 603;  // Beidou B3I + GPS L2C + GLONASS L2 C/A
        }
    // Beidou B2a receiver
    if ((gps_1C_count == 0) && (gps_2S_count == 0) && (gps_L5_count == 0) && (gal_1B_count == 0) && (gal_E5a_count == 0) && (gal_E5b_count == 0) && (glo_1G_count == 0) && (glo_2G_count == 0) && (bds_B2a_count != 0))
    	{
    		pvt_output_parameters.type_of_receiver = 700;
    	}
    if ((gps_1C_count == 0) && (gps_2S_count == 0) && (gps_L5_count != 0) && (gal_1B_count == 0) && (gal_E5a_count == 0) && (gal_E5b_count == 0) && (glo_1G_count == 0) && (glo_2G_count == 0) && (bds_B1_count == 0) && (bds_B3_count == 0) && (bds_B2a_count != 0))
    	{
    		pvt_output_parameters.type_of_receiver = 701;
    	}
    if ((gps_1C_count == 0) && (gps_2S_count == 0) && (gps_L5_count == 0) && (gal_1B_count == 0) && (gal_E5a_count != 0) && (gal_E5b_count == 0) && (glo_1G_count == 0) && (glo_2G_count == 0) && (bds_B1_count == 0) && (bds_B3_count == 0) && (bds_B2a_count != 0))
    	{
    		pvt_output_parameters.type_of_receiver = 702;
    	}
    if ((gps_1C_count == 0) && (gps_2S_count == 0) && (gps_L5_count != 0) && (gal_1B_count == 0) && (gal_E5a_count != 0) && (gal_E5b_count == 0) && (glo_1G_count == 0) && (glo_2G_count == 0) && (bds_B1_count == 0) && (bds_B3_count == 0) && (bds_B2a_count != 0))
    	{
    		pvt_output_parameters.type_of_receiver = 703;
        }

    // RTKLIB PVT solver options
    // Settings 1
    int positioning_mode = -1;
    std::string default_pos_mode("Single");
    std::string positioning_mode_str = configuration->property(role + ".positioning_mode", default_pos_mode);  //  (PMODE_XXX) see src/algorithms/libs/rtklib/rtklib.h
    if (positioning_mode_str == "Single")
        {
            positioning_mode = PMODE_SINGLE;
        }
    if (positioning_mode_str == "Static")
        {
            positioning_mode = PMODE_STATIC;
        }
    if (positioning_mode_str == "Kinematic")
        {
            positioning_mode = PMODE_KINEMA;
        }
    if (positioning_mode_str == "PPP_Static")
        {
            positioning_mode = PMODE_PPP_STATIC;
        }
    if (positioning_mode_str == "PPP_Kinematic")
        {
            positioning_mode = PMODE_PPP_KINEMA;
        }

    if (positioning_mode == -1)
        {
            //warn user and set the default
            std::cout << "WARNING: Bad specification of positioning mode." << std::endl;
            std::cout << "positioning_mode possible values: Single / Static / Kinematic / PPP_Static / PPP_Kinematic" << std::endl;
            std::cout << "positioning_mode specified value: " << positioning_mode_str << std::endl;
            std::cout << "Setting positioning_mode to Single" << std::endl;
            positioning_mode = PMODE_SINGLE;
        }

    int num_bands = 0;

    if ((gps_1C_count > 0) || (gal_1B_count > 0) || (glo_1G_count > 0) || (bds_B1_count > 0))
        {
            num_bands = 1;
        }
    if (((gps_1C_count > 0) || (gal_1B_count > 0) || (glo_1G_count > 0) || (bds_B1_count > 0)) && ((gps_2S_count > 0) || (glo_2G_count > 0) || (bds_B3_count > 0)))
        {
            num_bands = 2;
        }
    if (((gps_1C_count > 0) || (gal_1B_count > 0) || (glo_1G_count > 0) || (bds_B1_count > 0)) && ((gal_E5a_count > 0) || (gal_E5b_count > 0) || (gps_L5_count > 0) || (bds_B2a_count>0)))
        {
            num_bands = 2;
        }
    if (((gps_1C_count > 0) || (gal_1B_count > 0) || (glo_1G_count > 0) || (bds_B1_count > 0)) && ((gps_2S_count > 0) || (glo_2G_count > 0) || (bds_B3_count > 0)) && ((gal_E5a_count > 0) || (gal_E5b_count > 0) || (gps_L5_count > 0) || (bds_B2a_count>0)))
        {
            num_bands = 3;
        }

    int number_of_frequencies = configuration->property(role + ".num_bands", num_bands); /* (1:L1, 2:L1+L2, 3:L1+L2+L5) */
    if ((number_of_frequencies < 1) || (number_of_frequencies > 3))
        {
            //warn user and set the default
            number_of_frequencies = num_bands;
        }

    double elevation_mask = configuration->property(role + ".elevation_mask", 15.0);
    if ((elevation_mask < 0.0) || (elevation_mask > 90.0))
        {
            //warn user and set the default
            LOG(WARNING) << "Erroneous Elevation Mask. Setting to default value of 15.0 degrees";
            elevation_mask = 15.0;
        }

    int dynamics_model = configuration->property(role + ".dynamics_model", 0); /*  dynamics model (0:none, 1:velocity, 2:accel) */
    if ((dynamics_model < 0) || (dynamics_model > 2))
        {
            //warn user and set the default
            LOG(WARNING) << "Erroneous Dynamics Model configuration. Setting to default value of (0:none)";
            dynamics_model = 0;
        }

    std::string default_iono_model("OFF");
    std::string iono_model_str = configuration->property(role + ".iono_model", default_iono_model); /*  (IONOOPT_XXX) see src/algorithms/libs/rtklib/rtklib.h */
    int iono_model = -1;
    if (iono_model_str == "OFF")
        {
            iono_model = IONOOPT_OFF;
        }
    if (iono_model_str == "Broadcast")
        {
            iono_model = IONOOPT_BRDC;
        }
    if (iono_model_str == "SBAS")
        {
            iono_model = IONOOPT_SBAS;
        }
    if (iono_model_str == "Iono-Free-LC")
        {
            iono_model = IONOOPT_IFLC;
        }
    if (iono_model_str == "Estimate_STEC")
        {
            iono_model = IONOOPT_EST;
        }
    if (iono_model_str == "IONEX")
        {
            iono_model = IONOOPT_TEC;
        }
    if (iono_model == -1)
        {
            //warn user and set the default
            std::cout << "WARNING: Bad specification of ionospheric model." << std::endl;
            std::cout << "iono_model possible values: OFF / Broadcast / SBAS / Iono-Free-LC / Estimate_STEC / IONEX" << std::endl;
            std::cout << "iono_model specified value: " << iono_model_str << std::endl;
            std::cout << "Setting iono_model to OFF" << std::endl;
            iono_model = IONOOPT_OFF; /* 0: ionosphere option: correction off */
        }

    std::string default_trop_model("OFF");
    int trop_model = -1;
    std::string trop_model_str = configuration->property(role + ".trop_model", default_trop_model); /*  (TROPOPT_XXX) see src/algorithms/libs/rtklib/rtklib.h */
    if (trop_model_str == "OFF")
        {
            trop_model = TROPOPT_OFF;
        }
    if (trop_model_str == "Saastamoinen")
        {
            trop_model = TROPOPT_SAAS;
        }
    if (trop_model_str == "SBAS")
        {
            trop_model = TROPOPT_SBAS;
        }
    if (trop_model_str == "Estimate_ZTD")
        {
            trop_model = TROPOPT_EST;
        }
    if (trop_model_str == "Estimate_ZTD_Grad")
        {
            trop_model = TROPOPT_ESTG;
        }
    if (trop_model == -1)
        {
            //warn user and set the default
            std::cout << "WARNING: Bad specification of tropospheric model." << std::endl;
            std::cout << "trop_model possible values: OFF / Saastamoinen / SBAS / Estimate_ZTD / Estimate_ZTD_Grad" << std::endl;
            std::cout << "trop_model specified value: " << trop_model_str << std::endl;
            std::cout << "Setting trop_model to OFF" << std::endl;
            trop_model = TROPOPT_OFF;
        }

    /* RTKLIB positioning options */
    int sat_PCV = 0; /*  Set whether the satellite antenna PCV (phase center variation) model is used or not. This feature requires a Satellite Antenna PCV File. */
    int rec_PCV = 0; /*  Set whether the receiver antenna PCV (phase center variation) model is used or not. This feature requires a Receiver Antenna PCV File. */

    /* Set whether the phase windup correction for PPP modes is applied or not. Only applicable to PPP‐* modes.*/
    int phwindup = configuration->property(role + ".phwindup", 0);

    /* Set whether the GPS Block IIA satellites in eclipse are excluded or not.
    The eclipsing Block IIA satellites often degrade the PPP solutions due to unpredicted behavior of yaw‐attitude. Only applicable to PPP‐* modes.*/
    int reject_GPS_IIA = configuration->property(role + ".reject_GPS_IIA", 0);

    /* Set whether RAIM (receiver autonomous integrity monitoring) FDE (fault detection and exclusion) feature is enabled or not.
    In case of RAIM FDE enabled, a satellite is excluded if SSE (sum of squared errors) of residuals is over a threshold.
    The excluded satellite is selected to indicate the minimum SSE. */
    int raim_fde = configuration->property(role + ".raim_fde", 0);

    int earth_tide = configuration->property(role + ".earth_tide", 0);

    int nsys = 0;
    if ((gps_1C_count > 0) || (gps_2S_count > 0) || (gps_L5_count > 0))
        {
            nsys += SYS_GPS;
        }
    if ((gal_1B_count > 0) || (gal_E5a_count > 0) || (gal_E5b_count > 0))
        {
            nsys += SYS_GAL;
        }
    if ((glo_1G_count > 0) || (glo_2G_count > 0))
        {
            nsys += SYS_GLO;
        }
    if ((bds_B1_count > 0) || (bds_B2a_count > 0) || (bds_B3_count > 0))
        {
            nsys += SYS_BDS;
        }

    int navigation_system = configuration->property(role + ".navigation_system", nsys); /* (SYS_XXX) see src/algorithms/libs/rtklib/rtklib.h */
    if ((navigation_system < 1) || (navigation_system > 255))                           /* GPS: 1   SBAS: 2   GPS+SBAS: 3 Galileo: 8  Galileo+GPS: 9 GPS+SBAS+Galileo: 11 All: 255 */
        {
            //warn user and set the default
            LOG(WARNING) << "Erroneous Navigation System. Setting to default value of (0:none)";
            navigation_system = nsys;
        }

    // Settings 2
    std::string default_gps_ar("Continuous");
    std::string integer_ambiguity_resolution_gps_str = configuration->property(role + ".AR_GPS", default_gps_ar); /* Integer Ambiguity Resolution mode for GPS (0:off,1:continuous,2:instantaneous,3:fix and hold,4:ppp-ar) */
    int integer_ambiguity_resolution_gps = -1;
    if (integer_ambiguity_resolution_gps_str == "OFF")
        {
            integer_ambiguity_resolution_gps = ARMODE_OFF;
        }
    if (integer_ambiguity_resolution_gps_str == "Continuous")
        {
            integer_ambiguity_resolution_gps = ARMODE_CONT;
        }
    if (integer_ambiguity_resolution_gps_str == "Instantaneous")
        {
            integer_ambiguity_resolution_gps = ARMODE_INST;
        }
    if (integer_ambiguity_resolution_gps_str == "Fix-and-Hold")
        {
            integer_ambiguity_resolution_gps = ARMODE_FIXHOLD;
        }
    if (integer_ambiguity_resolution_gps_str == "PPP-AR")
        {
            integer_ambiguity_resolution_gps = ARMODE_PPPAR;
        }
    if (integer_ambiguity_resolution_gps == -1)
        {
            //warn user and set the default
            std::cout << "WARNING: Bad specification of GPS ambiguity resolution method." << std::endl;
            std::cout << "AR_GPS possible values: OFF / Continuous / Instantaneous / Fix-and-Hold / PPP-AR" << std::endl;
            std::cout << "AR_GPS specified value: " << integer_ambiguity_resolution_gps_str << std::endl;
            std::cout << "Setting AR_GPS to OFF" << std::endl;
            integer_ambiguity_resolution_gps = ARMODE_OFF;
        }

    int integer_ambiguity_resolution_glo = configuration->property(role + ".AR_GLO", 1); /* Integer Ambiguity Resolution mode for GLONASS (0:off,1:on,2:auto cal,3:ext cal) */
    if ((integer_ambiguity_resolution_glo < 0) || (integer_ambiguity_resolution_glo > 3))
        {
            //warn user and set the default
            LOG(WARNING) << "Erroneous Integer Ambiguity Resolution for GLONASS . Setting to default value of (1:on)";
            integer_ambiguity_resolution_glo = 1;
        }

    int integer_ambiguity_resolution_bds = configuration->property(role + ".AR_DBS", 1); /* Integer Ambiguity Resolution mode for BEIDOU (0:off,1:on) */
    if ((integer_ambiguity_resolution_bds < 0) || (integer_ambiguity_resolution_bds > 1))
        {
            //warn user and set the default
            LOG(WARNING) << "Erroneous Integer Ambiguity Resolution for BEIDOU . Setting to default value of (1:on)";
            integer_ambiguity_resolution_bds = 1;
        }

    double min_ratio_to_fix_ambiguity = configuration->property(role + ".min_ratio_to_fix_ambiguity", 3.0); /* Set the integer ambiguity validation threshold for ratio‐test,
                                                                                                               which uses the ratio of squared residuals of the best integer vector to the second‐best vector. */

    int min_lock_to_fix_ambiguity = configuration->property(role + ".min_lock_to_fix_ambiguity", 0); /* Set the minimum lock count to fix integer ambiguity.FLAGS_RINEX_version.
                                                                                                         If the lock count is less than the value, the ambiguity is excluded from the fixed integer vector. */

    double min_elevation_to_fix_ambiguity = configuration->property(role + ".min_elevation_to_fix_ambiguity", 0.0); /* Set the minimum elevation (deg) to fix integer ambiguity.
                                                                                                                        If the elevation of the satellite is less than the value, the ambiguity is excluded from the fixed integer vector. */

    int outage_reset_ambiguity = configuration->property(role + ".outage_reset_ambiguity", 5); /* Set the outage count to reset ambiguity. If the data outage count is over the value, the estimated ambiguity is reset to the initial value.  */

    double slip_threshold = configuration->property(role + ".slip_threshold", 0.05); /* set the cycle‐slip threshold (m) of geometry‐free LC carrier‐phase difference between epochs */

    double threshold_reject_gdop = configuration->property(role + ".threshold_reject_gdop", 30.0); /* reject threshold of GDOP. If the GDOP is over the value, the observable is excluded for the estimation process as an outlier. */

    double threshold_reject_innovation = configuration->property(role + ".threshold_reject_innovation", 30.0); /* reject threshold of innovation (m). If the innovation is over the value, the observable is excluded for the estimation process as an outlier. */

    int number_filter_iter = configuration->property(role + ".number_filter_iter", 1); /* Set the number of iteration in the measurement update of the estimation filter.
                                                                                         If the baseline length is very short like 1 m, the iteration may be effective to handle
                                                                                         the nonlinearity of measurement equation. */

    /// Statistics
    double bias_0 = configuration->property(role + ".bias_0", 30.0);

    double iono_0 = configuration->property(role + ".iono_0", 0.03);

    double trop_0 = configuration->property(role + ".trop_0", 0.3);

    double sigma_bias = configuration->property(role + ".sigma_bias", 1e-4); /* Set the process noise standard deviation of carrier‐phase
                                                                                bias (ambiguity) (cycle/sqrt(s)) */

    double sigma_iono = configuration->property(role + ".sigma_iono", 1e-3); /* Set the process noise standard deviation of vertical ionospheric delay per 10 km baseline (m/sqrt(s)). */

    double sigma_trop = configuration->property(role + ".sigma_trop", 1e-4); /* Set the process noise standard deviation of zenith tropospheric delay (m/sqrt(s)). */

    double sigma_acch = configuration->property(role + ".sigma_acch", 1e-1); /* Set the process noise standard deviation of the receiver acceleration as
                                                                                the horizontal component. (m/s2/sqrt(s)). If Receiver Dynamics is set to OFF, they are not used. */

    double sigma_accv = configuration->property(role + ".sigma_accv", 1e-2); /* Set the process noise standard deviation of the receiver acceleration as
                                                                                the vertical component. (m/s2/sqrt(s)). If Receiver Dynamics is set to OFF, they are not used. */

    double sigma_pos = configuration->property(role + ".sigma_pos", 0.0);

    double code_phase_error_ratio_l1 = configuration->property(role + ".code_phase_error_ratio_l1", 100.0);
    double code_phase_error_ratio_l2 = configuration->property(role + ".code_phase_error_ratio_l2", 100.0);
    double code_phase_error_ratio_l5 = configuration->property(role + ".code_phase_error_ratio_l5", 100.0);
    double carrier_phase_error_factor_a = configuration->property(role + ".carrier_phase_error_factor_a", 0.003);
    double carrier_phase_error_factor_b = configuration->property(role + ".carrier_phase_error_factor_b", 0.003);

    snrmask_t snrmask = {{}, {{}, {}}};

    prcopt_t rtklib_configuration_options = {
        positioning_mode,                                                                  /* positioning mode (PMODE_XXX) see src/algorithms/libs/rtklib/rtklib.h */
        0,                                                                                 /* solution type (0:forward,1:backward,2:combined) */
        number_of_frequencies,                                                             /* number of frequencies (1:L1, 2:L1+L2, 3:L1+L2+L5)*/
        navigation_system,                                                                 /* navigation system  */
        elevation_mask * D2R,                                                              /* elevation mask angle (degrees) */
        snrmask,                                                                           /* snrmask_t snrmask    SNR mask */
        0,                                                                                 /* satellite ephemeris/clock (EPHOPT_XXX) */
        integer_ambiguity_resolution_gps,                                                  /* AR mode (0:off,1:continuous,2:instantaneous,3:fix and hold,4:ppp-ar) */
        integer_ambiguity_resolution_glo,                                                  /* GLONASS AR mode (0:off,1:on,2:auto cal,3:ext cal) */
        integer_ambiguity_resolution_bds,                                                  /* BeiDou AR mode (0:off,1:on) */
        outage_reset_ambiguity,                                                            /* obs outage count to reset bias */
        min_lock_to_fix_ambiguity,                                                         /* min lock count to fix ambiguity */
        10,                                                                                /* min fix count to hold ambiguity */
        1,                                                                                 /* max iteration to resolve ambiguity */
        iono_model,                                                                        /* ionosphere option (IONOOPT_XXX) */
        trop_model,                                                                        /* troposphere option (TROPOPT_XXX) */
        dynamics_model,                                                                    /* dynamics model (0:none, 1:velocity, 2:accel) */
        earth_tide,                                                                        /* earth tide correction (0:off,1:solid,2:solid+otl+pole) */
        number_filter_iter,                                                                /* number of filter iteration */
        0,                                                                                 /* code smoothing window size (0:none) */
        0,                                                                                 /* interpolate reference obs (for post mission) */
        0,                                                                                 /* sbssat_t sbssat  SBAS correction options */
        0,                                                                                 /* sbsion_t sbsion[MAXBAND+1] SBAS satellite selection (0:all) */
        0,                                                                                 /* rover position for fixed mode */
        0,                                                                                 /* base position for relative mode */
                                                                                           /*    0:pos in prcopt,  1:average of single pos, */
                                                                                           /*    2:read from file, 3:rinex header, 4:rtcm pos */
        {code_phase_error_ratio_l1, code_phase_error_ratio_l2, code_phase_error_ratio_l5}, /* eratio[NFREQ] code/phase error ratio */
        {100.0, carrier_phase_error_factor_a, carrier_phase_error_factor_b, 0.0, 1.0},     /* err[5]:  measurement error factor [0]:reserved, [1-3]:error factor a/b/c of phase (m) , [4]:doppler frequency (hz) */
        {bias_0, iono_0, trop_0},                                                          /* std[3]: initial-state std [0]bias,[1]iono [2]trop*/
        {sigma_bias, sigma_iono, sigma_trop, sigma_acch, sigma_accv, sigma_pos},           /* prn[6] process-noise std */
        5e-12,                                                                             /* sclkstab: satellite clock stability (sec/sec) */
        {min_ratio_to_fix_ambiguity, 0.9999, 0.25, 0.1, 0.05, 0.0, 0.0, 0.0},              /* thresar[8]: AR validation threshold */
        min_elevation_to_fix_ambiguity,                                                    /* elevation mask of AR for rising satellite (deg) */
        0.0,                                                                               /* elevation mask to hold ambiguity (deg) */
        slip_threshold,                                                                    /* slip threshold of geometry-free phase (m) */
        30.0,                                                                              /* max difference of time (sec) */
        threshold_reject_innovation,                                                       /* reject threshold of innovation (m) */
        threshold_reject_gdop,                                                             /* reject threshold of gdop */
        {},                                                                                /* double baseline[2] baseline length constraint {const,sigma} (m) */
        {},                                                                                /* double ru[3]  rover position for fixed mode {x,y,z} (ecef) (m) */
        {},                                                                                /* double rb[3]  base position for relative mode {x,y,z} (ecef) (m) */
        {"", ""},                                                                          /* char anttype[2][MAXANT]  antenna types {rover,base}  */
        {{}, {}},                                                                          /* double antdel[2][3]   antenna delta {{rov_e,rov_n,rov_u},{ref_e,ref_n,ref_u}} */
        {},                                                                                /* pcv_t pcvr[2]   receiver antenna parameters {rov,base} */
        {},                                                                                /* unsigned char exsats[MAXSAT]  excluded satellites (1:excluded, 2:included) */
        0,                                                                                 /* max averaging epoches */
        0,                                                                                 /* initialize by restart */
        1,                                                                                 /* output single by dgps/float/fix/ppp outage */
        {"", ""},                                                                          /* char rnxopt[2][256]   rinex options {rover,base} */
        {sat_PCV, rec_PCV, phwindup, reject_GPS_IIA, raim_fde},                            /* posopt[6] positioning options [0]: satellite and receiver antenna PCV model; [1]: interpolate antenna parameters; [2]: apply phase wind-up correction for PPP modes; [3]: exclude measurements of GPS Block IIA satellites satellite [4]: RAIM FDE (fault detection and exclusion) [5]: handle day-boundary clock jump */
        0,                                                                                 /* solution sync mode (0:off,1:on) */
        {{}, {}},                                                                          /* odisp[2][6*11] ocean tide loading parameters {rov,base} */
        {{}, {{}, {}}, {{}, {}}, {}, {}},                                                  /* exterr_t exterr   extended receiver error model */
        0,                                                                                 /* disable L2-AR */
        {}                                                                                 /* char pppopt[256]   ppp option   "-GAP_RESION="  default gap to reset iono parameters (ep) */
    };

    rtkinit(&rtk, &rtklib_configuration_options);

    // Outputs
    bool default_output_enabled = configuration->property(role + ".output_enabled", true);
    pvt_output_parameters.output_enabled = default_output_enabled;
    pvt_output_parameters.rinex_output_enabled = configuration->property(role + ".rinex_output_enabled", default_output_enabled);
    pvt_output_parameters.gpx_output_enabled = configuration->property(role + ".gpx_output_enabled", default_output_enabled);
    pvt_output_parameters.geojson_output_enabled = configuration->property(role + ".geojson_output_enabled", default_output_enabled);
    pvt_output_parameters.kml_output_enabled = configuration->property(role + ".kml_output_enabled", default_output_enabled);
    pvt_output_parameters.xml_output_enabled = configuration->property(role + ".xml_output_enabled", default_output_enabled);
    pvt_output_parameters.nmea_output_file_enabled = configuration->property(role + ".nmea_output_file_enabled", default_output_enabled);
    pvt_output_parameters.rtcm_output_file_enabled = configuration->property(role + ".rtcm_output_file_enabled", false);

    std::string default_output_path = configuration->property(role + ".output_path", std::string("."));
    pvt_output_parameters.output_path = default_output_path;
    pvt_output_parameters.rinex_output_path = configuration->property(role + ".rinex_output_path", default_output_path);
    pvt_output_parameters.gpx_output_path = configuration->property(role + ".gpx_output_path", default_output_path);
    pvt_output_parameters.geojson_output_path = configuration->property(role + ".geojson_output_path", default_output_path);
    pvt_output_parameters.kml_output_path = configuration->property(role + ".kml_output_path", default_output_path);
    pvt_output_parameters.xml_output_path = configuration->property(role + ".xml_output_path", default_output_path);
    pvt_output_parameters.nmea_output_file_path = configuration->property(role + ".nmea_output_file_path", default_output_path);
    pvt_output_parameters.rtcm_output_file_path = configuration->property(role + ".rtcm_output_file_path", default_output_path);

    // Read PVT MONITOR Configuration
    pvt_output_parameters.monitor_enabled = configuration->property(role + ".enable_monitor", false);
    pvt_output_parameters.udp_addresses = configuration->property(role + ".monitor_client_addresses", std::string("127.0.0.1"));
    pvt_output_parameters.udp_port = configuration->property(role + ".monitor_udp_port", 1234);
    pvt_output_parameters.protobuf_enabled = configuration->property(role + ".enable_protobuf", true);
    if (configuration->property("Monitor.enable_protobuf", false) == true)
        {
            pvt_output_parameters.protobuf_enabled = true;
        }

    // Show time in local zone
    pvt_output_parameters.show_local_time_zone = configuration->property(role + ".show_local_time_zone", false);

    // make PVT object
    pvt_ = rtklib_make_pvt_gs(in_streams_, pvt_output_parameters, rtk);
    DLOG(INFO) << "pvt(" << pvt_->unique_id() << ")";
    if (out_streams_ > 0)
        {
            LOG(ERROR) << "The PVT block does not have an output stream";
        }
}


Rtklib_Pvt::~Rtklib_Pvt()
{
    rtkfree(&rtk);
}


bool Rtklib_Pvt::get_latest_PVT(double* longitude_deg,
    double* latitude_deg,
    double* height_m,
    double* ground_speed_kmh,
    double* course_over_ground_deg,
    time_t* UTC_time)
{
    return pvt_->get_latest_PVT(longitude_deg,
        latitude_deg,
        height_m,
        ground_speed_kmh,
        course_over_ground_deg,
        UTC_time);
}


void Rtklib_Pvt::clear_ephemeris()
{
    pvt_->clear_ephemeris();
}


std::map<int, Gps_Ephemeris> Rtklib_Pvt::get_gps_ephemeris() const
{
    return pvt_->get_gps_ephemeris_map();
}


std::map<int, Galileo_Ephemeris> Rtklib_Pvt::get_galileo_ephemeris() const
{
    return pvt_->get_galileo_ephemeris_map();
}


std::map<int, Gps_Almanac> Rtklib_Pvt::get_gps_almanac() const
{
    return pvt_->get_gps_almanac_map();
}


std::map<int, Galileo_Almanac> Rtklib_Pvt::get_galileo_almanac() const
{
    return pvt_->get_galileo_almanac_map();
}


void Rtklib_Pvt::connect(gr::top_block_sptr top_block)
{
    if (top_block)
        { /* top_block is not null */
        };
    // Nothing to connect internally
    DLOG(INFO) << "nothing to connect internally";
}


void Rtklib_Pvt::disconnect(gr::top_block_sptr top_block)
{
    if (top_block)
        { /* top_block is not null */
        };
    // Nothing to disconnect
}


gr::basic_block_sptr Rtklib_Pvt::get_left_block()
{
    return pvt_;
}


gr::basic_block_sptr Rtklib_Pvt::get_right_block()
{
    return nullptr;  // this is a sink, nothing downstream
}<|MERGE_RESOLUTION|>--- conflicted
+++ resolved
@@ -188,11 +188,17 @@
      *    505   |  BeiDou B1I + GPS L1 C/A + GLONASS L1 C/A + Galileo E1B
      *    506   |  BeiDou B1I + Beidou B3I
      *    Skipped previous values to avoid overlapping
-<<<<<<< HEAD
-     *    60   |  Beidou B3I
-     *    61   |  Beidou B3I + GPS L2C
-     *    62   |  Beidou B3I + GLONASS L2 C/A
-     *    63   |  Beidou B3I + GPS L2C + GLONASS L2 C/A
+     *    600   |  BeiDou B3I
+     *    601   |  BeiDou B3I + GPS L2C
+     *    602   |  BeiDou B3I + GLONASS L2 C/A
+     *    603   |  BeiDou B3I + GPS L2C + GLONASS L2 C/A
+     *    604   |  BeiDou B3I + GPS L1 C/A
+     *    605   |  BeiDou B3I + Galileo E1B
+     *    606   |  BeiDou B3I + GLONASS L1 C/A
+     *    607   |  BeiDou B3I + GPS L1 C/A + Galileo E1B
+     *    608   |  BeiDou B3I + GPS L1 C/A + Galileo E1B + BeiDou B1I
+     *    609   |  BeiDou B3I + GPS L1 C/A + Galileo E1B + GLONASS L1 C/A
+     *    610   |  BeiDou B3I + GPS L1 C/A + Galileo E1B + GLONASS L1 C/A + BeiDou B1I
      *    Skipped previous values to avoid overlapping
      *    700   |  Beidou B2a
      *    701   |  Beidou B2a + GPS L5
@@ -206,19 +212,6 @@
      *    707   |  Beidou B2a + Beidou B3I
      *    708   |  Beidou B2a + Beidou B3I
      *    709   |  Beidou B2a + Beidou B3I
-=======
-     *    600   |  BeiDou B3I
-     *    601   |  BeiDou B3I + GPS L2C
-     *    602   |  BeiDou B3I + GLONASS L2 C/A
-     *    603   |  BeiDou B3I + GPS L2C + GLONASS L2 C/A
-     *    604   |  BeiDou B3I + GPS L1 C/A
-     *    605   |  BeiDou B3I + Galileo E1B
-     *    606   |  BeiDou B3I + GLONASS L1 C/A
-     *    607   |  BeiDou B3I + GPS L1 C/A + Galileo E1B
-     *    608   |  BeiDou B3I + GPS L1 C/A + Galileo E1B + BeiDou B1I
-     *    609   |  BeiDou B3I + GPS L1 C/A + Galileo E1B + GLONASS L1 C/A
-     *    610   |  BeiDou B3I + GPS L1 C/A + Galileo E1B + GLONASS L1 C/A + BeiDou B1I
->>>>>>> cd54aca1
      */
     int gps_1C_count = configuration->property("Channels_1C.count", 0);
     int gps_2S_count = configuration->property("Channels_2S.count", 0);
@@ -399,7 +392,7 @@
         }
     if ((gps_1C_count == 0) && (gps_2S_count != 0) && (gps_L5_count == 0) && (gal_1B_count == 0) && (gal_E5a_count == 0) && (gal_E5b_count == 0) && (glo_1G_count != 0) && (glo_2G_count != 0) && (bds_B1_count == 0) && (bds_B3_count != 0) && (bds_B2a_count == 0))
         {
-            pvt_output_parameters.type_of_receiver = 603;  // Beidou B3I + GPS L2C + GLONASS L2 C/A
+            pvt_output_parameters.type_of_receiver = 63;  // Beidou B3I + GPS L2C + GLONASS L2 C/A
         }
     // Beidou B2a receiver
     if ((gps_1C_count == 0) && (gps_2S_count == 0) && (gps_L5_count == 0) && (gal_1B_count == 0) && (gal_E5a_count == 0) && (gal_E5b_count == 0) && (glo_1G_count == 0) && (glo_2G_count == 0) && (bds_B2a_count != 0))
