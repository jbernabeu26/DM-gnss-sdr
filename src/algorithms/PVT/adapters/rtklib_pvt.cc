--- conflicted
+++ resolved
@@ -193,63 +193,51 @@
     int gal_E5b_count = configuration->property("Channels_7X.count", 0);
     int glo_1G_count = configuration->property("Channels_1G.count", 0);
     int glo_2G_count = configuration->property("Channels_2G.count", 0);
-    int beid_B2a_count = configuration->property("Channels_7X.count", 0);
+    int bds_B2a_count = configuration->property("Channels_7X.count", 0);
 
     unsigned int type_of_receiver = 0;
 
     // *******************WARNING!!!!!!!***********
     // GPS L5 only configurable for single frequency, single system at the moment!!!!!!
-    if ((gps_1C_count != 0) && (gps_2S_count == 0) && (gps_L5_count == 0) && (gal_1B_count == 0) && (gal_E5a_count == 0) && (gal_E5b_count == 0) && (glo_1G_count == 0) && (glo_2G_count == 0) && (beid_B2a_count == 0)) type_of_receiver = 1;
-    if ((gps_1C_count == 0) && (gps_2S_count != 0) && (gps_L5_count == 0) && (gal_1B_count == 0) && (gal_E5a_count == 0) && (gal_E5b_count == 0) && (glo_1G_count == 0) && (glo_2G_count == 0) && (beid_B2a_count == 0)) type_of_receiver = 2;
-    if ((gps_1C_count == 0) && (gps_2S_count == 0) && (gps_L5_count != 0) && (gal_1B_count == 0) && (gal_E5a_count == 0) && (gal_E5b_count == 0) && (glo_1G_count == 0) && (glo_2G_count == 0) && (beid_B2a_count == 0)) type_of_receiver = 3;
-    if ((gps_1C_count == 0) && (gps_2S_count == 0) && (gps_L5_count == 0) && (gal_1B_count != 0) && (gal_E5a_count == 0) && (gal_E5b_count == 0) && (glo_1G_count == 0) && (glo_2G_count == 0) && (beid_B2a_count == 0)) type_of_receiver = 4;
-    if ((gps_1C_count == 0) && (gps_2S_count == 0) && (gps_L5_count == 0) && (gal_1B_count == 0) && (gal_E5a_count != 0) && (gal_E5b_count == 0) && (glo_1G_count == 0) && (glo_2G_count == 0) && (beid_B2a_count == 0)) type_of_receiver = 5;
-    if ((gps_1C_count == 0) && (gps_2S_count == 0) && (gps_L5_count == 0) && (gal_1B_count == 0) && (gal_E5a_count == 0) && (gal_E5b_count != 0) && (glo_1G_count == 0) && (glo_2G_count == 0) && (beid_B2a_count == 0)) type_of_receiver = 6;
-
-    if ((gps_1C_count != 0) && (gps_2S_count != 0) && (gps_L5_count == 0) && (gal_1B_count == 0) && (gal_E5a_count == 0) && (gal_E5b_count == 0) && (glo_1G_count == 0) && (glo_2G_count == 0) && (beid_B2a_count == 0)) type_of_receiver = 7;
+    if ((gps_1C_count != 0) && (gps_2S_count == 0) && (gps_L5_count == 0) && (gal_1B_count == 0) && (gal_E5a_count == 0) && (gal_E5b_count == 0) && (glo_1G_count == 0) && (glo_2G_count == 0) && (bds_B2a_count == 0)) type_of_receiver = 1;
+    if ((gps_1C_count == 0) && (gps_2S_count != 0) && (gps_L5_count == 0) && (gal_1B_count == 0) && (gal_E5a_count == 0) && (gal_E5b_count == 0) && (glo_1G_count == 0) && (glo_2G_count == 0) && (bds_B2a_count == 0)) type_of_receiver = 2;
+    if ((gps_1C_count == 0) && (gps_2S_count == 0) && (gps_L5_count != 0) && (gal_1B_count == 0) && (gal_E5a_count == 0) && (gal_E5b_count == 0) && (glo_1G_count == 0) && (glo_2G_count == 0) && (bds_B2a_count == 0)) type_of_receiver = 3;
+    if ((gps_1C_count == 0) && (gps_2S_count == 0) && (gps_L5_count == 0) && (gal_1B_count != 0) && (gal_E5a_count == 0) && (gal_E5b_count == 0) && (glo_1G_count == 0) && (glo_2G_count == 0) && (bds_B2a_count == 0)) type_of_receiver = 4;
+    if ((gps_1C_count == 0) && (gps_2S_count == 0) && (gps_L5_count == 0) && (gal_1B_count == 0) && (gal_E5a_count != 0) && (gal_E5b_count == 0) && (glo_1G_count == 0) && (glo_2G_count == 0) && (bds_B2a_count == 0)) type_of_receiver = 5;
+    if ((gps_1C_count == 0) && (gps_2S_count == 0) && (gps_L5_count == 0) && (gal_1B_count == 0) && (gal_E5a_count == 0) && (gal_E5b_count != 0) && (glo_1G_count == 0) && (glo_2G_count == 0) && (bds_B2a_count == 0)) type_of_receiver = 6;
+
+    if ((gps_1C_count != 0) && (gps_2S_count != 0) && (gps_L5_count == 0) && (gal_1B_count == 0) && (gal_E5a_count == 0) && (gal_E5b_count == 0) && (glo_1G_count == 0) && (glo_2G_count == 0) && (bds_B2a_count == 0)) type_of_receiver = 7;
     //if( (gps_1C_count != 0) && (gps_2S_count == 0)  && (gps_L5_count == 0) && (gal_1B_count == 0) && (gal_E5a_count == 0) && (gal_E5b_count == 0)) type_of_receiver = 8;
-    if ((gps_1C_count != 0) && (gps_2S_count == 0) && (gps_L5_count == 0) && (gal_1B_count != 0) && (gal_E5a_count == 0) && (gal_E5b_count == 0) && (glo_1G_count == 0) && (glo_2G_count == 0) && (beid_B2a_count == 0)) type_of_receiver = 9;
-    if ((gps_1C_count != 0) && (gps_2S_count == 0) && (gps_L5_count == 0) && (gal_1B_count == 0) && (gal_E5a_count != 0) && (gal_E5b_count == 0) && (glo_1G_count == 0) && (glo_2G_count == 0) && (beid_B2a_count == 0)) type_of_receiver = 10;
-    if ((gps_1C_count != 0) && (gps_2S_count == 0) && (gps_L5_count == 0) && (gal_1B_count == 0) && (gal_E5a_count == 0) && (gal_E5b_count != 0) && (glo_1G_count == 0) && (glo_2G_count == 0) && (beid_B2a_count == 0)) type_of_receiver = 11;
-    if ((gps_1C_count == 0) && (gps_2S_count != 0) && (gps_L5_count == 0) && (gal_1B_count != 0) && (gal_E5a_count == 0) && (gal_E5b_count == 0) && (glo_1G_count == 0) && (glo_2G_count == 0) && (beid_B2a_count == 0)) type_of_receiver = 12;
+    if ((gps_1C_count != 0) && (gps_2S_count == 0) && (gps_L5_count == 0) && (gal_1B_count != 0) && (gal_E5a_count == 0) && (gal_E5b_count == 0) && (glo_1G_count == 0) && (glo_2G_count == 0) && (bds_B2a_count == 0)) type_of_receiver = 9;
+    if ((gps_1C_count != 0) && (gps_2S_count == 0) && (gps_L5_count == 0) && (gal_1B_count == 0) && (gal_E5a_count != 0) && (gal_E5b_count == 0) && (glo_1G_count == 0) && (glo_2G_count == 0) && (bds_B2a_count == 0)) type_of_receiver = 10;
+    if ((gps_1C_count != 0) && (gps_2S_count == 0) && (gps_L5_count == 0) && (gal_1B_count == 0) && (gal_E5a_count == 0) && (gal_E5b_count != 0) && (glo_1G_count == 0) && (glo_2G_count == 0) && (bds_B2a_count == 0)) type_of_receiver = 11;
+    if ((gps_1C_count == 0) && (gps_2S_count != 0) && (gps_L5_count == 0) && (gal_1B_count != 0) && (gal_E5a_count == 0) && (gal_E5b_count == 0) && (glo_1G_count == 0) && (glo_2G_count == 0) && (bds_B2a_count == 0)) type_of_receiver = 12;
     //if( (gps_1C_count == 0) && (gps_2S_count == 0)  && (gal_1B_count != 0) && (gal_E5a_count == 0) && (gal_E5b_count == 0)) type_of_receiver = 13;
-    if ((gps_1C_count == 0) && (gps_2S_count == 0) && (gps_L5_count == 0) && (gal_1B_count != 0) && (gal_E5a_count != 0) && (gal_E5b_count == 0) && (glo_1G_count == 0) && (glo_2G_count == 0) && (beid_B2a_count == 0)) type_of_receiver = 14;
-    if ((gps_1C_count == 0) && (gps_2S_count == 0) && (gps_L5_count == 0) && (gal_1B_count != 0) && (gal_E5a_count == 0) && (gal_E5b_count != 0) && (glo_1G_count == 0) && (glo_2G_count == 0) && (beid_B2a_count == 0)) type_of_receiver = 15;
+    if ((gps_1C_count == 0) && (gps_2S_count == 0) && (gps_L5_count == 0) && (gal_1B_count != 0) && (gal_E5a_count != 0) && (gal_E5b_count == 0) && (glo_1G_count == 0) && (glo_2G_count == 0) && (bds_B2a_count == 0)) type_of_receiver = 14;
+    if ((gps_1C_count == 0) && (gps_2S_count == 0) && (gps_L5_count == 0) && (gal_1B_count != 0) && (gal_E5a_count == 0) && (gal_E5b_count != 0) && (glo_1G_count == 0) && (glo_2G_count == 0) && (bds_B2a_count == 0)) type_of_receiver = 15;
     //if( (gps_1C_count == 0) && (gps_2S_count == 0)  && (gps_L5_count == 0) && (gal_1B_count == 0) && (gal_E5a_count == 0) && (gal_E5b_count == 0)) type_of_receiver = 16;
-    if ((gps_1C_count == 0) && (gps_2S_count != 0) && (gps_L5_count == 0) && (gal_1B_count == 0) && (gal_E5a_count != 0) && (gal_E5b_count == 0) && (glo_1G_count == 0) && (glo_2G_count == 0) && (beid_B2a_count == 0)) type_of_receiver = 17;
-    if ((gps_1C_count == 0) && (gps_2S_count != 0) && (gps_L5_count == 0) && (gal_1B_count == 0) && (gal_E5a_count == 0) && (gal_E5b_count != 0) && (glo_1G_count == 0) && (glo_2G_count == 0) && (beid_B2a_count == 0)) type_of_receiver = 18;
+    if ((gps_1C_count == 0) && (gps_2S_count != 0) && (gps_L5_count == 0) && (gal_1B_count == 0) && (gal_E5a_count != 0) && (gal_E5b_count == 0) && (glo_1G_count == 0) && (glo_2G_count == 0) && (bds_B2a_count == 0)) type_of_receiver = 17;
+    if ((gps_1C_count == 0) && (gps_2S_count != 0) && (gps_L5_count == 0) && (gal_1B_count == 0) && (gal_E5a_count == 0) && (gal_E5b_count != 0) && (glo_1G_count == 0) && (glo_2G_count == 0) && (bds_B2a_count == 0)) type_of_receiver = 18;
     //if( (gps_1C_count == 0) && (gps_2S_count == 0) && (gps_L5_count == 0) && (gal_1B_count == 0) && (gal_E5a_count == 0) && (gal_E5b_count == 0)) type_of_receiver = 19;
     //if( (gps_1C_count == 0) && (gps_2S_count == 0) && (gps_L5_count == 0) && (gal_1B_count == 0) && (gal_E5a_count == 0) && (gal_E5b_count == 0)) type_of_receiver = 20;
-    if ((gps_1C_count != 0) && (gps_2S_count != 0) && (gps_L5_count == 0) && (gal_1B_count != 0) && (gal_E5a_count == 0) && (gal_E5b_count == 0) && (glo_1G_count == 0) && (glo_2G_count == 0) && (beid_B2a_count == 0)) type_of_receiver = 21;
+    if ((gps_1C_count != 0) && (gps_2S_count != 0) && (gps_L5_count == 0) && (gal_1B_count != 0) && (gal_E5a_count == 0) && (gal_E5b_count == 0) && (glo_1G_count == 0) && (glo_2G_count == 0) && (bds_B2a_count == 0)) type_of_receiver = 21;
     //if( (gps_1C_count == 0) && (gps_2S_count == 0) && (gps_L5_count == 0) && (gal_1B_count == 0) && (gal_E5a_count == 0) && (gal_E5b_count = 0)) type_of_receiver = 22;
-<<<<<<< HEAD
-    if ((gps_1C_count == 0) && (gps_2S_count == 0) && (gps_L5_count == 0) && (gal_1B_count == 0) && (gal_E5a_count == 0) && (gal_E5b_count == 0) && (glo_1G_count != 0)) type_of_receiver = 23;
-    if ((gps_1C_count == 0) && (gps_2S_count == 0) && (gps_L5_count == 0) && (gal_1B_count == 0) && (gal_E5a_count == 0) && (gal_E5b_count == 0) && (glo_1G_count == 0) && (glo_2G_count != 0)) type_of_receiver = 24;
-    if ((gps_1C_count == 0) && (gps_2S_count == 0) && (gps_L5_count == 0) && (gal_1B_count == 0) && (gal_E5a_count == 0) && (gal_E5b_count == 0) && (glo_1G_count != 0) && (glo_2G_count != 0)) type_of_receiver = 25;
-    if ((gps_1C_count != 0) && (gps_2S_count == 0) && (gps_L5_count == 0) && (gal_1B_count == 0) && (gal_E5a_count == 0) && (gal_E5b_count == 0) && (glo_1G_count != 0) && (glo_2G_count == 0)) type_of_receiver = 26;
-    if ((gps_1C_count == 0) && (gps_2S_count == 0) && (gps_L5_count == 0) && (gal_1B_count != 0) && (gal_E5a_count == 0) && (gal_E5b_count == 0) && (glo_1G_count != 0) && (glo_2G_count == 0)) type_of_receiver = 27;
-    if ((gps_1C_count == 0) && (gps_2S_count != 0) && (gps_L5_count == 0) && (gal_1B_count == 0) && (gal_E5a_count == 0) && (gal_E5b_count == 0) && (glo_1G_count != 0) && (glo_2G_count == 0)) type_of_receiver = 28;
-    if ((gps_1C_count != 0) && (gps_2S_count == 0) && (gps_L5_count == 0) && (gal_1B_count == 0) && (gal_E5a_count == 0) && (gal_E5b_count == 0) && (glo_1G_count == 0) && (glo_2G_count != 0)) type_of_receiver = 29;
-    if ((gps_1C_count == 0) && (gps_2S_count == 0) && (gps_L5_count == 0) && (gal_1B_count != 0) && (gal_E5a_count == 0) && (gal_E5b_count == 0) && (glo_1G_count == 0) && (glo_2G_count != 0)) type_of_receiver = 30;
-    if ((gps_1C_count == 0) && (gps_2S_count != 0) && (gps_L5_count == 0) && (gal_1B_count == 0) && (gal_E5a_count == 0) && (gal_E5b_count == 0) && (glo_1G_count == 0) && (glo_2G_count != 0)) type_of_receiver = 31;
-=======
-    if ((gps_1C_count == 0) && (gps_2S_count == 0) && (gps_L5_count == 0) && (gal_1B_count == 0) && (gal_E5a_count == 0) && (gal_E5b_count == 0) && (glo_1G_count != 0) && (beid_B2a_count == 0)) type_of_receiver = 23;
-    if( (gps_1C_count == 0) && (gps_2S_count == 0) && (gps_L5_count == 0) && (gal_1B_count == 0) && (gal_E5a_count == 0) && (gal_E5b_count == 0) && (glo_1G_count == 0) && (glo_2G_count != 0) && (beid_B2a_count == 0))  type_of_receiver = 24;
-    if( (gps_1C_count == 0) && (gps_2S_count == 0) && (gps_L5_count == 0) && (gal_1B_count == 0) && (gal_E5a_count == 0) && (gal_E5b_count == 0) && (glo_1G_count != 0) && (glo_2G_count != 0) && (beid_B2a_count == 0)) type_of_receiver = 25;
-    if ((gps_1C_count != 0) && (gps_2S_count == 0) && (gps_L5_count == 0) && (gal_1B_count == 0) && (gal_E5a_count == 0) && (gal_E5b_count == 0) && (glo_1G_count != 0) && (glo_2G_count == 0) && (beid_B2a_count == 0)) type_of_receiver = 26;
-    if ((gps_1C_count == 0) && (gps_2S_count == 0) && (gps_L5_count == 0) && (gal_1B_count != 0) && (gal_E5a_count == 0) && (gal_E5b_count == 0) && (glo_1G_count != 0) && (glo_2G_count == 0) && (beid_B2a_count == 0)) type_of_receiver = 27;
-    if ((gps_1C_count == 0) && (gps_2S_count != 0) && (gps_L5_count == 0) && (gal_1B_count == 0) && (gal_E5a_count == 0) && (gal_E5b_count == 0) && (glo_1G_count != 0) && (glo_2G_count == 0) && (beid_B2a_count == 0)) type_of_receiver = 28;
-    if ((gps_1C_count != 0) && (gps_2S_count == 0) && (gps_L5_count == 0) && (gal_1B_count == 0) && (gal_E5a_count == 0) && (gal_E5b_count == 0) && (glo_1G_count == 0) && (glo_2G_count != 0) && (beid_B2a_count == 0)) type_of_receiver = 29;
-    if ((gps_1C_count == 0) && (gps_2S_count == 0) && (gps_L5_count == 0) && (gal_1B_count != 0) && (gal_E5a_count == 0) && (gal_E5b_count == 0) && (glo_1G_count == 0) && (glo_2G_count != 0) && (beid_B2a_count == 0)) type_of_receiver = 30;
-    if ((gps_1C_count == 0) && (gps_2S_count != 0) && (gps_L5_count == 0) && (gal_1B_count == 0) && (gal_E5a_count == 0) && (gal_E5b_count == 0) && (glo_1G_count == 0) && (glo_2G_count != 0) && (beid_B2a_count == 0)) type_of_receiver = 31;
-
-    if ((gps_1C_count == 0) && (gps_2S_count == 0) && (gps_L5_count == 0) && (gal_1B_count == 0) && (gal_E5a_count == 0) && (gal_E5b_count == 0) && (glo_1G_count == 0) && (glo_2G_count == 0) && (beid_B2a_count != 0)) type_of_receiver = 32;
-    if ((gps_1C_count != 0) && (gps_2S_count == 0) && (gps_L5_count == 0) && (gal_1B_count == 0) && (gal_E5a_count == 0) && (gal_E5b_count == 0) && (glo_1G_count == 0) && (glo_2G_count == 0) && (beid_B2a_count != 0)) type_of_receiver = 33;
-    if ((gps_1C_count == 0) && (gps_2S_count == 0) && (gps_L5_count == 0) && (gal_1B_count != 0) && (gal_E5a_count == 0) && (gal_E5b_count == 0) && (glo_1G_count == 0) && (glo_2G_count == 0) && (beid_B2a_count != 0)) type_of_receiver = 34;
-    if ((gps_1C_count == 0) && (gps_2S_count != 0) && (gps_L5_count == 0) && (gal_1B_count == 0) && (gal_E5a_count == 0) && (gal_E5b_count == 0) && (glo_1G_count == 0) && (glo_2G_count == 0) && (beid_B2a_count != 0)) type_of_receiver = 35;
-    if ((gps_1C_count == 0) && (gps_2S_count == 0) && (gps_L5_count == 0) && (gal_1B_count == 0) && (gal_E5a_count == 0) && (gal_E5b_count == 0) && (glo_1G_count != 0) && (glo_2G_count == 0) && (beid_B2a_count != 0)) type_of_receiver = 36;
-
->>>>>>> e151f8c7
+    if ((gps_1C_count == 0) && (gps_2S_count == 0) && (gps_L5_count == 0) && (gal_1B_count == 0) && (gal_E5a_count == 0) && (gal_E5b_count == 0) && (glo_1G_count != 0) && (bds_B2a_count == 0)) type_of_receiver = 23;
+    if( (gps_1C_count == 0) && (gps_2S_count == 0) && (gps_L5_count == 0) && (gal_1B_count == 0) && (gal_E5a_count == 0) && (gal_E5b_count == 0) && (glo_1G_count == 0) && (glo_2G_count != 0) && (bds_B2a_count == 0))  type_of_receiver = 24;
+    if( (gps_1C_count == 0) && (gps_2S_count == 0) && (gps_L5_count == 0) && (gal_1B_count == 0) && (gal_E5a_count == 0) && (gal_E5b_count == 0) && (glo_1G_count != 0) && (glo_2G_count != 0) && (bds_B2a_count == 0)) type_of_receiver = 25;
+    if ((gps_1C_count != 0) && (gps_2S_count == 0) && (gps_L5_count == 0) && (gal_1B_count == 0) && (gal_E5a_count == 0) && (gal_E5b_count == 0) && (glo_1G_count != 0) && (glo_2G_count == 0) && (bds_B2a_count == 0)) type_of_receiver = 26;
+    if ((gps_1C_count == 0) && (gps_2S_count == 0) && (gps_L5_count == 0) && (gal_1B_count != 0) && (gal_E5a_count == 0) && (gal_E5b_count == 0) && (glo_1G_count != 0) && (glo_2G_count == 0) && (bds_B2a_count == 0)) type_of_receiver = 27;
+    if ((gps_1C_count == 0) && (gps_2S_count != 0) && (gps_L5_count == 0) && (gal_1B_count == 0) && (gal_E5a_count == 0) && (gal_E5b_count == 0) && (glo_1G_count != 0) && (glo_2G_count == 0) && (bds_B2a_count == 0)) type_of_receiver = 28;
+    if ((gps_1C_count != 0) && (gps_2S_count == 0) && (gps_L5_count == 0) && (gal_1B_count == 0) && (gal_E5a_count == 0) && (gal_E5b_count == 0) && (glo_1G_count == 0) && (glo_2G_count != 0) && (bds_B2a_count == 0)) type_of_receiver = 29;
+    if ((gps_1C_count == 0) && (gps_2S_count == 0) && (gps_L5_count == 0) && (gal_1B_count != 0) && (gal_E5a_count == 0) && (gal_E5b_count == 0) && (glo_1G_count == 0) && (glo_2G_count != 0) && (bds_B2a_count == 0)) type_of_receiver = 30;
+    if ((gps_1C_count == 0) && (gps_2S_count != 0) && (gps_L5_count == 0) && (gal_1B_count == 0) && (gal_E5a_count == 0) && (gal_E5b_count == 0) && (glo_1G_count == 0) && (glo_2G_count != 0) && (bds_B2a_count == 0)) type_of_receiver = 31;
+
+    if ((gps_1C_count == 0) && (gps_2S_count == 0) && (gps_L5_count == 0) && (gal_1B_count == 0) && (gal_E5a_count == 0) && (gal_E5b_count == 0) && (glo_1G_count == 0) && (glo_2G_count == 0) && (bds_B2a_count != 0)) type_of_receiver = 32;
+    if ((gps_1C_count != 0) && (gps_2S_count == 0) && (gps_L5_count == 0) && (gal_1B_count == 0) && (gal_E5a_count == 0) && (gal_E5b_count == 0) && (glo_1G_count == 0) && (glo_2G_count == 0) && (bds_B2a_count != 0)) type_of_receiver = 33;
+    if ((gps_1C_count == 0) && (gps_2S_count == 0) && (gps_L5_count == 0) && (gal_1B_count != 0) && (gal_E5a_count == 0) && (gal_E5b_count == 0) && (glo_1G_count == 0) && (glo_2G_count == 0) && (bds_B2a_count != 0)) type_of_receiver = 34;
+    if ((gps_1C_count == 0) && (gps_2S_count != 0) && (gps_L5_count == 0) && (gal_1B_count == 0) && (gal_E5a_count == 0) && (gal_E5b_count == 0) && (glo_1G_count == 0) && (glo_2G_count == 0) && (bds_B2a_count != 0)) type_of_receiver = 35;
+    if ((gps_1C_count == 0) && (gps_2S_count == 0) && (gps_L5_count == 0) && (gal_1B_count == 0) && (gal_E5a_count == 0) && (gal_E5b_count == 0) && (glo_1G_count != 0) && (glo_2G_count == 0) && (bds_B2a_count != 0)) type_of_receiver = 36;
+
     //RTKLIB PVT solver options
     // Settings 1
     int positioning_mode = -1;
@@ -275,8 +263,8 @@
 
     if ((gps_1C_count > 0) || (gal_1B_count > 0) || (glo_1G_count > 0)) num_bands = 1;
     if (((gps_1C_count > 0) || (gal_1B_count > 0) || (glo_1G_count > 0)) && ((gps_2S_count > 0) || (glo_2G_count > 0))) num_bands = 2;
-    if (((gps_1C_count > 0) || (gal_1B_count > 0) || (glo_1G_count > 0)) && ((gal_E5a_count > 0) || (gal_E5b_count > 0) || (gps_L5_count > 0) || (beid_B2a_count > 0))) num_bands = 2;
-    if (((gps_1C_count > 0) || (gal_1B_count > 0) || (glo_1G_count > 0)) && ((gps_2S_count > 0) || (glo_2G_count > 0)) && ((gal_E5a_count > 0) || (gal_E5b_count > 0) || (gps_L5_count > 0) || (beid_B2a_count > 0))) num_bands = 3;
+    if (((gps_1C_count > 0) || (gal_1B_count > 0) || (glo_1G_count > 0)) && ((gal_E5a_count > 0) || (gal_E5b_count > 0) || (gps_L5_count > 0) || (bds_B2a_count > 0))) num_bands = 2;
+    if (((gps_1C_count > 0) || (gal_1B_count > 0) || (glo_1G_count > 0)) && ((gps_2S_count > 0) || (glo_2G_count > 0)) && ((gal_E5a_count > 0) || (gal_E5b_count > 0) || (gps_L5_count > 0) || (bds_B2a_count > 0))) num_bands = 3;
 
     int number_of_frequencies = configuration->property(role + ".num_bands", num_bands); /* (1:L1, 2:L1+L2, 3:L1+L2+L5) */
     if ((number_of_frequencies < 1) || (number_of_frequencies > 3))
@@ -360,7 +348,7 @@
     if ((gps_1C_count > 0) || (gps_2S_count > 0) || (gps_L5_count > 0)) nsys += SYS_GPS;
     if ((gal_1B_count > 0) || (gal_E5a_count > 0) || (gal_E5b_count > 0)) nsys += SYS_GAL;
     if ((glo_1G_count > 0) || (glo_2G_count > 0)) nsys += SYS_GLO;
-    if ((beid_B2a_count > 0)) nsys += SYS_BDS;
+    if ((bds_B2a_count > 0)) nsys += SYS_BDS;
     int navigation_system = configuration->property(role + ".navigation_system", nsys); /* (SYS_XXX) see src/algorithms/libs/rtklib/rtklib.h */
     if ((navigation_system < 1) || (navigation_system > 255))                           /* GPS: 1   SBAS: 2   GPS+SBAS: 3 Galileo: 8  Galileo+GPS: 9 GPS+SBAS+Galileo: 11 All: 255 */
         {
@@ -506,10 +494,10 @@
         0,                                                                                 /* initialize by restart */
         1,                                                                                 /* output single by dgps/float/fix/ppp outage */
         {"", ""},                                                                          /* char rnxopt[2][256]   rinex options {rover,base} */
-        {sat_PCV, rec_PCV, phwindup, reject_GPS_IIA, raim_fde},                            /* posopt[6] positioning options [0]: satellite and receiver antenna PCV model; [1]: interpolate antenna parameters; [2]: apply phase wind-up correction for PPP modes; [3]: exclude measurements of GPS Block IIA satellites satellite [4]: RAIM FDE (fault detection and exclusion) [5]: handle day-boundary clock jump */
+        {sat_PCV, rec_PCV, phwindup, reject_GPS_IIA, raim_fde},                            /*  posopt[6] positioning options [0]: satellite and receiver antenna PCV model; [1]: interpolate antenna parameters; [2]: apply phase wind-up correction for PPP modes; [3]: exclude measurements of GPS Block IIA satellites satellite [4]: RAIM FDE (fault detection and exclusion) [5]: handle day-boundary clock jump */
         0,                                                                                 /* solution sync mode (0:off,1:on) */
-        {{}, {}},                                                                          /* odisp[2][6*11] ocean tide loading parameters {rov,base} */
-        {{}, {{}, {}}, {{}, {}}, {}, {}},                                                  /* exterr_t exterr   extended receiver error model */
+        {{}, {}},                                                                          /*  odisp[2][6*11] ocean tide loading parameters {rov,base} */
+        {{}, {{}, {}}, {{}, {}}, {}, {}},                                                  /*  exterr_t exterr   extended receiver error model */
         0,                                                                                 /* disable L2-AR */
         {}                                                                                 /* char pppopt[256]   ppp option   "-GAP_RESION="  default gap to reset iono parameters (ep) */
     };
