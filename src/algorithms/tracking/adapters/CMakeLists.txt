# Copyright (C) 2012-2018  (see AUTHORS file for a list of contributors)
#
# This file is part of GNSS-SDR.
#
# GNSS-SDR is free software: you can redistribute it and/or modify
# it under the terms of the GNU General Public License as published by
# the Free Software Foundation, either version 3 of the License, or
# (at your option) any later version.
#
# GNSS-SDR is distributed in the hope that it will be useful,
# but WITHOUT ANY WARRANTY; without even the implied warranty of
# MERCHANTABILITY or FITNESS FOR A PARTICULAR PURPOSE.  See the
# GNU General Public License for more details.
#
# You should have received a copy of the GNU General Public License
# along with GNSS-SDR. If not, see <https://www.gnu.org/licenses/>.
#

if(ENABLE_CUDA)
     set(OPT_TRACKING_ADAPTERS_SOURCES ${OPT_TRACKING_ADAPTERS_SOURCES} gps_l1_ca_dll_pll_tracking_gpu.cc)
     set(OPT_TRACKING_ADAPTERS_HEADERS ${OPT_TRACKING_ADAPTERS_HEADERS} gps_l1_ca_dll_pll_tracking_gpu.h)
     set(OPT_TRACKING_INCLUDE_DIRS ${OPT_TRACKING_INCLUDE_DIRS} ${CUDA_INCLUDE_DIRS})
endif(ENABLE_CUDA)

if(ENABLE_FPGA)
     set(OPT_TRACKING_ADAPTERS_SOURCES ${OPT_TRACKING_ADAPTERS_SOURCES} 
                                       gps_l1_ca_dll_pll_tracking_fpga.cc
                                       gps_l2_m_dll_pll_tracking_fpga.cc
                                       galileo_e1_dll_pll_veml_tracking_fpga.cc
                                       galileo_e5a_dll_pll_tracking_fpga.cc
                                       gps_l5_dll_pll_tracking_fpga.cc)

     set(OPT_TRACKING_ADAPTERS_HEADERS ${OPT_TRACKING_ADAPTERS_HEADERS} 
                                       gps_l1_ca_dll_pll_tracking_fpga.h
                                       gps_l2_m_dll_pll_tracking_fpga.h
                                       galileo_e1_dll_pll_veml_tracking_fpga.h
                                       galileo_e5a_dll_pll_tracking_fpga.h
                                       gps_l5_dll_pll_tracking_fpga.h)                       
endif(ENABLE_FPGA)

set(TRACKING_ADAPTER_SOURCES
     galileo_e1_dll_pll_veml_tracking.cc
     galileo_e1_tcp_connector_tracking.cc
     gps_l1_ca_dll_pll_tracking.cc
     gps_l1_ca_dll_pll_c_aid_tracking.cc
     gps_l1_ca_tcp_connector_tracking.cc
     galileo_e5a_dll_pll_tracking.cc
     gps_l2_m_dll_pll_tracking.cc
     glonass_l1_ca_dll_pll_tracking.cc
     glonass_l1_ca_dll_pll_c_aid_tracking.cc
     gps_l1_ca_kf_tracking.cc
     gps_l5_dll_pll_tracking.cc
     glonass_l2_ca_dll_pll_tracking.cc
     glonass_l2_ca_dll_pll_c_aid_tracking.cc
<<<<<<< HEAD
     beidou_b2a_dll_pll_tracking.cc
     ${OPT_TRACKING_ADAPTERS}
=======
     ${OPT_TRACKING_ADAPTERS_SOURCES}
)

set(TRACKING_ADAPTER_HEADERS
     galileo_e1_dll_pll_veml_tracking.h
     galileo_e1_tcp_connector_tracking.h
     gps_l1_ca_dll_pll_tracking.h
     gps_l1_ca_dll_pll_c_aid_tracking.h
     gps_l1_ca_tcp_connector_tracking.h
     galileo_e5a_dll_pll_tracking.h
     gps_l2_m_dll_pll_tracking.h
     glonass_l1_ca_dll_pll_tracking.h
     glonass_l1_ca_dll_pll_c_aid_tracking.h
     gps_l1_ca_kf_tracking.h
     gps_l5_dll_pll_tracking.h
     glonass_l2_ca_dll_pll_tracking.h
     glonass_l2_ca_dll_pll_c_aid_tracking.h
     ${OPT_TRACKING_ADAPTERS_HEADERS}
>>>>>>> a10b1fe0
)

include_directories(
     ${CMAKE_CURRENT_SOURCE_DIR}
     ${CMAKE_SOURCE_DIR}/src/core/system_parameters
     ${CMAKE_SOURCE_DIR}/src/core/interfaces
     ${CMAKE_SOURCE_DIR}/src/core/receiver
     ${CMAKE_SOURCE_DIR}/src/algorithms/tracking/gnuradio_blocks
     ${CMAKE_SOURCE_DIR}/src/algorithms/tracking/libs
     ${CMAKE_SOURCE_DIR}/src/algorithms/libs
     ${ARMADILLO_INCLUDE_DIRS}
     ${GLOG_INCLUDE_DIRS}
     ${GFlags_INCLUDE_DIRS}
     ${GNURADIO_RUNTIME_INCLUDE_DIRS}
     ${VOLK_GNSSSDR_INCLUDE_DIRS}
     ${OPT_TRACKING_INCLUDE_DIRS}
)

list(SORT TRACKING_ADAPTER_HEADERS)
list(SORT TRACKING_ADAPTER_SOURCES)

add_library(tracking_adapters ${TRACKING_ADAPTER_SOURCES} ${TRACKING_ADAPTER_HEADERS})
source_group(Headers FILES ${TRACKING_ADAPTER_HEADERS})
target_link_libraries(tracking_adapters tracking_gr_blocks gnss_sp_libs gnss_sdr_flags)<|MERGE_RESOLUTION|>--- conflicted
+++ resolved
@@ -52,10 +52,7 @@
      gps_l5_dll_pll_tracking.cc
      glonass_l2_ca_dll_pll_tracking.cc
      glonass_l2_ca_dll_pll_c_aid_tracking.cc
-<<<<<<< HEAD
      beidou_b2a_dll_pll_tracking.cc
-     ${OPT_TRACKING_ADAPTERS}
-=======
      ${OPT_TRACKING_ADAPTERS_SOURCES}
 )
 
@@ -73,8 +70,8 @@
      gps_l5_dll_pll_tracking.h
      glonass_l2_ca_dll_pll_tracking.h
      glonass_l2_ca_dll_pll_c_aid_tracking.h
+     beidou_b2a_dll_pll_tracking.h
      ${OPT_TRACKING_ADAPTERS_HEADERS}
->>>>>>> a10b1fe0
 )
 
 include_directories(
