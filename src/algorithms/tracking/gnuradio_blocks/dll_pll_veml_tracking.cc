--- conflicted
+++ resolved
@@ -36,8 +36,8 @@
 
 #include "dll_pll_veml_tracking.h"
 #include "Beidou_B1I.h"
+#include "Beidou_B2a.h"
 #include "Beidou_B3I.h"
-#include "Beidou_B2a.h"
 #include "GPS_L1_CA.h"
 #include "GPS_L2C.h"
 #include "GPS_L5.h"
@@ -45,11 +45,8 @@
 #include "Galileo_E5a.h"
 #include "MATH_CONSTANTS.h"
 #include "beidou_b1i_signal_processing.h"
-<<<<<<< HEAD
 #include "beidou_b2a_signal_processing.h"
-=======
 #include "beidou_b3i_signal_processing.h"
->>>>>>> 2c230b30
 #include "galileo_e1_signal_processing.h"
 #include "galileo_e5_signal_processing.h"
 #include "gnss_sdr_create_directory.h"
@@ -156,7 +153,7 @@
                                 }
                         }
                     d_symbol_history.set_capacity(GPS_CA_PREAMBLE_LENGTH_SYMBOLS);  // Change fixed buffer size
-                    d_symbol_history.clear();                                 // Clear all the elements in the buffer
+                    d_symbol_history.clear();                                       // Clear all the elements in the buffer
                 }
             else if (signal_type == "2S")
                 {
@@ -312,7 +309,7 @@
                     d_secondary_code_length = static_cast<uint32_t>(BEIDOU_B3I_SECONDARY_CODE_LENGTH);
                     d_secondary_code_string = const_cast<std::string *>(&BEIDOU_B3I_SECONDARY_CODE_STR);
                 }
-				   else if (signal_type.compare("5C") == 0)
+				   else if (signal_type == "5C")
 							  {
 										d_signal_carrier_freq = BEIDOU_B2a_FREQ_HZ;
 										d_code_period = BEIDOU_B2ad_PERIOD;
@@ -586,39 +583,6 @@
     d_acq_carrier_doppler_hz = d_acquisition_gnss_synchro->Acq_doppler_hz;
     d_acq_sample_stamp = d_acquisition_gnss_synchro->Acq_samplestamp_samples;
 
-    int64_t acq_trk_diff_samples = static_cast<int64_t>(d_sample_counter) - static_cast<int64_t>(d_acq_sample_stamp);
-    double acq_trk_diff_seconds = static_cast<double>(acq_trk_diff_samples) / trk_parameters.fs_in;
-    DLOG(INFO) << "Number of samples between Acquisition and Tracking = " << acq_trk_diff_samples;
-    DLOG(INFO) << "Number of seconds between Acquisition and Tracking = " << acq_trk_diff_seconds;
-    // Doppler effect Fd = (C / (C + Vr)) * F
-    double radial_velocity = (d_signal_carrier_freq + d_acq_carrier_doppler_hz) / d_signal_carrier_freq;
-    // new chip and PRN sequence periods based on acq Doppler
-    d_code_freq_chips = radial_velocity * d_code_chip_rate;
-    d_code_phase_step_chips = d_code_freq_chips / trk_parameters.fs_in;
-    d_code_phase_rate_step_chips = 0.0;
-    double T_chip_mod_seconds = 1.0 / d_code_freq_chips;
-    double T_prn_mod_seconds = T_chip_mod_seconds * static_cast<double>(d_code_length_chips);
-    double T_prn_mod_samples = T_prn_mod_seconds * trk_parameters.fs_in;
-
-    //d_current_prn_length_samples = std::round(T_prn_mod_samples);
-    d_current_prn_length_samples = std::floor(T_prn_mod_samples);
-
-    double T_prn_true_seconds = static_cast<double>(d_code_length_chips) / d_code_chip_rate;
-    double T_prn_true_samples = T_prn_true_seconds * trk_parameters.fs_in;
-    double T_prn_diff_seconds = T_prn_true_seconds - T_prn_mod_seconds;
-    double N_prn_diff = acq_trk_diff_seconds / T_prn_true_seconds;
-    double corrected_acq_phase_samples = std::fmod(d_acq_code_phase_samples + T_prn_diff_seconds * N_prn_diff * trk_parameters.fs_in, T_prn_true_samples);
-		//!<TODO Sign was reversed here so that 10.23 MHz signals can step properly into tracking. Double check that this works with all FE's
-		//!<    double corrected_acq_phase_samples = std::fmod(d_acq_code_phase_samples - T_prn_diff_seconds * N_prn_diff * trk_parameters.fs_in, T_prn_true_samples);
-
-    if (corrected_acq_phase_samples < 0.0)
-        {
-            corrected_acq_phase_samples += T_prn_mod_samples;
-        }
-    double delay_correction_samples = d_acq_code_phase_samples - corrected_acq_phase_samples;
-
-    d_acq_code_phase_samples = corrected_acq_phase_samples;
-
     d_carrier_doppler_hz = d_acq_carrier_doppler_hz;
     d_carrier_phase_step_rad = PI_2 * d_carrier_doppler_hz / trk_parameters.fs_in;
     d_carrier_phase_rate_step_rad = 0.0;
@@ -626,7 +590,7 @@
     d_code_ph_history.clear();
     // DLL/PLL filter initialization
     d_carrier_loop_filter.initialize(static_cast<float>(d_acq_carrier_doppler_hz));  // initialize the carrier filter
-    d_code_loop_filter.initialize();                                                 // initialize the code filter
+    d_code_loop_filter.initialize();     // initialize the code filter
 
     if (systemName == "GPS" and signal_type == "1C")
         {
@@ -709,6 +673,46 @@
                     d_preambles_symbols = static_cast<int32_t *>(volk_gnsssdr_malloc(22 * sizeof(int32_t), volk_gnsssdr_get_alignment()));
                     int32_t n = 0;
                     uint32_t preambles_bits[BEIDOU_B1I_PREAMBLE_LENGTH_BITS] = {1, 1, 1, 0, 0, 0, 1, 0, 0, 1, 0};
+					for (uint32_t preambles_bit : preambles_bits)
+						{
+                            for (int32_t j = 0; j < d_symbols_per_bit; j++)
+								{
+									if (preambles_bit == 1)
+										{
+											d_preambles_symbols[n] = 1;
+										}
+									else
+										{
+											d_preambles_symbols[n] = -1;
+										}
+									n++;
+								}
+						}
+					d_symbol_history.resize(22);  // Change fixed buffer size
+					d_symbol_history.clear();
+                }
+        }
+
+    else if (systemName == "Beidou" and signal_type == "B3")
+        {
+            beidou_b3i_code_gen_float(d_tracking_code, d_acquisition_gnss_synchro->PRN, 0);
+            // Update secondary code settings for geo satellites
+            if(d_acquisition_gnss_synchro->PRN > 0 and d_acquisition_gnss_synchro->PRN < 6)
+                {
+            		d_symbols_per_bit = 2;
+					d_correlation_length_ms = 1;
+					d_code_samples_per_chip = 1;
+					d_secondary = false;
+					trk_parameters.track_pilot = false;
+					interchange_iq = false;
+					d_secondary_code_length = 0;
+					d_secondary_code_string = const_cast<std::string *>(&BEIDOU_B3I_D2_SECONDARY_CODE_STR);
+
+					// preamble bits to sampled symbols
+					d_preamble_length_symbols = 22;
+					d_preambles_symbols = static_cast<int32_t *>(volk_gnsssdr_malloc(22 * sizeof(int32_t), volk_gnsssdr_get_alignment()));
+					int32_t n = 0;
+					uint32_t preambles_bits[BEIDOU_B3I_PREAMBLE_LENGTH_BITS] = {1,1,1,0,0,0,1,0,0,1,0};
                     for (uint32_t preambles_bit : preambles_bits)
                         {
                             for (int32_t j = 0; j < d_symbols_per_bit; j++)
@@ -728,47 +732,7 @@
                     d_symbol_history.clear();
                 }
         }
-
-    else if (systemName == "Beidou" and signal_type == "B3")
-        {
-            beidou_b3i_code_gen_float(d_tracking_code, d_acquisition_gnss_synchro->PRN, 0);
-            // Update secondary code settings for geo satellites
-            if (d_acquisition_gnss_synchro->PRN > 0 and d_acquisition_gnss_synchro->PRN < 6)
-                {
-                    d_symbols_per_bit = 2;
-                    d_correlation_length_ms = 1;
-                    d_code_samples_per_chip = 1;
-                    d_secondary = false;
-                    trk_parameters.track_pilot = false;
-                    interchange_iq = false;
-                    d_secondary_code_length = 0;
-                    d_secondary_code_string = const_cast<std::string *>(&BEIDOU_B3I_D2_SECONDARY_CODE_STR);
-
-                    // preamble bits to sampled symbols
-                    d_preamble_length_symbols = 22;
-                    d_preambles_symbols = static_cast<int32_t *>(volk_gnsssdr_malloc(22 * sizeof(int32_t), volk_gnsssdr_get_alignment()));
-                    int32_t n = 0;
-                    uint32_t preambles_bits[BEIDOU_B3I_PREAMBLE_LENGTH_BITS] = {1, 1, 1, 0, 0, 0, 1, 0, 0, 1, 0};
-                    for (uint32_t preambles_bit : preambles_bits)
-                        {
-                            for (int32_t j = 0; j < d_symbols_per_bit; j++)
-                                {
-                                    if (preambles_bit == 1)
-                                        {
-                                            d_preambles_symbols[n] = 1;
-                                        }
-                                    else
-                                        {
-                                            d_preambles_symbols[n] = -1;
-                                        }
-                                    n++;
-                                }
-                        }
-                    d_symbol_history.resize(22);  // Change fixed buffer size
-                    d_symbol_history.clear();
-                }
-        }
-    else if (systemName.compare("Beidou") == 0 and signal_type.compare("5C") == 0)
+    else if (systemName == "Beidou" and signal_type == "5C")
         {
             if (trk_parameters.track_pilot)
                 {
@@ -845,9 +809,9 @@
     if (d_dump_mat)
         {
             try
-                {
-                    save_matfile();
-                }
+        {
+            save_matfile();
+        }
             catch (const std::exception &ex)
                 {
                     LOG(WARNING) << "Error saving the .mat file: " << ex.what();
@@ -909,14 +873,13 @@
             return true;
         }
 
-            return false;
+    return false;
 }
 
 
 bool dll_pll_veml_tracking::cn0_and_tracking_lock_status(double coh_integration_time_s)
 {
     // ####### CN0 ESTIMATION AND LOCK DETECTORS ######
-
     if (d_cn0_estimation_counter < trk_parameters.cn0_samples)
         {
             // fill buffer with prompt correlator output values
@@ -924,21 +887,6 @@
             d_cn0_estimation_counter++;
             return true;
         }
-<<<<<<< HEAD
-            d_cn0_estimation_counter = 0;
-            // Code lock indicator
-            d_CN0_SNV_dB_Hz = cn0_svn_estimator(d_Prompt_buffer, trk_parameters.cn0_samples, coh_integration_time_s);
-            // Carrier lock indicator
-            d_carrier_lock_test = carrier_lock_detector(d_Prompt_buffer, trk_parameters.cn0_samples);
-            // Loss of lock detection
-            if (d_carrier_lock_test < d_carrier_lock_threshold or d_CN0_SNV_dB_Hz < trk_parameters.cn0_min)
-                {
-                    d_carrier_lock_fail_counter++;
-                }
-            else
-                {
-            if (d_carrier_lock_fail_counter > 0)
-=======
     d_cn0_estimation_counter = 0;
     // Code lock indicator
     d_CN0_SNV_dB_Hz = cn0_svn_estimator(d_Prompt_buffer, trk_parameters.cn0_samples, coh_integration_time_s);
@@ -947,28 +895,27 @@
     // Loss of lock detection
     if (!d_pull_in_transitory)
         {
-            if (d_carrier_lock_test < d_carrier_lock_threshold or d_CN0_SNV_dB_Hz < trk_parameters.cn0_min)
->>>>>>> 2c230b30
-                {
-                    d_carrier_lock_fail_counter++;
-                }
-            else
-                {
-                    if (d_carrier_lock_fail_counter > 0)
-                        {
-                            d_carrier_lock_fail_counter--;
-                        }
-                }
-                }
-            if (d_carrier_lock_fail_counter > trk_parameters.max_lock_fail)
-                {
-                    std::cout << "Loss of lock in channel " << d_channel << "!" << std::endl;
-                    LOG(INFO) << "Loss of lock in channel " << d_channel << "!";
-                    this->message_port_pub(pmt::mp("events"), pmt::from_long(3));  // 3 -> loss of lock
-                    d_carrier_lock_fail_counter = 0;
-                    return false;
-                }
-                    return true;
+    if (d_carrier_lock_test < d_carrier_lock_threshold or d_CN0_SNV_dB_Hz < trk_parameters.cn0_min)
+        {
+            d_carrier_lock_fail_counter++;
+        }
+    else
+        {
+            if (d_carrier_lock_fail_counter > 0)
+                {
+                    d_carrier_lock_fail_counter--;
+                }
+        }
+        }
+    if (d_carrier_lock_fail_counter > trk_parameters.max_lock_fail)
+        {
+            std::cout << "Loss of lock in channel " << d_channel << "!" << std::endl;
+            LOG(INFO) << "Loss of lock in channel " << d_channel << "!";
+            this->message_port_pub(pmt::mp("events"), pmt::from_long(3));  // 3 -> loss of lock
+            d_carrier_lock_fail_counter = 0;
+            return false;
+        }
+    return true;
 }
 
 
@@ -1026,7 +973,7 @@
             d_carr_freq_error_hz = fll_four_quadrant_atan(d_P_accu_old, d_P_accu, 0, d_current_correlation_time_s) / GPS_TWO_PI;
             d_P_accu_old = d_P_accu;
             //std::cout << "d_carr_freq_error_hz: " << d_carr_freq_error_hz << std::endl;
-            // Carrier discriminator filter
+    // Carrier discriminator filter
             if ((d_pull_in_transitory == true and trk_parameters.enable_fll_pull_in == true))
                 {
                     //pure FLL, disable PLL
@@ -1210,17 +1157,12 @@
     // If tracking pilot, disable Costas loop
     if (trk_parameters.track_pilot)
         {
-            d_cloop = false;
+        d_cloop = false;
         }
     else
         {
-<<<<<<< HEAD
         d_cloop = true;
-}
-=======
-            d_cloop = true;
-        }
->>>>>>> 2c230b30
+        }
 }
 
 
@@ -1694,7 +1636,7 @@
                 DLOG(INFO) << "PULL-IN Doppler [Hz] = " << d_carrier_doppler_hz
                            << ". PULL-IN Code Phase [samples] = " << d_acq_code_phase_samples;
 
-                consume_each(samples_offset);                               // shift input to perform alignment with local replica
+                consume_each(samples_offset);  // shift input to perform alignment with local replica
                 return 0;
             }
         case 2:  // Wide tracking and symbol synchronization
