--- conflicted
+++ resolved
@@ -38,11 +38,6 @@
 #include "lock_detectors.h"
 #include "control_message_factory.h"
 #include "MATH_CONSTANTS.h"
-<<<<<<< HEAD
-#include "gnss_sdr_flags.h"
-
-=======
->>>>>>> 2785a751
 #include "Galileo_E1.h"
 #include "galileo_e1_signal_processing.h"
 #include "Galileo_E5a.h"
@@ -1113,12 +1108,6 @@
             Mat_VarWrite(matfp, matvar, MAT_COMPRESSION_ZLIB);  // or MAT_COMPRESSION_NONE
             Mat_VarFree(matvar);
 
-<<<<<<< HEAD
-                                        d_Prompt_buffer_deque.pop_front();
-                                    }
-                            }
-                        else if (d_symbols_per_bit > 1)  //Signal does not have secondary code. Search a bit transition by sign change
-=======
             matvar = Mat_VarCreate("abs_P", MAT_C_SINGLE, MAT_T_SINGLE, 2, dims, abs_P, 0);
             Mat_VarWrite(matfp, matvar, MAT_COMPRESSION_ZLIB);  // or MAT_COMPRESSION_NONE
             Mat_VarFree(matvar);
@@ -1327,8 +1316,7 @@
                                         d_Prompt_buffer_deque.pop_front();
                                     }
                             }
-                        else  // Signal does not have secondary code. Search a bit transition by sign change
->>>>>>> 2785a751
+                        else if (d_symbols_per_bit > 1)  //Signal does not have secondary code. Search a bit transition by sign change
                             {
                                 if (d_synchonizing)
                                     {
@@ -1359,13 +1347,10 @@
                                         d_current_symbol = 1;
                                     }
                             }
-<<<<<<< HEAD
                         else
                             {
                                 next_state = true;
                             }
-=======
->>>>>>> 2785a751
                         if (next_state)
                             {  // reset extended correlator
                                 d_VE_accu = gr_complex(0.0, 0.0);
@@ -1377,24 +1362,6 @@
                                 d_Prompt_buffer_deque.clear();
                                 d_current_symbol = 0;
                                 d_synchonizing = false;
-<<<<<<< HEAD
-=======
-                                // Set narrow taps delay values [chips]
-                                d_code_loop_filter.set_DLL_BW(d_dll_bw_narrow_hz);
-                                d_carrier_loop_filter.set_PLL_BW(d_pll_bw_narrow_hz);
-                                if (d_veml)
-                                    {
-                                        d_local_code_shift_chips[0] = -d_very_early_late_spc_narrow_chips * static_cast<float>(d_code_samples_per_chip);
-                                        d_local_code_shift_chips[1] = -d_early_late_spc_narrow_chips * static_cast<float>(d_code_samples_per_chip);
-                                        d_local_code_shift_chips[3] = d_early_late_spc_narrow_chips * static_cast<float>(d_code_samples_per_chip);
-                                        d_local_code_shift_chips[4] = d_very_early_late_spc_narrow_chips * static_cast<float>(d_code_samples_per_chip);
-                                    }
-                                else
-                                    {
-                                        d_local_code_shift_chips[0] = -d_early_late_spc_narrow_chips * static_cast<float>(d_code_samples_per_chip);
-                                        d_local_code_shift_chips[2] = d_early_late_spc_narrow_chips * static_cast<float>(d_code_samples_per_chip);
-                                    }
->>>>>>> 2785a751
 
                                 if (d_enable_extended_integration)
                                     {
