--- conflicted
+++ resolved
@@ -80,7 +80,7 @@
 
 
 dll_pll_veml_tracking::dll_pll_veml_tracking(const Dll_Pll_Conf &conf_) : gr::block("dll_pll_veml_tracking", gr::io_signature::make(1, 1, sizeof(gr_complex)),
-                                                                              gr::io_signature::make(1, 1, sizeof(Gnss_Synchro)))
+                                                                       gr::io_signature::make(1, 1, sizeof(Gnss_Synchro)))
 {
     trk_parameters = conf_;
     // Telemetry bit synchronization message port input
@@ -298,21 +298,7 @@
 								signal_pretty_name = signal_pretty_name + "Data";
 								interchange_iq = false;
 							}
-					}
-			else
-					{
-						LOG(WARNING) << "Invalid Signal argument when instantiating tracking blocks";
-						std::cout << "Invalid Signal argument when instantiating tracking blocks" << std::endl;
-						d_correlation_length_ms = 1;
-						d_secondary = false;
-						interchange_iq = false;
-						d_signal_carrier_freq = 0.0;
-						d_code_period = 0.0;
-						d_code_length_chips = 0;
-						d_code_samples_per_chip = 0;
-						d_symbols_per_bit = 0;
-					}
-            }
+					}	
     else
         {
             LOG(WARNING) << "Invalid System argument when instantiating tracking blocks";
@@ -480,14 +466,14 @@
     double T_prn_true_samples = T_prn_true_seconds * trk_parameters.fs_in;
     double T_prn_diff_seconds = T_prn_true_seconds - T_prn_mod_seconds;
     double N_prn_diff = acq_trk_diff_seconds / T_prn_true_seconds;
-    //!<TODO Sign was reversed here so that 10.23 MHz signals can step properly into tracking. Double check that this works with all FE's
-    double corrected_acq_phase_samples = std::fmod(d_acq_code_phase_samples - T_prn_diff_seconds * N_prn_diff * trk_parameters.fs_in, T_prn_true_samples);
+    double corrected_acq_phase_samples = std::fmod(d_acq_code_phase_samples + T_prn_diff_seconds * N_prn_diff * trk_parameters.fs_in, T_prn_true_samples);
+		//!<TODO Sign was reversed here so that 10.23 MHz signals can step properly into tracking. Double check that this works with all FE's
+		//!<    double corrected_acq_phase_samples = std::fmod(d_acq_code_phase_samples - T_prn_diff_seconds * N_prn_diff * trk_parameters.fs_in, T_prn_true_samples);
 
     if (corrected_acq_phase_samples < 0.0)
         {
             corrected_acq_phase_samples += T_prn_mod_samples;
         }
-
     double delay_correction_samples = d_acq_code_phase_samples - corrected_acq_phase_samples;
 
     d_acq_code_phase_samples = corrected_acq_phase_samples;
@@ -822,14 +808,10 @@
         }
     // Code discriminator filter
     d_code_error_filt_chips = d_code_loop_filter.get_code_nco(d_code_error_chips);  // [chips/second]
-<<<<<<< HEAD
 
     // New code Doppler frequency estimation
     d_code_freq_chips = (1.0 + (d_carrier_doppler_hz / d_signal_carrier_freq)) * d_code_chip_rate - d_code_error_filt_chips;
 }
-=======
-    }
->>>>>>> 9a2cfe01
 
 
 void dll_pll_veml_tracking::clear_tracking_vars()
@@ -1326,12 +1308,7 @@
                 // Signal alignment (skip samples until the incoming signal is aligned with local replica)
                 uint64_t acq_to_trk_delay_samples = static_cast<uint64_t>(d_sample_counter - d_acq_sample_stamp);
                 double acq_trk_shif_correction_samples = static_cast<double>(d_current_prn_length_samples) - std::fmod(static_cast<double>(acq_to_trk_delay_samples), static_cast<double>(d_current_prn_length_samples));
-<<<<<<< HEAD
                 int32_t samples_offset = std::round(d_acq_code_phase_samples + acq_trk_shif_correction_samples);
-=======
-                //int samples_offset = d_acq_code_phase_samples;
-                int samples_offset = std::round(d_acq_code_phase_samples + acq_trk_shif_correction_samples);
->>>>>>> 9a2cfe01
                 if (samples_offset < 0)
                     {
                         samples_offset = 0;
@@ -1339,7 +1316,7 @@
                 d_acc_carrier_phase_rad -= d_carrier_phase_step_rad * d_acq_code_phase_samples;
                 d_state = 2;
                 d_sample_counter += static_cast<uint64_t>(samples_offset);  // count for the processed samples
-                consume_each(samples_offset);                               // shift input to perform alignment with local replica
+                consume_each(samples_offset);        // shift input to perform alignment with local replica
                 return 0;
             }
         case 2:  // Wide tracking and symbol synchronization
@@ -1397,24 +1374,24 @@
                                         if ((d_symbol_history.size() == GPS_CA_PREAMBLE_LENGTH_SYMBOLS))  // and (d_make_correlation or !d_flag_frame_sync))
                                             {
                                                 for (uint32_t i = 0; i < GPS_CA_PREAMBLE_LENGTH_SYMBOLS; i++)
-                                                    {
+                                            {
                                                         if (d_symbol_history.at(i) < 0)  // symbols clipping
                                                             {
                                                                 corr_value -= d_gps_l1ca_preambles_symbols[i];
-                                                            }
-                                                        else
-                                                            {
-                                                                corr_value += d_gps_l1ca_preambles_symbols[i];
-                                                            }
-                                                    }
-                                            }
-                                        if (corr_value == GPS_CA_PREAMBLE_LENGTH_SYMBOLS)
-                                            {
-                                                //std::cout << "Preamble detected at tracking!" << std::endl;
-                                                next_state = true;
                                             }
                                         else
                                             {
+                                                                corr_value += d_gps_l1ca_preambles_symbols[i];
+                                            }
+                                    }
+                                            }
+                                        if (corr_value == GPS_CA_PREAMBLE_LENGTH_SYMBOLS)
+                                    {
+                                                //std::cout << "Preamble detected at tracking!" << std::endl;
+                                                next_state = true;
+                                    }
+                                else
+                                    {
                                                 next_state = false;
                                             }
                                     }
