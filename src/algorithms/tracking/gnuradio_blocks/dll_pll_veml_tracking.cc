--- conflicted
+++ resolved
@@ -696,6 +696,7 @@
                     d_Prompt_circular_buffer.set_capacity(d_secondary_code_length);
                 }
         }
+
     else if (systemName == "Beidou" and signal_type == "B3")
         {
             beidou_b3i_code_gen_float(gsl::span<float>(d_tracking_code, 2 * d_code_length_chips), d_acquisition_gnss_synchro->PRN, 0);
@@ -795,15 +796,6 @@
 
 dll_pll_veml_tracking::~dll_pll_veml_tracking()
 {
-<<<<<<< HEAD
-    // GPS L1 C/A, BDS B1I, and BDS B3I genearte buffer for preamble symbols
-    if (signal_type == "1C" or signal_type == "B1" or signal_type == "B3")
-        {
-            volk_gnsssdr_free(d_preambles_symbols);
-        }
-
-=======
->>>>>>> 2fe38e93
     if (d_dump_file.is_open())
         {
             try
@@ -1877,7 +1869,6 @@
                             }
                     }
             }
-            break;
         }
     consume_each(d_current_prn_length_samples);
     d_sample_counter += static_cast<uint64_t>(d_current_prn_length_samples);
