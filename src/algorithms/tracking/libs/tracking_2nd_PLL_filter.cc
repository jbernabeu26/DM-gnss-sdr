/*!
 * \file tracking_2nd_PLL_filter.cc
 * \brief Implementation of a 2nd order PLL filter for tracking carrier loop.
 * \author Javier Arribas, 2011. jarribas(at)cttc.es
 *
 * Class that implements 2 order PLL filter for tracking carrier loop. The algorithm
 * is described in:
 * K.Borre, D.M.Akos, N.Bertelsen, P.Rinder, and S.~H.~Jensen, A Software-Defined
 * GPS and Galileo Receiver. A Single-Frequency Approach,
 * Birkhauser, 2007, Applied and Numerical Harmonic Analysis.
 *
 * -------------------------------------------------------------------------
 *
 * Copyright (C) 2010-2018  (see AUTHORS file for a list of contributors)
 *
 * GNSS-SDR is a software defined Global Navigation
 *          Satellite Systems receiver
 *
 * This file is part of GNSS-SDR.
 *
 * GNSS-SDR is free software: you can redistribute it and/or modify
 * it under the terms of the GNU General Public License as published by
 * the Free Software Foundation, either version 3 of the License, or
 * (at your option) any later version.
 *
 * GNSS-SDR is distributed in the hope that it will be useful,
 * but WITHOUT ANY WARRANTY; without even the implied warranty of
 * MERCHANTABILITY or FITNESS FOR A PARTICULAR PURPOSE.  See the
 * GNU General Public License for more details.
 *
 * You should have received a copy of the GNU General Public License
 * along with GNSS-SDR. If not, see <https://www.gnu.org/licenses/>.
 *
 * -------------------------------------------------------------------------
 */

#include "tracking_2nd_PLL_filter.h"


void Tracking_2nd_PLL_filter::calculate_lopp_coef(float* tau1, float* tau2, float lbw, float zeta, float k)
{
    // Solve natural frequency
    float Wn = lbw * 8.0 * zeta / (4.0 * zeta * zeta + 1.0);
    // solve for t1 & t2
    *tau1 = k / (Wn * Wn);
    *tau2 = 2.0 * zeta / Wn;
}


void Tracking_2nd_PLL_filter::set_PLL_BW(float pll_bw_hz)
{
    // Calculate filter coefficient values
    d_pllnoisebandwidth = pll_bw_hz;
    calculate_lopp_coef(&d_tau1_carr, &d_tau2_carr, d_pllnoisebandwidth, d_plldampingratio, 0.25);  // Calculate filter coefficient values
}


void Tracking_2nd_PLL_filter::initialize()
{
    // carrier/Costas loop parameters
    d_old_carr_nco = 0.0;
    d_old_carr_error = 0.0;
}


/*
 * PLL second order IIR filter
 * Req Input in [Hz/Ti]
 * The output is in [Hz/s].
 */
float Tracking_2nd_PLL_filter::get_carrier_nco(float PLL_discriminator)
{
<<<<<<< HEAD
	float carr_nco = d_old_carr_nco + (d_tau2_carr / d_tau1_carr) * (PLL_discriminator - d_old_carr_error) + (PLL_discriminator + d_old_carr_error) * (d_pdi_carr / (2.0 * d_tau1_carr));
    //      carr_nco = d_old_carr_nco + (d_tau2_carr / d_tau1_carr) * (PLL_discriminator - d_old_carr_error) + PLL_discriminator * (d_pdi_carr / d_tau1_carr);
=======
    float carr_nco = d_old_carr_nco + (d_tau2_carr / d_tau1_carr) * (PLL_discriminator - d_old_carr_error) + (PLL_discriminator + d_old_carr_error) * (d_pdi_carr / (2.0 * d_tau1_carr));
>>>>>>> cd0e7ada
    d_old_carr_nco = carr_nco;
    d_old_carr_error = PLL_discriminator;
    return carr_nco;
}


Tracking_2nd_PLL_filter::Tracking_2nd_PLL_filter(float pdi_carr)
{
    // PLL variables
    d_pdi_carr = pdi_carr;  // Summation interval for carrier
    d_plldampingratio = 0.7;
}


Tracking_2nd_PLL_filter::Tracking_2nd_PLL_filter()
{
    // PLL variables
    d_pdi_carr = 0.001;  // Summation interval for carrier
    d_plldampingratio = 0.7;
}


Tracking_2nd_PLL_filter::~Tracking_2nd_PLL_filter() = default;


void Tracking_2nd_PLL_filter::set_pdi(float pdi_carr)
{
    d_pdi_carr = pdi_carr;  // Summation interval for code
}<|MERGE_RESOLUTION|>--- conflicted
+++ resolved
@@ -49,7 +49,7 @@
 
 void Tracking_2nd_PLL_filter::set_PLL_BW(float pll_bw_hz)
 {
-    // Calculate filter coefficient values
+    //Calculate filter coefficient values
     d_pllnoisebandwidth = pll_bw_hz;
     calculate_lopp_coef(&d_tau1_carr, &d_tau2_carr, d_pllnoisebandwidth, d_plldampingratio, 0.25);  // Calculate filter coefficient values
 }
@@ -70,12 +70,7 @@
  */
 float Tracking_2nd_PLL_filter::get_carrier_nco(float PLL_discriminator)
 {
-<<<<<<< HEAD
-	float carr_nco = d_old_carr_nco + (d_tau2_carr / d_tau1_carr) * (PLL_discriminator - d_old_carr_error) + (PLL_discriminator + d_old_carr_error) * (d_pdi_carr / (2.0 * d_tau1_carr));
-    //      carr_nco = d_old_carr_nco + (d_tau2_carr / d_tau1_carr) * (PLL_discriminator - d_old_carr_error) + PLL_discriminator * (d_pdi_carr / d_tau1_carr);
-=======
     float carr_nco = d_old_carr_nco + (d_tau2_carr / d_tau1_carr) * (PLL_discriminator - d_old_carr_error) + (PLL_discriminator + d_old_carr_error) * (d_pdi_carr / (2.0 * d_tau1_carr));
->>>>>>> cd0e7ada
     d_old_carr_nco = carr_nco;
     d_old_carr_error = PLL_discriminator;
     return carr_nco;
