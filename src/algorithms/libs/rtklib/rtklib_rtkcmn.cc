/*!
 * \file rtklib_rtkcmn.cc
 * \brief rtklib common functions
 * \authors <ul>
 *          <li> 2007-2013, T. Takasu
 *          <li> 2017, Javier Arribas
 *          <li> 2017, Carles Fernandez
 *          </ul>
 *
 * This is a derived work from RTKLIB http://www.rtklib.com/
 * The original source code at https://github.com/tomojitakasu/RTKLIB is
 * released under the BSD 2-clause license with an additional exclusive clause
 * that does not apply here. This additional clause is reproduced below:
 *
 * " The software package includes some companion executive binaries or shared
 * libraries necessary to execute APs on Windows. These licenses succeed to the
 * original ones of these software. "
 *
 * Neither the executive binaries nor the shared libraries are required by, used
 * or included in GNSS-SDR.
 *
 * -------------------------------------------------------------------------
 * Copyright (C) 2007-2013, T. Takasu
 * Copyright (C) 2017, Javier Arribas
 * Copyright (C) 2017, Carles Fernandez
 * All rights reserved.
 *
 * Redistribution and use in source and binary forms, with or without
 * modification, are permitted provided that the following conditions are
 * met:
 *
 * 1. Redistributions of source code must retain the above copyright
 *    notice, this list of conditions and the following disclaimer.
 *
 * 2. Redistributions in binary form must reproduce the above copyright
 *    notice, this list of conditions and the following disclaimer in the
 *    documentation and/or other materials provided with the distribution.
 *
 * THIS SOFTWARE IS PROVIDED BY THE COPYRIGHT HOLDERS AND CONTRIBUTORS
 * "AS IS" AND ANY EXPRESS OR IMPLIED WARRANTIES, INCLUDING, BUT NOT
 * LIMITED TO, THE IMPLIED WARRANTIES OF MERCHANTABILITY AND FITNESS FOR
 * A PARTICULAR PURPOSE ARE DISCLAIMED. IN NO EVENT SHALL THE COPYRIGHT
 * HOLDER OR CONTRIBUTORS BE LIABLE FOR ANY DIRECT, INDIRECT, INCIDENTAL,
 * SPECIAL, EXEMPLARY, OR CONSEQUENTIAL DAMAGES (INCLUDING, BUT NOT
 * LIMITED TO, PROCUREMENT OF SUBSTITUTE GOODS OR SERVICES; LOSS OF USE,
 * DATA, OR PROFITS; OR BUSINESS INTERRUPTION) HOWEVER CAUSED AND ON ANY
 * THEORY OF LIABILITY, WHETHER IN CONTRACT, STRICT LIABILITY, OR TORT
 * (INCLUDING NEGLIGENCE OR OTHERWISE) ARISING IN ANY WAY OUT OF THE USE
 * OF THIS SOFTWARE, EVEN IF ADVISED OF THE POSSIBILITY OF SUCH DAMAGE.
 *
 *----------------------------------------------------------------------------*/

#include "rtklib_rtkcmn.h"
//#include <cstdio>
#include <glog/logging.h>
#include <dirent.h>
#include <iostream>
#include <sstream>
#include <string>
#include <sys/stat.h>
#include <sys/time.h>
#include <sys/types.h>


const double GPST0[] = {1980, 1, 6, 0, 0, 0}; /* gps time reference */
const double GST0[] = {1999, 8, 22, 0, 0, 0}; /* galileo system time reference */
const double BDT0[] = {2006, 1, 1, 0, 0, 0};  /* beidou time reference */

static double timeoffset_ = 0.0;

double leaps[MAXLEAPS + 1][7] = {/* leap seconds (y,m,d,h,m,s,utc-gpst) */
    {2017, 1, 1, 0, 0, 0, -18},
    {2015, 7, 1, 0, 0, 0, -17},
    {2012, 7, 1, 0, 0, 0, -16},
    {2009, 1, 1, 0, 0, 0, -15},
    {2006, 1, 1, 0, 0, 0, -14},
    {1999, 1, 1, 0, 0, 0, -13},
    {1997, 7, 1, 0, 0, 0, -12},
    {1996, 1, 1, 0, 0, 0, -11},
    {1994, 7, 1, 0, 0, 0, -10},
    {1993, 7, 1, 0, 0, 0, -9},
    {1992, 7, 1, 0, 0, 0, -8},
    {1991, 1, 1, 0, 0, 0, -7},
    {1990, 1, 1, 0, 0, 0, -6},
    {1988, 1, 1, 0, 0, 0, -5},
    {1985, 7, 1, 0, 0, 0, -4},
    {1983, 7, 1, 0, 0, 0, -3},
    {1982, 7, 1, 0, 0, 0, -2},
    {1981, 7, 1, 0, 0, 0, -1},
    {}};


const char *formatstrs[32] = {/* stream format strings */
    "RTCM 2",                 /*  0 */
    "RTCM 3",                 /*  1 */
    "NovAtel OEM6",           /*  2 */
    "NovAtel OEM3",           /*  3 */
    "u-blox",                 /*  4 */
    "Superstar II",           /*  5 */
    "Hemisphere",             /*  6 */
    "SkyTraq",                /*  7 */
    "GW10",                   /*  8 */
    "Javad",                  /*  9 */
    "NVS BINR",               /* 10 */
    "BINEX",                  /* 11 */
    "Trimble RT17",           /* 12 */
    "Septentrio",             /* 13 */
    "CMR/CMR+",               /* 14 */
    "LEX Receiver",           /* 15 */
    "RINEX",                  /* 16 */
    "SP3",                    /* 17 */
    "RINEX CLK",              /* 18 */
    "SBAS",                   /* 19 */
    "NMEA 0183",              /* 20 */
    nullptr};


char obscodes[][3] = {
    /* observation code strings */
    "", "1C", "1P", "1W", "1Y", "1M", "1N", "1S", "1L", "1E",   /*  0- 9 */
    "1A", "1B", "1X", "1Z", "2C", "2D", "2S", "2L", "2X", "2P", /* 10-19 */
    "2W", "2Y", "2M", "2N", "5I", "5Q", "5X", "7I", "7Q", "7X", /* 20-29 */
    "6A", "6B", "6C", "6X", "6Z", "6S", "6L", "8L", "8Q", "8X", /* 30-39 */
    "2I", "2Q", "6I", "6Q", "3I", "3Q", "3X", "1I", "1Q", "5A", /* 40-49 */
    "5B", "5C", "9A", "9B", "9C", "9X", "", "", "", ""          /* 50-59 */
};


unsigned char obsfreqs[] = {
    /* 1:L1/E1, 2:L2/B1, 3:L5/E5a/L3, 4:L6/LEX/B3, 5:E5b/B2, 6:E5(a+b), 7:S */
    0, 1, 1, 1, 1, 1, 1, 1, 1, 1, /*  0- 9 */
    1, 1, 1, 1, 2, 2, 2, 2, 2, 2, /* 10-19 */
    2, 2, 2, 2, 3, 3, 3, 5, 5, 5, /* 20-29 */
    4, 4, 4, 4, 4, 4, 4, 6, 6, 6, /* 30-39 */
    2, 2, 4, 4, 3, 3, 3, 1, 1, 3, /* 40-49 */
    3, 3, 7, 7, 7, 7, 0, 0, 0, 0  /* 50-59 */
};


char codepris[7][MAXFREQ][16] = {
    /* code priority table */

    /* L1/E1      L2/B1        L5/E5a/L3 L6/LEX/B3 E5b/B2    E5(a+b)  S */
    {"CPYWMNSL", "PYWCMNDSLX", "IQX", "", "", "", ""}, /* GPS */
    {"PC", "PC", "IQX", "", "", "", ""},               /* GLO */
    {"CABXZ", "", "IQX", "ABCXZ", "IQX", "IQX", ""},   /* GAL */
    {"CSLXZ", "SLX", "IQX", "SLX", "", "", ""},        /* QZS */
    {"C", "", "IQX", "", "", "", ""},                  /* SBS */
    {"IQX", "IQX", "IQX", "IQX", "IQX", "", ""},       /* BDS */
    {"", "", "ABCX", "", "", "", "ABCX"}               /* IRN */
};


fatalfunc_t *fatalfunc = nullptr; /* fatal callback function */

/* crc tables generated by util/gencrc ---------------------------------------*/
const uint16_t TBL_CR_C16[] = {
    0x0000, 0x1021, 0x2042, 0x3063, 0x4084, 0x50A5, 0x60C6, 0x70E7,
    0x8108, 0x9129, 0xA14A, 0xB16B, 0xC18C, 0xD1AD, 0xE1CE, 0xF1EF,
    0x1231, 0x0210, 0x3273, 0x2252, 0x52B5, 0x4294, 0x72F7, 0x62D6,
    0x9339, 0x8318, 0xB37B, 0xA35A, 0xD3BD, 0xC39C, 0xF3FF, 0xE3DE,
    0x2462, 0x3443, 0x0420, 0x1401, 0x64E6, 0x74C7, 0x44A4, 0x5485,
    0xA56A, 0xB54B, 0x8528, 0x9509, 0xE5EE, 0xF5CF, 0xC5AC, 0xD58D,
    0x3653, 0x2672, 0x1611, 0x0630, 0x76D7, 0x66F6, 0x5695, 0x46B4,
    0xB75B, 0xA77A, 0x9719, 0x8738, 0xF7DF, 0xE7FE, 0xD79D, 0xC7BC,
    0x48C4, 0x58E5, 0x6886, 0x78A7, 0x0840, 0x1861, 0x2802, 0x3823,
    0xC9CC, 0xD9ED, 0xE98E, 0xF9AF, 0x8948, 0x9969, 0xA90A, 0xB92B,
    0x5AF5, 0x4AD4, 0x7AB7, 0x6A96, 0x1A71, 0x0A50, 0x3A33, 0x2A12,
    0xDBFD, 0xCBDC, 0xFBBF, 0xEB9E, 0x9B79, 0x8B58, 0xBB3B, 0xAB1A,
    0x6CA6, 0x7C87, 0x4CE4, 0x5CC5, 0x2C22, 0x3C03, 0x0C60, 0x1C41,
    0xEDAE, 0xFD8F, 0xCDEC, 0xDDCD, 0xAD2A, 0xBD0B, 0x8D68, 0x9D49,
    0x7E97, 0x6EB6, 0x5ED5, 0x4EF4, 0x3E13, 0x2E32, 0x1E51, 0x0E70,
    0xFF9F, 0xEFBE, 0xDFDD, 0xCFFC, 0xBF1B, 0xAF3A, 0x9F59, 0x8F78,
    0x9188, 0x81A9, 0xB1CA, 0xA1EB, 0xD10C, 0xC12D, 0xF14E, 0xE16F,
    0x1080, 0x00A1, 0x30C2, 0x20E3, 0x5004, 0x4025, 0x7046, 0x6067,
    0x83B9, 0x9398, 0xA3FB, 0xB3DA, 0xC33D, 0xD31C, 0xE37F, 0xF35E,
    0x02B1, 0x1290, 0x22F3, 0x32D2, 0x4235, 0x5214, 0x6277, 0x7256,
    0xB5EA, 0xA5CB, 0x95A8, 0x8589, 0xF56E, 0xE54F, 0xD52C, 0xC50D,
    0x34E2, 0x24C3, 0x14A0, 0x0481, 0x7466, 0x6447, 0x5424, 0x4405,
    0xA7DB, 0xB7FA, 0x8799, 0x97B8, 0xE75F, 0xF77E, 0xC71D, 0xD73C,
    0x26D3, 0x36F2, 0x0691, 0x16B0, 0x6657, 0x7676, 0x4615, 0x5634,
    0xD94C, 0xC96D, 0xF90E, 0xE92F, 0x99C8, 0x89E9, 0xB98A, 0xA9AB,
    0x5844, 0x4865, 0x7806, 0x6827, 0x18C0, 0x08E1, 0x3882, 0x28A3,
    0xCB7D, 0xDB5C, 0xEB3F, 0xFB1E, 0x8BF9, 0x9BD8, 0xABBB, 0xBB9A,
    0x4A75, 0x5A54, 0x6A37, 0x7A16, 0x0AF1, 0x1AD0, 0x2AB3, 0x3A92,
    0xFD2E, 0xED0F, 0xDD6C, 0xCD4D, 0xBDAA, 0xAD8B, 0x9DE8, 0x8DC9,
    0x7C26, 0x6C07, 0x5C64, 0x4C45, 0x3CA2, 0x2C83, 0x1CE0, 0x0CC1,
    0xEF1F, 0xFF3E, 0xCF5D, 0xDF7C, 0xAF9B, 0xBFBA, 0x8FD9, 0x9FF8,
    0x6E17, 0x7E36, 0x4E55, 0x5E74, 0x2E93, 0x3EB2, 0x0ED1, 0x1EF0};


const unsigned int TBL_CR_C24_Q[] = {
    0x000000, 0x864CFB, 0x8AD50D, 0x0C99F6, 0x93E6E1, 0x15AA1A, 0x1933EC, 0x9F7F17,
    0xA18139, 0x27CDC2, 0x2B5434, 0xAD18CF, 0x3267D8, 0xB42B23, 0xB8B2D5, 0x3EFE2E,
    0xC54E89, 0x430272, 0x4F9B84, 0xC9D77F, 0x56A868, 0xD0E493, 0xDC7D65, 0x5A319E,
    0x64CFB0, 0xE2834B, 0xEE1ABD, 0x685646, 0xF72951, 0x7165AA, 0x7DFC5C, 0xFBB0A7,
    0x0CD1E9, 0x8A9D12, 0x8604E4, 0x00481F, 0x9F3708, 0x197BF3, 0x15E205, 0x93AEFE,
    0xAD50D0, 0x2B1C2B, 0x2785DD, 0xA1C926, 0x3EB631, 0xB8FACA, 0xB4633C, 0x322FC7,
    0xC99F60, 0x4FD39B, 0x434A6D, 0xC50696, 0x5A7981, 0xDC357A, 0xD0AC8C, 0x56E077,
    0x681E59, 0xEE52A2, 0xE2CB54, 0x6487AF, 0xFBF8B8, 0x7DB443, 0x712DB5, 0xF7614E,
    0x19A3D2, 0x9FEF29, 0x9376DF, 0x153A24, 0x8A4533, 0x0C09C8, 0x00903E, 0x86DCC5,
    0xB822EB, 0x3E6E10, 0x32F7E6, 0xB4BB1D, 0x2BC40A, 0xAD88F1, 0xA11107, 0x275DFC,
    0xDCED5B, 0x5AA1A0, 0x563856, 0xD074AD, 0x4F0BBA, 0xC94741, 0xC5DEB7, 0x43924C,
    0x7D6C62, 0xFB2099, 0xF7B96F, 0x71F594, 0xEE8A83, 0x68C678, 0x645F8E, 0xE21375,
    0x15723B, 0x933EC0, 0x9FA736, 0x19EBCD, 0x8694DA, 0x00D821, 0x0C41D7, 0x8A0D2C,
    0xB4F302, 0x32BFF9, 0x3E260F, 0xB86AF4, 0x2715E3, 0xA15918, 0xADC0EE, 0x2B8C15,
    0xD03CB2, 0x567049, 0x5AE9BF, 0xDCA544, 0x43DA53, 0xC596A8, 0xC90F5E, 0x4F43A5,
    0x71BD8B, 0xF7F170, 0xFB6886, 0x7D247D, 0xE25B6A, 0x641791, 0x688E67, 0xEEC29C,
    0x3347A4, 0xB50B5F, 0xB992A9, 0x3FDE52, 0xA0A145, 0x26EDBE, 0x2A7448, 0xAC38B3,
    0x92C69D, 0x148A66, 0x181390, 0x9E5F6B, 0x01207C, 0x876C87, 0x8BF571, 0x0DB98A,
    0xF6092D, 0x7045D6, 0x7CDC20, 0xFA90DB, 0x65EFCC, 0xE3A337, 0xEF3AC1, 0x69763A,
    0x578814, 0xD1C4EF, 0xDD5D19, 0x5B11E2, 0xC46EF5, 0x42220E, 0x4EBBF8, 0xC8F703,
    0x3F964D, 0xB9DAB6, 0xB54340, 0x330FBB, 0xAC70AC, 0x2A3C57, 0x26A5A1, 0xA0E95A,
    0x9E1774, 0x185B8F, 0x14C279, 0x928E82, 0x0DF195, 0x8BBD6E, 0x872498, 0x016863,
    0xFAD8C4, 0x7C943F, 0x700DC9, 0xF64132, 0x693E25, 0xEF72DE, 0xE3EB28, 0x65A7D3,
    0x5B59FD, 0xDD1506, 0xD18CF0, 0x57C00B, 0xC8BF1C, 0x4EF3E7, 0x426A11, 0xC426EA,
    0x2AE476, 0xACA88D, 0xA0317B, 0x267D80, 0xB90297, 0x3F4E6C, 0x33D79A, 0xB59B61,
    0x8B654F, 0x0D29B4, 0x01B042, 0x87FCB9, 0x1883AE, 0x9ECF55, 0x9256A3, 0x141A58,
    0xEFAAFF, 0x69E604, 0x657FF2, 0xE33309, 0x7C4C1E, 0xFA00E5, 0xF69913, 0x70D5E8,
    0x4E2BC6, 0xC8673D, 0xC4FECB, 0x42B230, 0xDDCD27, 0x5B81DC, 0x57182A, 0xD154D1,
    0x26359F, 0xA07964, 0xACE092, 0x2AAC69, 0xB5D37E, 0x339F85, 0x3F0673, 0xB94A88,
    0x87B4A6, 0x01F85D, 0x0D61AB, 0x8B2D50, 0x145247, 0x921EBC, 0x9E874A, 0x18CBB1,
    0xE37B16, 0x6537ED, 0x69AE1B, 0xEFE2E0, 0x709DF7, 0xF6D10C, 0xFA48FA, 0x7C0401,
    0x42FA2F, 0xC4B6D4, 0xC82F22, 0x4E63D9, 0xD11CCE, 0x575035, 0x5BC9C3, 0xDD8538};


extern "C"
{
    void dgemm_(char *, char *, int *, int *, int *, double *, double *, int *, double *, int *, double *, double *, int *);
    extern void dgetrf_(int *, int *, double *, int *, int *, int *);
    extern void dgetri_(int *, double *, int *, int *, double *, int *, int *);
    extern void dgetrs_(char *, int *, int *, double *, int *, int *, double *, int *, int *);
}


/* function prototypes -------------------------------------------------------*/


#ifdef IERS_MODEL
extern int gmf_(double *mjd, double *lat, double *lon, double *hgt, double *zd,
    double *gmfh, double *gmfw);
#endif


/* fatal error ---------------------------------------------------------------*/
void fatalerr(const char *format, ...)
{
    char msg[1024];
    va_list ap;
    va_start(ap, format);
    vsprintf(msg, format, ap);
    va_end(ap);
    fprintf(stderr, "%s", msg);
    exit(-9);
}


/* satellite system+prn/slot number to satellite number ------------------------
 * convert satellite system+prn/slot number to satellite number
 * args   : int    sys       I   satellite system (SYS_GPS,SYS_GLO,...)
 *          int    prn       I   satellite prn/slot number
 * return : satellite number (0:error)
 *-----------------------------------------------------------------------------*/
int satno(int sys, int prn)
{
    if (prn <= 0)
        {
            return 0;
        }
    switch (sys)
        {
        case SYS_GPS:
            if (prn < MINPRNGPS || MAXPRNGPS < prn)
                {
                    return 0;
                }
            return prn - MINPRNGPS + 1;
        case SYS_GLO:
            if (prn < MINPRNGLO || MAXPRNGLO < prn)
                {
                    return 0;
                }
            return NSATGPS + prn - MINPRNGLO + 1;
        case SYS_GAL:
            if (prn < MINPRNGAL || MAXPRNGAL < prn)
                {
                    return 0;
                }
            return NSATGPS + NSATGLO + prn - MINPRNGAL + 1;
        case SYS_QZS:
            if (prn < MINPRNQZS || MAXPRNQZS < prn)
                {
                    return 0;
                }
            return NSATGPS + NSATGLO + NSATGAL + prn - MINPRNQZS + 1;
        case SYS_BDS:
            if (prn < MINPRNBDS || MAXPRNBDS < prn)
                {
                    return 0;
                }
            return NSATGPS + NSATGLO + NSATGAL + NSATQZS + prn - MINPRNBDS + 1;
        case SYS_IRN:
            if (prn < MINPRNIRN || MAXPRNIRN < prn)
                {
                    return 0;
                }
            return NSATGPS + NSATGLO + NSATGAL + NSATQZS + NSATBDS + prn - MINPRNIRN + 1;
        case SYS_LEO:
            if (prn < MINPRNLEO || MAXPRNLEO < prn)
                {
                    return 0;
                }
            return NSATGPS + NSATGLO + NSATGAL + NSATQZS + NSATBDS + NSATIRN +
                   prn - MINPRNLEO + 1;
        case SYS_SBS:
            if (prn < MINPRNSBS || MAXPRNSBS < prn)
                {
                    return 0;
                }
            return NSATGPS + NSATGLO + NSATGAL + NSATQZS + NSATBDS + NSATIRN + NSATLEO +
                   prn - MINPRNSBS + 1;
        }
    return 0;
}


/* satellite number to satellite system ----------------------------------------
 * convert satellite number to satellite system
 * args   : int    sat       I   satellite number (1-MAXSAT)
 *          int    *prn      IO  satellite prn/slot number (NULL: no output)
 * return : satellite system (SYS_GPS,SYS_GLO,...)
 *-----------------------------------------------------------------------------*/
int satsys(int sat, int *prn)
{
    int sys = SYS_NONE;
    if (sat <= 0 || MAXSAT < sat)
        {
            sat = 0;
        }
    else if (sat <= NSATGPS)
        {
            sys = SYS_GPS;
            sat += MINPRNGPS - 1;
        }
    else if ((sat -= NSATGPS) <= NSATGLO)
        {
            sys = SYS_GLO;
            sat += MINPRNGLO - 1;
        }
    else if ((sat -= NSATGLO) <= NSATGAL)
        {
            sys = SYS_GAL;
            sat += MINPRNGAL - 1;
        }
    else if ((sat -= NSATGAL) <= NSATQZS)
        {
            sys = SYS_QZS;
            sat += MINPRNQZS - 1;
        }
    else if ((sat -= NSATQZS) <= NSATBDS)
        {
            sys = SYS_BDS;
            sat += MINPRNBDS - 1;
        }
    else if ((sat -= NSATBDS) <= NSATIRN)
        {
            sys = SYS_IRN;
            sat += MINPRNIRN - 1;
        }
    else if ((sat -= NSATIRN) <= NSATLEO)
        {
            sys = SYS_LEO;
            sat += MINPRNLEO - 1;
        }
    else if ((sat -= NSATLEO) <= NSATSBS)
        {
            sys = SYS_SBS;
            sat += MINPRNSBS - 1;
        }
    else
        {
            sat = 0;
        }
    if (prn)
        {
            *prn = sat;
        }
    return sys;
}


/* satellite id to satellite number --------------------------------------------
 * convert satellite id to satellite number
 * args   : char   *id       I   satellite id (nn,Gnn,Rnn,Enn,Jnn,Cnn,Inn or Snn)
 * return : satellite number (0: error)
 * notes  : 120-142 and 193-199 are also recognized as sbas and qzss
 *-----------------------------------------------------------------------------*/
int satid2no(const char *id)
{
    int sys, prn;
    char code;

    if (sscanf(id, "%d", &prn) == 1)
        {
            if (MINPRNGPS <= prn && prn <= MAXPRNGPS)
                {
                    sys = SYS_GPS;
                }
            else if (MINPRNSBS <= prn && prn <= MAXPRNSBS)
                {
                    sys = SYS_SBS;
                }
            else if (MINPRNQZS <= prn && prn <= MAXPRNQZS)
                {
                    sys = SYS_QZS;
                }
            else
                {
                    return 0;
                }
            return satno(sys, prn);
        }
    if (sscanf(id, "%c%d", &code, &prn) < 2)
        {
            return 0;
        }

    switch (code)
        {
        case 'G':
            sys = SYS_GPS;
            prn += MINPRNGPS - 1;
            break;
        case 'R':
            sys = SYS_GLO;
            prn += MINPRNGLO - 1;
            break;
        case 'E':
            sys = SYS_GAL;
            prn += MINPRNGAL - 1;
            break;
        case 'J':
            sys = SYS_QZS;
            prn += MINPRNQZS - 1;
            break;
        case 'C':
            sys = SYS_BDS;
            prn += MINPRNBDS - 1;
            break;
        case 'I':
            sys = SYS_IRN;
            prn += MINPRNIRN - 1;
            break;
        case 'L':
            sys = SYS_LEO;
            prn += MINPRNLEO - 1;
            break;
        case 'S':
            sys = SYS_SBS;
            prn += 100;
            break;
        default:
            return 0;
        }
    return satno(sys, prn);
}


/* satellite number to satellite id --------------------------------------------
 * convert satellite number to satellite id
 * args   : int    sat       I   satellite number
 *          char   *id       O   satellite id (Gnn,Rnn,Enn,Jnn,Cnn,Inn or nnn)
 * return : none
 *-----------------------------------------------------------------------------*/
void satno2id(int sat, char *id)
{
    int prn;
    switch (satsys(sat, &prn))
        {
        case SYS_GPS:
            sprintf(id, "G%02d", prn - MINPRNGPS + 1);
            return;
        case SYS_GLO:
            sprintf(id, "R%02d", prn - MINPRNGLO + 1);
            return;
        case SYS_GAL:
            sprintf(id, "E%02d", prn - MINPRNGAL + 1);
            return;
        case SYS_QZS:
            sprintf(id, "J%02d", prn - MINPRNQZS + 1);
            return;
        case SYS_BDS:
            sprintf(id, "C%02d", prn - MINPRNBDS + 1);
            return;
        case SYS_IRN:
            sprintf(id, "I%02d", prn - MINPRNIRN + 1);
            return;
        case SYS_LEO:
            sprintf(id, "L%02d", prn - MINPRNLEO + 1);
            return;
        case SYS_SBS:
            sprintf(id, "%03d", prn);
            return;
        }
    strcpy(id, "");
}


/* test excluded satellite -----------------------------------------------------
 * test excluded satellite
 * args   : int    sat       I   satellite number
 *          int    svh       I   sv health flag
 *          prcopt_t *opt    I   processing options (NULL: not used)
 * return : status (1:excluded,0:not excluded)
 *-----------------------------------------------------------------------------*/
int satexclude(int sat, int svh, const prcopt_t *opt)
{
    int sys = satsys(sat, nullptr);

    if (svh < 0)
        {
            trace(3, "ephemeris unavailable: sat=%3d svh=%02X\n", sat, svh);
            return 1; /* ephemeris unavailable */
        }

    if (opt)
        {
            if (opt->exsats[sat - 1] == 1)
                {
                    trace(3, "excluded satellite: sat=%3d svh=%02X\n", sat, svh);
                    return 1; /* excluded satellite */
                }
            if (opt->exsats[sat - 1] == 2)
                {
                    return 0; /* included satellite */
                }
            if (!(sys & opt->navsys))
                {
                    trace(3, "unselected sat sys: sat=%3d svh=%02X\n", sat, svh);
                    return 1; /* unselected sat sys */
                }
        }
    if (sys == SYS_QZS)
        {
            svh &= 0xFE; /* mask QZSS LEX health */
        }
    if (svh)
        {
            trace(3, "unhealthy satellite: sat=%3d svh=%02X\n", sat, svh);
            return 1;
        }
    return 0;
}


/* test SNR mask ---------------------------------------------------------------
 * test SNR mask
 * args   : int    base      I   rover or base-station (0:rover,1:base station)
 *          int    freq      I   frequency (0:L1,1:L2,2:L3,...)
 *          double el        I   elevation angle (rad)
 *          double snr       I   C/N0 (dBHz)
 *          snrmask_t *mask  I   SNR mask
 * return : status (1:masked,0:unmasked)
 *-----------------------------------------------------------------------------*/
int testsnr(int base, int freq, double el, double snr,
    const snrmask_t *mask)
{
    double minsnr, a;
    int i;

    if (!mask->ena[base] || freq < 0 || freq >= NFREQ)
        {
            return 0;
        }

    a = (el * R2D + 5.0) / 10.0;
    i = static_cast<int>(floor(a));
    a -= i;
    if (i < 1)
        {
            minsnr = mask->mask[freq][0];
        }
    else if (i > 8)
        {
            minsnr = mask->mask[freq][8];
        }
    else
        {
            minsnr = (1.0 - a) * mask->mask[freq][i - 1] + a * mask->mask[freq][i];
        }

    return snr < minsnr;
}


/* obs type string to obs code -------------------------------------------------
 * convert obs code type string to obs code
 * args   : char   *str   I      obs code string ("1C","1P","1Y",...)
 *          int    *freq  IO     frequency (1:L1,2:L2,3:L5,4:L6,5:L7,6:L8,0:err)
 *                               (NULL: no output)
 * return : obs code (CODE_???)
 * notes  : obs codes are based on reference [6] and qzss extension
 *-----------------------------------------------------------------------------*/
unsigned char obs2code(const char *obs, int *freq)
{
    int i;
    if (freq)
        {
            *freq = 0;
        }
    for (i = 1; *obscodes[i]; i++)
        {
            if (strcmp(obscodes[i], obs) != 0)
                {
                    continue;
                }
            if (freq)
                {
                    *freq = obsfreqs[i];
                }
            return static_cast<unsigned char>(i);
        }
    return CODE_NONE;
}


/* obs code to obs code string -------------------------------------------------
 * convert obs code to obs code string
 * args   : unsigned char code I obs code (CODE_???)
 *          int    *freq  IO     frequency (NULL: no output)
 *                               (1:L1/E1, 2:L2/B1, 3:L5/E5a/L3, 4:L6/LEX/B3,
                                 5:E5b/B2, 6:E5(a+b), 7:S)
 * return : obs code string ("1C","1P","1P",...)
 * notes  : obs codes are based on reference [6] and qzss extension
 *-----------------------------------------------------------------------------*/
char *code2obs(unsigned char code, int *freq)
{
    if (freq)
        {
            *freq = 0;
        }
    if (code <= CODE_NONE || MAXCODE < code)
        {
            return (char *)"";
        }
    if (freq)
        {
            *freq = obsfreqs[code];
        }
    return obscodes[code];
}


/* set code priority -----------------------------------------------------------
 * set code priority for multiple codes in a frequency
 * args   : int    sys     I     system (or of SYS_???)
 *          int    freq    I     frequency (1:L1,2:L2,3:L5,4:L6,5:L7,6:L8,7:L9)
 *          char   *pri    I     priority of codes (series of code characters)
 *                               (higher priority precedes lower)
 * return : none
 *-----------------------------------------------------------------------------*/
void setcodepri(int sys, int freq, const char *pri)
{
    trace(3, "setcodepri : sys=%d freq=%d pri=%s\n", sys, freq, pri);

    if (freq <= 0 || MAXFREQ < freq)
        {
            return;
        }
    if (strlen(pri) < 17)
        {
            if (sys & SYS_GPS)
                {
                    strcpy(codepris[0][freq - 1], pri);
                }
            if (sys & SYS_GLO)
                {
                    strcpy(codepris[1][freq - 1], pri);
                }
            if (sys & SYS_GAL)
                {
                    strcpy(codepris[2][freq - 1], pri);
                }
            if (sys & SYS_QZS)
                {
                    strcpy(codepris[3][freq - 1], pri);
                }
            if (sys & SYS_SBS)
                {
                    strcpy(codepris[4][freq - 1], pri);
                }
            if (sys & SYS_BDS)
                {
                    strcpy(codepris[5][freq - 1], pri);
                }
            if (sys & SYS_IRN)
                {
                    strcpy(codepris[6][freq - 1], pri);
                }
        }
    else
        {
            trace(1, "pri array is too long");
        }
}


/* get code priority -----------------------------------------------------------
 * get code priority for multiple codes in a frequency
 * args   : int    sys     I     system (SYS_???)
 *          unsigned char code I obs code (CODE_???)
 *          char   *opt    I     code options (NULL:no option)
 * return : priority (15:highest-1:lowest,0:error)
 *-----------------------------------------------------------------------------*/
int getcodepri(int sys, unsigned char code, const char *opt)
{
    const char *p, *optstr;
    char *obs, str[8] = "";
    int i, j;

    switch (sys)
        {
        case SYS_GPS:
            i = 0;
            optstr = "-GL%2s";
            break;
        case SYS_GLO:
            i = 1;
            optstr = "-RL%2s";
            break;
        case SYS_GAL:
            i = 2;
            optstr = "-EL%2s";
            break;
        case SYS_QZS:
            i = 3;
            optstr = "-JL%2s";
            break;
        case SYS_SBS:
            i = 4;
            optstr = "-SL%2s";
            break;
        case SYS_BDS:
            i = 5;
            optstr = "-CL%2s";
            break;
        case SYS_IRN:
            i = 6;
            optstr = "-IL%2s";
            break;
        default:
            return 0;
        }
    obs = code2obs(code, &j);

    /* parse code options */
    for (p = opt; p && (p = strchr(p, '-')); p++)
        {
            if (sscanf(p, optstr, str) < 1 || str[0] != obs[0])
                {
                    continue;
                }
            return str[1] == obs[1] ? 15 : 0;
        }
    /* search code priority */
    return (p = strchr(codepris[i][j - 1], obs[1])) ? 14 - static_cast<int>(p - codepris[i][j - 1]) : 0;
}


/* extract unsigned/signed bits ------------------------------------------------
 * extract unsigned/signed bits from byte data
 * args   : unsigned char *buff I byte data
 *          int    pos    I      bit position from start of data (bits)
 *          int    len    I      bit length (bits) (len <= 32)
 * return : extracted unsigned/signed bits
 *-----------------------------------------------------------------------------*/
unsigned int getbitu(const unsigned char *buff, int pos, int len)
{
    unsigned int bits = 0;
    int i;
    for (i = pos; i < pos + len; i++)
        {
            bits = (bits << 1) + ((buff[i / 8] >> (7 - i % 8)) & 1u);
        }
    return bits;
}


int getbits(const unsigned char *buff, int pos, int len)
{
    unsigned int bits = getbitu(buff, pos, len);
    if (len <= 0 || 32 <= len || !(bits & (1u << (len - 1))))
        {
            return static_cast<int>(bits);
        }
    return static_cast<int>(bits | (~0u << len)); /* extend sign */
}


/* set unsigned/signed bits ----------------------------------------------------
 * set unsigned/signed bits to byte data
 * args   : unsigned char *buff IO byte data
 *          int    pos    I      bit position from start of data (bits)
 *          int    len    I      bit length (bits) (len <= 32)
 *         (unsigned) int I      unsigned/signed data
 * return : none
 *-----------------------------------------------------------------------------*/
void setbitu(unsigned char *buff, int pos, int len, unsigned int data)
{
    unsigned int mask = 1u << (len - 1);
    int i;
    if (len <= 0 || 32 < len)
        {
            return;
        }
    for (i = pos; i < pos + len; i++, mask >>= 1)
        {
            if (data & mask)
                {
                    buff[i / 8] |= 1u << (7 - i % 8);
                }
            else
                {
                    buff[i / 8] &= ~(1u << (7 - i % 8));
                }
        }
}


void setbits(unsigned char *buff, int pos, int len, int data)
{
    if (data < 0)
        {
            data |= 1 << (len - 1);
        }
    else
        {
            data &= ~(1 << (len - 1)); /* set sign bit */
        }
    setbitu(buff, pos, len, static_cast<unsigned int>(data));
}


/* crc-32 parity ---------------------------------------------------------------
 * compute crc-32 parity for novatel raw
 * args   : unsigned char *buff I data
 *          int    len    I      data length (bytes)
 * return : crc-32 parity
 * notes  : see NovAtel OEMV firmware manual 1.7 32-bit CRC
 *-----------------------------------------------------------------------------*/
unsigned int rtk_crc32(const unsigned char *buff, int len)
{
    unsigned int crc = 0;
    int i, j;

    trace(4, "rtk_crc32: len=%d\n", len);

    for (i = 0; i < len; i++)
        {
            crc ^= buff[i];
            for (j = 0; j < 8; j++)
                {
                    if (crc & 1)
                        {
                            crc = (crc >> 1) ^ POLYCRC32;
                        }
                    else
                        {
                            crc >>= 1;
                        }
                }
        }
    return crc;
}


/* crc-24q parity --------------------------------------------------------------
 * compute crc-24q parity for sbas, rtcm3
 * args   : unsigned char *buff I data
 *          int    len    I      data length (bytes)
 * return : crc-24Q parity
 * notes  : see reference [2] A.4.3.3 Parity
 *-----------------------------------------------------------------------------*/
unsigned int rtk_crc24q(const unsigned char *buff, int len)
{
    unsigned int crc = 0;
    int i;

    trace(4, "rtk_crc24q: len=%d\n", len);

    for (i = 0; i < len; i++)
        {
            crc = ((crc << 8) & 0xFFFFFF) ^ TBL_CR_C24_Q[(crc >> 16) ^ buff[i]];
        }
    return crc;
}


/* crc-16 parity ---------------------------------------------------------------
 * compute crc-16 parity for binex, nvs
 * args   : unsigned char *buff I data
 *          int    len    I      data length (bytes)
 * return : crc-16 parity
 * notes  : see reference [10] A.3.
 *-----------------------------------------------------------------------------*/
uint16_t rtk_crc16(const unsigned char *buff, int len)
{
    uint16_t crc = 0;
    int i;

    trace(4, "rtk_crc16: len=%d\n", len);

    for (i = 0; i < len; i++)
        {
            crc = (crc << 8) ^ TBL_CR_C16[((crc >> 8) ^ buff[i]) & 0xFF];
        }
    return crc;
}


/* decode navigation data word -------------------------------------------------
 * check party and decode navigation data word
 * args   : unsigned int word I navigation data word (2+30bit)
 *                              (previous word D29*-30* + current word D1-30)
 *          unsigned char *data O decoded navigation data without parity
 *                              (8bitx3)
 * return : status (1:ok,0:parity error)
 * notes  : see reference [1] 20.3.5.2 user parity algorithm
 *-----------------------------------------------------------------------------*/
int decode_word(unsigned int word, unsigned char *data)
{
    const unsigned int hamming[] = {
        0xBB1F3480, 0x5D8F9A40, 0xAEC7CD00, 0x5763E680, 0x6BB1F340, 0x8B7A89C0};
    unsigned int parity = 0, w;
    int i;

    trace(5, "decodeword: word=%08x\n", word);

    if (word & 0x40000000)
        {
            word ^= 0x3FFFFFC0;
        }

    for (i = 0; i < 6; i++)
        {
            parity <<= 1;
            for (w = (word & hamming[i]) >> 6; w; w >>= 1)
                {
                    parity ^= w & 1;
                }
        }
    if (parity != (word & 0x3F))
        {
            return 0;
        }

    for (i = 0; i < 3; i++)
        {
            data[i] = static_cast<unsigned char>(word >> (22 - i * 8));
        }
    return 1;
}


/* new matrix ------------------------------------------------------------------
 * allocate memory of matrix
 * args   : int    n,m       I   number of rows and columns of matrix
 * return : matrix pointer (if n<=0 or m<=0, return NULL)
 *-----------------------------------------------------------------------------*/
double *mat(int n, int m)
{
    double *p;

    if (n <= 0 || m <= 0)
        {
            return nullptr;
        }
    if (!(p = static_cast<double *>(malloc(sizeof(double) * n * m))))
        {
            fatalerr("matrix memory allocation error: n=%d,m=%d\n", n, m);
        }
    return p;
}


/* new integer matrix ----------------------------------------------------------
 * allocate memory of integer matrix
 * args   : int    n,m       I   number of rows and columns of matrix
 * return : matrix pointer (if n <= 0 or m <= 0, return NULL)
 *-----------------------------------------------------------------------------*/
int *imat(int n, int m)
{
    int *p;

    if (n <= 0 || m <= 0)
        {
            return nullptr;
        }
    if (!(p = static_cast<int *>(malloc(sizeof(int) * n * m))))
        {
            fatalerr("integer matrix memory allocation error: n=%d,m=%d\n", n, m);
        }
    return p;
}


/* zero matrix -----------------------------------------------------------------
 * generate new zero matrix
 * args   : int    n,m       I   number of rows and columns of matrix
 * return : matrix pointer (if n <= 0 or m <= 0, return NULL)
 *-----------------------------------------------------------------------------*/
double *zeros(int n, int m)
{
    double *p;

#if NOCALLOC
    if ((p = mat(n, m)))
        for (n = n * m - 1; n >= 0; n--) p[n] = 0.0;
#else
    if (n <= 0 || m <= 0)
        {
            return nullptr;
        }
    if (!(p = static_cast<double *>(calloc(sizeof(double), n * m))))
        {
            fatalerr("matrix memory allocation error: n=%d,m=%d\n", n, m);
        }
#endif
    return p;
}


/* identity matrix -------------------------------------------------------------
 * generate new identity matrix
 * args   : int    n         I   number of rows and columns of matrix
 * return : matrix pointer (if n <= 0, return NULL)
 *-----------------------------------------------------------------------------*/
double *eye(int n)
{
    double *p;
    int i;

    if ((p = zeros(n, n)))
        {
            for (i = 0; i < n; i++)
                {
                    p[i + i * n] = 1.0;
                }
        }
    return p;
}


/* inner product ---------------------------------------------------------------
 * inner product of vectors
 * args   : double *a,*b     I   vector a,b (n x 1)
 *          int    n         I   size of vector a,b
 * return : a'*b
 *-----------------------------------------------------------------------------*/
double dot(const double *a, const double *b, int n)
{
    double c = 0.0;

    while (--n >= 0)
        {
            c += a[n] * b[n];
        }
    return c;
}


/* euclid norm -----------------------------------------------------------------
 * euclid norm of vector
 * args   : double *a        I   vector a (n x 1)
 *          int    n         I   size of vector a
 * return : || a ||
 *-----------------------------------------------------------------------------*/
double norm_rtk(const double *a, int n)
{
    return std::sqrt(dot(a, a, n));
}


/* outer product of 3d vectors -------------------------------------------------
 * outer product of 3d vectors
 * args   : double *a,*b     I   vector a,b (3 x 1)
 *          double *c        O   outer product (a x b) (3 x 1)
 * return : none
 *-----------------------------------------------------------------------------*/
void cross3(const double *a, const double *b, double *c)
{
    c[0] = a[1] * b[2] - a[2] * b[1];
    c[1] = a[2] * b[0] - a[0] * b[2];
    c[2] = a[0] * b[1] - a[1] * b[0];
}


/* normalize 3d vector ---------------------------------------------------------
 * normalize 3d vector
 * args   : double *a        I   vector a (3 x 1)
 *          double *b        O   normlized vector (3 x 1) || b || = 1
 * return : status (1:ok,0:error)
 *-----------------------------------------------------------------------------*/
int normv3(const double *a, double *b)
{
    double r;
    if ((r = norm_rtk(a, 3)) <= 0.0)
        {
            return 0;
        }
    b[0] = a[0] / r;
    b[1] = a[1] / r;
    b[2] = a[2] / r;
    return 1;
}


/* copy matrix -----------------------------------------------------------------
 * copy matrix
 * args   : double *A        O   destination matrix A (n x m)
 *          double *B        I   source matrix B (n x m)
 *          int    n,m       I   number of rows and columns of matrix
 * return : none
 *-----------------------------------------------------------------------------*/
void matcpy(double *A, const double *B, int n, int m)
{
    memcpy(A, B, sizeof(double) * n * m);
}

/* matrix routines -----------------------------------------------------------*/


/* multiply matrix (wrapper of blas dgemm) -------------------------------------
 * multiply matrix by matrix (C=alpha*A*B+beta*C)
 * args   : char   *tr       I  transpose flags ("N":normal,"T":transpose)
 *          int    n,k,m     I  size of (transposed) matrix A,B
 *          double alpha     I  alpha
 *          double *A,*B     I  (transposed) matrix A (n x m), B (m x k)
 *          double beta      I  beta
 *          double *C        IO matrix C (n x k)
 * return : none
 *-----------------------------------------------------------------------------*/
void matmul(const char *tr, int n, int k, int m, double alpha,
    const double *A, const double *B, double beta, double *C)
{
    int lda = tr[0] == 'T' ? m : n, ldb = tr[1] == 'T' ? k : m;

    dgemm_(const_cast<char *>(tr), const_cast<char *>(tr) + 1, &n, &k, &m, &alpha, const_cast<double *>(A), &lda, const_cast<double *>(B),
        &ldb, &beta, C, &n);
}


/* inverse of matrix -----------------------------------------------------------
 * inverse of matrix (A=A^-1)
 * args   : double *A        IO  matrix (n x n)
 *          int    n         I   size of matrix A
 * return : status (0:ok,0>:error)
 *-----------------------------------------------------------------------------*/
int matinv(double *A, int n)
{
    double *work;
    int info, lwork = n * 16, *ipiv = imat(n, 1);

    work = mat(lwork, 1);
    dgetrf_(&n, &n, A, &n, ipiv, &info);
    if (!info)
        {
            dgetri_(&n, A, &n, ipiv, work, &lwork, &info);
        }
    free(ipiv);
    free(work);
    return info;
}


/* solve linear equation -------------------------------------------------------
 * solve linear equation (X=A\Y or X=A'\Y)
 * args   : char   *tr       I   transpose flag ("N":normal,"T":transpose)
 *          double *A        I   input matrix A (n x n)
 *          double *Y        I   input matrix Y (n x m)
 *          int    n,m       I   size of matrix A,Y
 *          double *X        O   X=A\Y or X=A'\Y (n x m)
 * return : status (0:ok,0>:error)
 * notes  : matirix stored by column-major order (fortran convention)
 *          X can be same as Y
 *-----------------------------------------------------------------------------*/
int solve(const char *tr, const double *A, const double *Y, int n,
    int m, double *X)
{
    double *B = mat(n, n);
    int info, *ipiv = imat(n, 1);

    matcpy(B, A, n, n);
    matcpy(X, Y, n, m);
    dgetrf_(&n, &n, B, &n, ipiv, &info);
    if (!info)
        {
            dgetrs_(const_cast<char *>(tr), &n, &m, B, &n, ipiv, X, &n, &info);
        }
    free(ipiv);
    free(B);
    return info;
}


/* end of matrix routines ----------------------------------------------------*/

/* least square estimation -----------------------------------------------------
 * least square estimation by solving normal equation (x=(A*A')^-1*A*y)
 * args   : double *A        I   transpose of (weighted) design matrix (n x m)
 *          double *y        I   (weighted) measurements (m x 1)
 *          int    n,m       I   number of parameters and measurements (n <= m)
 *          double *x        O   estmated parameters (n x 1)
 *          double *Q        O   esimated parameters covariance matrix (n x n)
 * return : status (0:ok,0>:error)
 * notes  : for weighted least square, replace A and y by A*w and w*y (w=W^(1/2))
 *          matirix stored by column-major order (fortran convention)
 *-----------------------------------------------------------------------------*/
int lsq(const double *A, const double *y, int n, int m, double *x,
    double *Q)
{
    double *Ay;
    int info;

    if (m < n)
        {
            return -1;
        }
    Ay = mat(n, 1);
    matmul("NN", n, 1, m, 1.0, A, y, 0.0, Ay); /* Ay=A*y */
    matmul("NT", n, n, m, 1.0, A, A, 0.0, Q);  /* Q=A*A' */
    if (!(info = matinv(Q, n)))
        {
            matmul("NN", n, 1, n, 1.0, Q, Ay, 0.0, x); /* x=Q^-1*Ay */
        }
    free(Ay);
    return info;
}


/* kalman filter ---------------------------------------------------------------
 * kalman filter state update as follows:
 *
 *   K=P*H*(H'*P*H+R)^-1, xp=x+K*v, Pp=(I-K*H')*P
 *
 * args   : double *x        I   states vector (n x 1)
 *          double *P        I   covariance matrix of states (n x n)
 *          double *H        I   transpose of design matrix (n x m)
 *          double *v        I   innovation (measurement - model) (m x 1)
 *          double *R        I   covariance matrix of measurement error (m x m)
 *          int    n,m       I   number of states and measurements
 *          double *xp       O   states vector after update (n x 1)
 *          double *Pp       O   covariance matrix of states after update (n x n)
 * return : status (0:ok,<0:error)
 * notes  : matirix stored by column-major order (fortran convention)
 *          if state x[i]==0.0, not updates state x[i]/P[i+i*n]
 *-----------------------------------------------------------------------------*/
int filter_(const double *x, const double *P, const double *H,
    const double *v, const double *R, int n, int m,
    double *xp, double *Pp)
{
    double *F = mat(n, m), *Q = mat(m, m), *K = mat(n, m), *I = eye(n);
    int info;

    matcpy(Q, R, m, m);
    matcpy(xp, x, n, 1);
    matmul("NN", n, m, n, 1.0, P, H, 0.0, F); /* Q=H'*P*H+R */
    matmul("TN", m, m, n, 1.0, H, F, 1.0, Q);
    if (!(info = matinv(Q, m)))
        {
            matmul("NN", n, m, m, 1.0, F, Q, 0.0, K);  /* K=P*H*Q^-1 */
            matmul("NN", n, 1, m, 1.0, K, v, 1.0, xp); /* xp=x+K*v */
            matmul("NT", n, n, m, -1.0, K, H, 1.0, I); /* Pp=(I-K*H')*P */
            matmul("NN", n, n, n, 1.0, I, P, 0.0, Pp);
        }
    free(F);
    free(Q);
    free(K);
    free(I);
    return info;
}


int filter(double *x, double *P, const double *H, const double *v,
    const double *R, int n, int m)
{
    double *x_, *xp_, *P_, *Pp_, *H_;
    int i, j, k, info, *ix;

    ix = imat(n, 1);
    for (i = k = 0; i < n; i++)
        {
            if (x[i] != 0.0 && P[i + i * n] > 0.0)
                {
                    ix[k++] = i;
                }
        }
    x_ = mat(k, 1);
    xp_ = mat(k, 1);
    P_ = mat(k, k);
    Pp_ = mat(k, k);
    H_ = mat(k, m);
    for (i = 0; i < k; i++)
        {
            x_[i] = x[ix[i]];
            for (j = 0; j < k; j++)
                {
                    P_[i + j * k] = P[ix[i] + ix[j] * n];
                }
            for (j = 0; j < m; j++)
                {
                    H_[i + j * k] = H[ix[i] + j * n];
                }
        }
    info = filter_(x_, P_, H_, v, R, k, m, xp_, Pp_);
    for (i = 0; i < k; i++)
        {
            x[ix[i]] = xp_[i];
            for (j = 0; j < k; j++)
                {
                    P[ix[i] + ix[j] * n] = Pp_[i + j * k];
                }
        }
    free(ix);
    free(x_);
    free(xp_);
    free(P_);
    free(Pp_);
    free(H_);
    return info;
}


/* smoother --------------------------------------------------------------------
 * combine forward and backward filters by fixed-interval smoother as follows:
 *
 *   xs=Qs*(Qf^-1*xf+Qb^-1*xb), Qs=(Qf^-1+Qb^-1)^-1)
 *
 * args   : double *xf       I   forward solutions (n x 1)
 * args   : double *Qf       I   forward solutions covariance matrix (n x n)
 *          double *xb       I   backward solutions (n x 1)
 *          double *Qb       I   backward solutions covariance matrix (n x n)
 *          int    n         I   number of solutions
 *          double *xs       O   smoothed solutions (n x 1)
 *          double *Qs       O   smoothed solutions covariance matrix (n x n)
 * return : status (0:ok,0>:error)
 * notes  : see reference [4] 5.2
 *          matirix stored by column-major order (fortran convention)
 *-----------------------------------------------------------------------------*/
int smoother(const double *xf, const double *Qf, const double *xb,
    const double *Qb, int n, double *xs, double *Qs)
{
    double *invQf = mat(n, n), *invQb = mat(n, n), *xx = mat(n, 1);
    int i, info = -1;

    matcpy(invQf, Qf, n, n);
    matcpy(invQb, Qb, n, n);
    if (!matinv(invQf, n) && !matinv(invQb, n))
        {
            for (i = 0; i < n * n; i++)
                {
                    Qs[i] = invQf[i] + invQb[i];
                }
            if (!(info = matinv(Qs, n)))
                {
                    matmul("NN", n, 1, n, 1.0, invQf, xf, 0.0, xx);
                    matmul("NN", n, 1, n, 1.0, invQb, xb, 1.0, xx);
                    matmul("NN", n, 1, n, 1.0, Qs, xx, 0.0, xs);
                }
        }
    free(invQf);
    free(invQb);
    free(xx);
    return info;
}


/* print matrix ----------------------------------------------------------------
 * print matrix to stdout
 * args   : double *A        I   matrix A (n x m)
 *          int    n,m       I   number of rows and columns of A
 *          int    p,q       I   total columns, columns under decimal point
 *         (FILE  *fp        I   output file pointer)
 * return : none
 * notes  : matirix stored by column-major order (fortran convention)
 *-----------------------------------------------------------------------------*/
void matfprint(const double A[], int n, int m, int p, int q, FILE *fp)
{
    int i, j;

    for (i = 0; i < n; i++)
        {
            for (j = 0; j < m; j++)
                {
                    fprintf(fp, " %*.*f", p, q, A[i + j * n]);
                }
            fprintf(fp, "\n");
        }
}

void matsprint(const double A[], int n, int m, int p, int q, std::string &buffer)
{
    int i, j;
    buffer += '\n';
    for (i = 0; i < n; i++)
        {
            for (j = 0; j < m; j++)
                {
                    char buf_[256];
                    sprintf(buf_, " %*.*f", p, q, A[i + j * n]);
                    std::string s(buf_);
                    buffer = buffer + s;
                }
            buffer += '\n';
        }
}


void matprint(const double A[], int n, int m, int p, int q)
{
    matfprint(A, n, m, p, q, stdout);
}


/* string to number ------------------------------------------------------------
 * convert substring in string to number
 * args   : char   *s        I   string ("... nnn.nnn ...")
 *          int    i,n       I   substring position and width
 * return : converted number (0.0:error)
 *-----------------------------------------------------------------------------*/
double str2num(const char *s, int i, int n)
{
    double value;
    char str[256], *p = str;

    if (i < 0 || static_cast<int>(strlen(s)) < i || static_cast<int>(sizeof(str)) - 1 < n)
        {
            return 0.0;
        }
    for (s += i; *s && --n >= 0; s++)
        {
            *p++ = *s == 'd' || *s == 'D' ? 'E' : *s;
        }
    *p = '\0';
    return sscanf(str, "%lf", &value) == 1 ? value : 0.0;
}


/* string to time --------------------------------------------------------------
 * convert substring in string to gtime_t struct
 * args   : char   *s        I   string ("... yyyy mm dd hh mm ss ...")
 *          int    i,n       I   substring position and width
 *          gtime_t *t       O   gtime_t struct
 * return : status (0:ok,0>:error)
 *-----------------------------------------------------------------------------*/
int str2time(const char *s, int i, int n, gtime_t *t)
{
    double ep[6];
    char str[256], *p = str;

    if (i < 0 || static_cast<int>(strlen(s)) < i || static_cast<int>(sizeof(str)) - 1 < i)
        {
            return -1;
        }
    for (s += i; *s && --n >= 0;)
        {
            *p++ = *s++;
        }
    *p = '\0';
    if (sscanf(str, "%lf %lf %lf %lf %lf %lf", ep, ep + 1, ep + 2, ep + 3, ep + 4, ep + 5) < 6)
        {
            return -1;
        }
    if (ep[0] < 100.0)
        {
            ep[0] += ep[0] < 80.0 ? 2000.0 : 1900.0;
        }
    *t = epoch2time(ep);
    return 0;
}


/* convert calendar day/time to time -------------------------------------------
 * convert calendar day/time to gtime_t struct
 * args   : double *ep       I   day/time {year,month,day,hour,min,sec}
 * return : gtime_t struct
 * notes  : proper in 1970-2037 or 1970-2099 (64bit time_t)
 *-----------------------------------------------------------------------------*/
gtime_t epoch2time(const double *ep)
{
    const int doy[] = {1, 32, 60, 91, 121, 152, 182, 213, 244, 274, 305, 335};
    gtime_t time = {0, 0};
    int days, sec, year = static_cast<int>(ep[0]), mon = static_cast<int>(ep[1]), day = static_cast<int>(ep[2]);

    if (year < 1970 || 2099 < year || mon < 1 || 12 < mon)
        {
            return time;
        }

    /* leap year if year%4==0 in 1901-2099 */
    days = (year - 1970) * 365 + (year - 1969) / 4 + doy[mon - 1] + day - 2 + (year % 4 == 0 && mon >= 3 ? 1 : 0);
    sec = static_cast<int>(floor(ep[5]));
    time.time = static_cast<time_t>(days) * 86400 + static_cast<int>(ep[3]) * 3600 + static_cast<int>(ep[4]) * 60 + sec;
    time.sec = ep[5] - sec;
    return time;
}


/* time to calendar day/time ---------------------------------------------------
 * convert gtime_t struct to calendar day/time
 * args   : gtime_t t        I   gtime_t struct
 *          double *ep       O   day/time {year,month,day,hour,min,sec}
 * return : none
 * notes  : proper in 1970-2037 or 1970-2099 (64bit time_t)
 *-----------------------------------------------------------------------------*/
void time2epoch(gtime_t t, double *ep)
{
    const int mday[] = {/* # of days in a month */
        31, 28, 31, 30, 31, 30, 31, 31, 30, 31, 30, 31, 31, 28, 31, 30, 31, 30, 31, 31, 30, 31, 30, 31,
        31, 29, 31, 30, 31, 30, 31, 31, 30, 31, 30, 31, 31, 28, 31, 30, 31, 30, 31, 31, 30, 31, 30, 31};
    int days, sec, mon, day;

    /* leap year if year%4==0 in 1901-2099 */
    days = static_cast<int>(t.time / 86400);
    sec = static_cast<int>(t.time - static_cast<time_t>(days) * 86400);
    for (day = days % 1461, mon = 0; mon < 48; mon++)
        {
            if (day >= mday[mon])
                {
                    day -= mday[mon];
                }
            else
                {
                    break;
                }
        }
    ep[0] = 1970 + days / 1461 * 4 + mon / 12;
    ep[1] = mon % 12 + 1;
    ep[2] = day + 1;
    ep[3] = sec / 3600;
    ep[4] = sec % 3600 / 60;
    ep[5] = sec % 60 + t.sec;
}


/* gps time to time ------------------------------------------------------------
 * convert week and tow in gps time to gtime_t struct
 * args   : int    week      I   week number in gps time
 *          double sec       I   time of week in gps time (s)
 * return : gtime_t struct
 *-----------------------------------------------------------------------------*/
gtime_t gpst2time(int week, double sec)
{
    gtime_t t = epoch2time(GPST0);

    if (sec < -1e9 || 1e9 < sec)
        {
            sec = 0.0;
        }
    t.time += static_cast<time_t>(86400) * 7 * week + static_cast<int>(sec);
    t.sec = sec - static_cast<int>(sec);
    return t;
}


/* time to gps time ------------------------------------------------------------
 * convert gtime_t struct to week and tow in gps time
 * args   : gtime_t t        I   gtime_t struct
 *          int    *week     IO  week number in gps time (NULL: no output)
 * return : time of week in gps time (s)
 *-----------------------------------------------------------------------------*/
double time2gpst(gtime_t t, int *week)
{
    gtime_t t0 = epoch2time(GPST0);
    time_t sec = t.time - t0.time;
    int w = static_cast<int>(sec / 604800);

    if (week)
        {
            *week = w;
        }
    return (static_cast<double>(sec - static_cast<time_t>(w * 604800)) + t.sec);
}


/* galileo system time to time -------------------------------------------------
 * convert week and tow in galileo system time (gst) to gtime_t struct
 * args   : int    week      I   week number in gst
 *          double sec       I   time of week in gst (s)
 * return : gtime_t struct
 *-----------------------------------------------------------------------------*/
gtime_t gst2time(int week, double sec)
{
    gtime_t t = epoch2time(GST0);

    if (sec < -1e9 || 1e9 < sec)
        {
            sec = 0.0;
        }
    t.time += static_cast<time_t>(86400) * 7 * week + static_cast<int>(sec);
    t.sec = sec - static_cast<int>(sec);
    return t;
}


/* time to galileo system time -------------------------------------------------
 * convert gtime_t struct to week and tow in galileo system time (gst)
 * args   : gtime_t t        I   gtime_t struct
 *          int    *week     IO  week number in gst (NULL: no output)
 * return : time of week in gst (s)
 *-----------------------------------------------------------------------------*/
double time2gst(gtime_t t, int *week)
{
    gtime_t t0 = epoch2time(GST0);
    time_t sec = t.time - t0.time;
    int w = static_cast<int>(sec / (86400 * 7));

    if (week)
        {
            *week = w;
        }
    return (sec - static_cast<double>(w) * 86400 * 7) + t.sec;
}


/* beidou time (bdt) to time ---------------------------------------------------
 * convert week and tow in beidou time (bdt) to gtime_t struct
 * args   : int    week      I   week number in bdt
 *          double sec       I   time of week in bdt (s)
 * return : gtime_t struct
 *-----------------------------------------------------------------------------*/
gtime_t bdt2time(int week, double sec)
{
    gtime_t t = epoch2time(BDT0);

    if (sec < -1e9 || 1e9 < sec)
        {
            sec = 0.0;
        }
    t.time += static_cast<time_t>(86400) * 7 * week + static_cast<int>(sec);
    t.sec = sec - static_cast<int>(sec);
    return t;
}


/* time to beidouo time (bdt) --------------------------------------------------
 * convert gtime_t struct to week and tow in beidou time (bdt)
 * args   : gtime_t t        I   gtime_t struct
 *          int    *week     IO  week number in bdt (NULL: no output)
 * return : time of week in bdt (s)
 *-----------------------------------------------------------------------------*/
double time2bdt(gtime_t t, int *week)
{
    gtime_t t0 = epoch2time(BDT0);
    time_t sec = t.time - t0.time;
    int w = static_cast<int>(sec / (86400 * 7));

    if (week)
        {
            *week = w;
        }
    return (sec - static_cast<double>(w) * 86400 * 7) + t.sec;
}


/* add time --------------------------------------------------------------------
 * add time to gtime_t struct
 * args   : gtime_t t        I   gtime_t struct
 *          double sec       I   time to add (s)
 * return : gtime_t struct (t+sec)
 *-----------------------------------------------------------------------------*/
gtime_t timeadd(gtime_t t, double sec)
{
    double tt;

    t.sec += sec;
    tt = floor(t.sec);
    t.time += static_cast<int>(tt);
    t.sec -= tt;
    return t;
}


/* time difference -------------------------------------------------------------
 * difference between gtime_t structs
 * args   : gtime_t t1,t2    I   gtime_t structs
 * return : time difference (t1-t2) (s)
 *-----------------------------------------------------------------------------*/
double timediff(gtime_t t1, gtime_t t2)
{
    return difftime(t1.time, t2.time) + t1.sec - t2.sec;
}


/* get current time in utc -----------------------------------------------------
 * get current time in utc
 * args   : none
 * return : current time in utc
 *-----------------------------------------------------------------------------*/
gtime_t timeget(void)
{
    gtime_t time;
    double ep[6] = {};
    struct timeval tv
    {
    };
    struct tm *tt;

    if (!gettimeofday(&tv, nullptr) && (tt = gmtime(&tv.tv_sec)))
        {
            ep[0] = tt->tm_year + 1900;
            ep[1] = tt->tm_mon + 1;
            ep[2] = tt->tm_mday;
            ep[3] = tt->tm_hour;
            ep[4] = tt->tm_min;
            ep[5] = tt->tm_sec + tv.tv_usec * 1e-6;
        }
    time = epoch2time(ep);

#ifdef CPUTIME_IN_GPST /* cputime operated in gpst */
    time = gpst2utc(time);
#endif
    return time;
}


/* set current time in utc -----------------------------------------------------
 * set current time in utc
 * args   : gtime_t          I   current time in utc
 * return : none
 * notes  : just set time offset between cpu time and current time
 *          the time offset is reflected to only timeget()
 *          not reentrant
 *-----------------------------------------------------------------------------*/
void timeset(gtime_t t)
{
    timeoffset_ += timediff(t, timeget());
}

/* read leap seconds table by text -------------------------------------------*/
int read_leaps_text(FILE *fp)
{
    char buff[256], *p;
    int i, n = 0, ep[6], ls;

    rewind(fp);

    while (fgets(buff, sizeof(buff), fp) && n < MAXLEAPS)
        {
            if ((p = strchr(buff, '#')))
                {
                    *p = '\0';
                }
            if (sscanf(buff, "%d %d %d %d %d %d %d", ep, ep + 1, ep + 2, ep + 3, ep + 4, ep + 5,
                    &ls) < 7)
                {
                    continue;
                }
            for (i = 0; i < 6; i++)
                {
                    leaps[n][i] = ep[i];
                }
            leaps[n++][6] = ls;
        }
    return n;
}


/* read leap seconds table by usno -------------------------------------------*/
int read_leaps_usno(FILE *fp)
{
    static const char *months[] = {
        "JAN", "FEB", "MAR", "APR", "MAY", "JUN", "JUL", "AUG", "SEP", "OCT", "NOV", "DEC"};
    double jd, tai_utc;
    char buff[256], month[32], ls[MAXLEAPS][7] = {};
    int i, j, y, m, d, n = 0;

    rewind(fp);

    while (fgets(buff, sizeof(buff), fp) && n < MAXLEAPS)
        {
            if (sscanf(buff, "%d %s %d =JD %lf TAI-UTC= %lf", &y, month, &d, &jd,
                    &tai_utc) < 5)
                {
                    continue;
                }
            if (y < 1980)
                {
                    continue;
                }
            for (m = 1; m <= 12; m++)
                {
                    if (!strcmp(months[m - 1], month))
                        {
                            break;
                        }
                }
            if (m >= 13)
                {
                    continue;
                }
            ls[n][0] = y;
            ls[n][1] = m;
            ls[n][2] = d;
            ls[n++][6] = static_cast<char>(19.0 - tai_utc);
        }
    for (i = 0; i < n; i++)
        {
            for (j = 0; j < 7; j++)
                {
                    leaps[i][j] = ls[n - i - 1][j];
                }
        }
    return n;
}


/* read leap seconds table -----------------------------------------------------
 * read leap seconds table
 * args   : char    *file    I   leap seconds table file
 * return : status (1:ok,0:error)
 * notes  : The leap second table should be as follows or leapsec.dat provided
 *          by USNO.
 *          (1) The records in the table file cosist of the following fields:
 *              year month day hour min sec UTC-GPST(s)
 *          (2) The date and time indicate the start UTC time for the UTC-GPST
 *          (3) The date and time should be descending order.
 *-----------------------------------------------------------------------------*/
int read_leaps(const char *file)
{
    FILE *fp;
    int i, n;

    if (!(fp = fopen(file, "re")))
        {
            return 0;
        }

    /* read leap seconds table by text or usno */
    if (!(n = read_leaps_text(fp)) && !(n = read_leaps_usno(fp)))
        {
            fclose(fp);
            return 0;
        }
    for (i = 0; i < 7; i++)
        {
            leaps[n][i] = 0.0;
        }
    fclose(fp);
    return 1;
}


/* gpstime to utc --------------------------------------------------------------
 * convert gpstime to utc considering leap seconds
 * args   : gtime_t t        I   time expressed in gpstime
 * return : time expressed in utc
 * notes  : ignore slight time offset under 100 ns
 *-----------------------------------------------------------------------------*/
gtime_t gpst2utc(gtime_t t)
{
    gtime_t tu;
    int i;

    for (i = 0; leaps[i][0] > 0; i++)
        {
            tu = timeadd(t, leaps[i][6]);
            if (timediff(tu, epoch2time(leaps[i])) >= 0.0)
                {
                    return tu;
                }
        }
    return t;
}


/* utc to gpstime --------------------------------------------------------------
 * convert utc to gpstime considering leap seconds
 * args   : gtime_t t        I   time expressed in utc
 * return : time expressed in gpstime
 * notes  : ignore slight time offset under 100 ns
 *-----------------------------------------------------------------------------*/
gtime_t utc2gpst(gtime_t t)
{
    int i;

    for (i = 0; leaps[i][0] > 0; i++)
        {
            if (timediff(t, epoch2time(leaps[i])) >= 0.0)
                {
                    return timeadd(t, -leaps[i][6]);
                }
        }
    return t;
}


/* gpstime to bdt --------------------------------------------------------------
 * convert gpstime to bdt (beidou navigation satellite system time)
 * args   : gtime_t t        I   time expressed in gpstime
 * return : time expressed in bdt
 * notes  : ref [8] 3.3, 2006/1/1 00:00 BDT = 2006/1/1 00:00 UTC
 *          no leap seconds in BDT
 *          ignore slight time offset under 100 ns
 *-----------------------------------------------------------------------------*/
gtime_t gpst2bdt(gtime_t t)
{
    return timeadd(t, -14.0);
}


/* bdt to gpstime --------------------------------------------------------------
 * convert bdt (beidou navigation satellite system time) to gpstime
 * args   : gtime_t t        I   time expressed in bdt
 * return : time expressed in gpstime
 * notes  : see gpst2bdt()
 *-----------------------------------------------------------------------------*/
gtime_t bdt2gpst(gtime_t t)
{
    return timeadd(t, 14.0);
}


/* time to day and sec -------------------------------------------------------*/
double time2sec(gtime_t time, gtime_t *day)
{
    double ep[6], sec;
    time2epoch(time, ep);
    sec = ep[3] * 3600.0 + ep[4] * 60.0 + ep[5];
    ep[3] = ep[4] = ep[5] = 0.0;
    *day = epoch2time(ep);
    return sec;
}


/* utc to gmst -----------------------------------------------------------------
 * convert utc to gmst (Greenwich mean sidereal time)
 * args   : gtime_t t        I   time expressed in utc
 *          double ut1_utc   I   UT1-UTC (s)
 * return : gmst (rad)
 *-----------------------------------------------------------------------------*/
double utc2gmst(gtime_t t, double ut1_utc)
{
    const double ep2000[] = {2000, 1, 1, 12, 0, 0};
    gtime_t tut, tut0;
    double ut, t1, t2, t3, gmst0, gmst;

    tut = timeadd(t, ut1_utc);
    ut = time2sec(tut, &tut0);
    t1 = timediff(tut0, epoch2time(ep2000)) / 86400.0 / 36525.0;
    t2 = t1 * t1;
    t3 = t2 * t1;
    gmst0 = 24110.54841 + 8640184.812866 * t1 + 0.093104 * t2 - 6.2E-6 * t3;
    gmst = gmst0 + 1.002737909350795 * ut;

    return fmod(gmst, 86400.0) * PI / 43200.0; /* 0 <= gmst <= 2*PI */
}


/* time to string --------------------------------------------------------------
 * convert gtime_t struct to string
 * args   : gtime_t t        I   gtime_t struct
 *          char   *s        O   string ("yyyy/mm/dd hh:mm:ss.ssss")
 *          int    n         I   number of decimals
 * return : none
 *-----------------------------------------------------------------------------*/
void time2str(gtime_t t, char *s, int n)
{
    double ep[6];

    if (n < 0)
        {
            n = 0;
        }
    else if (n > 12)
        {
            n = 12;
        }
    if (1.0 - t.sec < 0.5 / pow(10.0, n))
        {
            t.time++;
            t.sec = 0.0;
        };
    time2epoch(t, ep);
    sprintf(s, "%04.0f/%02.0f/%02.0f %02.0f:%02.0f:%0*.*f", ep[0], ep[1], ep[2],
        ep[3], ep[4], n <= 0 ? 2 : n + 3, n <= 0 ? 0 : n, ep[5]);
}


/* get time string -------------------------------------------------------------
 * get time string
 * args   : gtime_t t        I   gtime_t struct
 *          int    n         I   number of decimals
 * return : time string
 * notes  : not reentrant, do not use multiple in a function
 *-----------------------------------------------------------------------------*/
char *time_str(gtime_t t, int n)
{
    static char buff[64];
    time2str(t, buff, n);
    return buff;
}


/* time to day of year ---------------------------------------------------------
 * convert time to day of year
 * args   : gtime_t t        I   gtime_t struct
 * return : day of year (days)
 *-----------------------------------------------------------------------------*/
double time2doy(gtime_t t)
{
    double ep[6];

    time2epoch(t, ep);
    ep[1] = ep[2] = 1.0;
    ep[3] = ep[4] = ep[5] = 0.0;
    return timediff(t, epoch2time(ep)) / 86400.0 + 1.0;
}


/* adjust gps week number ------------------------------------------------------
 * adjust gps week number using cpu time
 * args   : int   week       I   not-adjusted gps week number
 * return : adjusted gps week number
 *-----------------------------------------------------------------------------*/
int adjgpsweek(int week)
{
    int w;
    (void)time2gpst(utc2gpst(timeget()), &w);
    if (w < 1560)
        {
            w = 1560; /* use 2009/12/1 if time is earlier than 2009/12/1 */
        }
    return week + (w - week + 512) / 1024 * 1024;
}


/* get tick time ---------------------------------------------------------------
 * get current tick in ms
 * args   : none
 * return : current tick in ms
 *-----------------------------------------------------------------------------*/
unsigned int tickget(void)
{
    struct timespec tp = {0, 0};
    struct timeval tv = {0, 0};

#ifdef CLOCK_MONOTONIC_RAW
    /* linux kernel > 2.6.28 */
    if (!clock_gettime(CLOCK_MONOTONIC_RAW, &tp))
        {
            return tp.tv_sec * 1000u + tp.tv_nsec / 1000000u;
        }
    gettimeofday(&tv, nullptr);
    return tv.tv_sec * 1000u + tv.tv_usec / 1000u;

#else
    gettimeofday(&tv, NULL);
    return tv.tv_sec * 1000u + tv.tv_usec / 1000u;
#endif
}


/* sleep ms --------------------------------------------------------------------
 * sleep ms
 * args   : int   ms         I   milliseconds to sleep (<0:no sleep)
 * return : none
 *-----------------------------------------------------------------------------*/
void sleepms(int ms)
{
    struct timespec ts = {0, 0};
    if (ms <= 0)
        {
            return;
        }
    ts.tv_sec = static_cast<time_t>(ms / 1000);
    ts.tv_nsec = static_cast<int64_t>(ms % 1000 * 1000000);
    nanosleep(&ts, nullptr);
}


/* convert degree to deg-min-sec -----------------------------------------------
 * convert degree to degree-minute-second
 * args   : double deg       I   degree
 *          double *dms      O   degree-minute-second {deg, min, sec}
 *          int    ndec      I   number of decimals of second
 * return : none
 *-----------------------------------------------------------------------------*/
void deg2dms(double deg, double *dms, int ndec)
{
    double sign = deg < 0.0 ? -1.0 : 1.0, a = fabs(deg);
    double unit = pow(0.1, ndec);
    dms[0] = floor(a);
    a = (a - dms[0]) * 60.0;
    dms[1] = floor(a);
    a = (a - dms[1]) * 60.0;
    dms[2] = floor(a / unit + 0.5) * unit;
    if (dms[2] >= 60.0)
        {
            dms[2] = 0.0;
            dms[1] += 1.0;
            if (dms[1] >= 60.0)
                {
                    dms[1] = 0.0;
                    dms[0] += 1.0;
                }
        }
    dms[0] *= sign;
}

void deg2dms(double deg, double *dms)
{
    double sign = deg < 0.0 ? -1.0 : 1.0, a = fabs(deg);
    dms[0] = floor(a);
    a = (a - dms[0]) * 60.0;
    dms[1] = floor(a);
    a = (a - dms[1]) * 60.0;
    dms[2] = a;
    dms[0] *= sign;
}

/* convert deg-min-sec to degree -----------------------------------------------
 * convert degree-minute-second to degree
 * args   : double *dms      I   degree-minute-second {deg,min,sec}
 * return : degree
 *-----------------------------------------------------------------------------*/
double dms2deg(const double *dms)
{
    double sign = dms[0] < 0.0 ? -1.0 : 1.0;
    return sign * (fabs(dms[0]) + dms[1] / 60.0 + dms[2] / 3600.0);
}


/* transform ecef to geodetic position ------------------------------------------
 * transform ecef position to geodetic position
 * args   : double *r        I   ecef position {x,y,z} (m)
 *          double *pos      O   geodetic position {lat,lon,h} (rad,m)
 * return : none
 * notes  : WGS84, ellipsoidal height
 *-----------------------------------------------------------------------------*/
void ecef2pos(const double *r, double *pos)
{
    double e2 = FE_WGS84 * (2.0 - FE_WGS84), r2 = dot(r, r, 2), z, zk, v = RE_WGS84, sinp;

    for (z = r[2], zk = 0.0; fabs(z - zk) >= 1e-4;)
        {
            zk = z;
            sinp = z / sqrt(r2 + z * z);
            v = RE_WGS84 / sqrt(1.0 - e2 * sinp * sinp);
            z = r[2] + v * e2 * sinp;
        }
    pos[0] = r2 > 1e-12 ? atan(z / sqrt(r2)) : (r[2] > 0.0 ? PI / 2.0 : -PI / 2.0);
    pos[1] = r2 > 1e-12 ? atan2(r[1], r[0]) : 0.0;
    pos[2] = sqrt(r2 + z * z) - v;
}


/* transform geodetic to ecef position -----------------------------------------
 * transform geodetic position to ecef position
 * args   : double *pos      I   geodetic position {lat, lon,h} (rad,m)
 *          double *r        O   ecef position {x,y,z} (m)
 * return : none
 * notes  : WGS84, ellipsoidal height
 *-----------------------------------------------------------------------------*/
void pos2ecef(const double *pos, double *r)
{
    double sinp = sin(pos[0]), cosp = cos(pos[0]), sinl = sin(pos[1]), cosl = cos(pos[1]);
    double e2 = FE_WGS84 * (2.0 - FE_WGS84), v = RE_WGS84 / sqrt(1.0 - e2 * sinp * sinp);

    r[0] = (v + pos[2]) * cosp * cosl;
    r[1] = (v + pos[2]) * cosp * sinl;
    r[2] = (v * (1.0 - e2) + pos[2]) * sinp;
}


/* ecef to local coordinate transformation matrix ------------------------------
 * compute ecef to local coordinate transformation matrix
 * args   : double *pos      I   geodetic position {lat,lon} (rad)
 *          double *E        O   ecef to local coord transformation matrix (3x3)
 * return : none
 * notes  : matirix stored by column-major order (fortran convention)
 *-----------------------------------------------------------------------------*/
void xyz2enu(const double *pos, double *E)
{
    double sinp = sin(pos[0]), cosp = cos(pos[0]), sinl = sin(pos[1]), cosl = cos(pos[1]);

    E[0] = -sinl;
    E[3] = cosl;
    E[6] = 0.0;
    E[1] = -sinp * cosl;
    E[4] = -sinp * sinl;
    E[7] = cosp;
    E[2] = cosp * cosl;
    E[5] = cosp * sinl;
    E[8] = sinp;
}


/* transform ecef vector to local tangental coordinate -------------------------
 * transform ecef vector to local tangental coordinate
 * args   : double *pos      I   geodetic position {lat,lon} (rad)
 *          double *r        I   vector in ecef coordinate {x,y,z}
 *          double *e        O   vector in local tangental coordinate {e,n,u}
 * return : none
 *-----------------------------------------------------------------------------*/
void ecef2enu(const double *pos, const double *r, double *e)
{
    double E[9];

    xyz2enu(pos, E);
    matmul("NN", 3, 1, 3, 1.0, E, r, 0.0, e);
}


/* transform local vector to ecef coordinate -----------------------------------
 * transform local tangental coordinate vector to ecef
 * args   : double *pos      I   geodetic position {lat,lon} (rad)
 *          double *e        I   vector in local tangental coordinate {e,n,u}
 *          double *r        O   vector in ecef coordinate {x,y,z}
 * return : none
 *-----------------------------------------------------------------------------*/
void enu2ecef(const double *pos, const double *e, double *r)
{
    double E[9];

    xyz2enu(pos, E);
    matmul("TN", 3, 1, 3, 1.0, E, e, 0.0, r);
}


/* transform covariance to local tangental coordinate --------------------------
 * transform ecef covariance to local tangental coordinate
 * args   : double *pos      I   geodetic position {lat, lon} (rad)
 *          double *P        I   covariance in ecef coordinate
 *          double *Q        O   covariance in local tangental coordinate
 * return : none
 *-----------------------------------------------------------------------------*/
void covenu(const double *pos, const double *P, double *Q)
{
    double E[9], EP[9];

    xyz2enu(pos, E);
    matmul("NN", 3, 3, 3, 1.0, E, P, 0.0, EP);
    matmul("NT", 3, 3, 3, 1.0, EP, E, 0.0, Q);
}


/* transform local enu coordinate covariance to xyz-ecef -----------------------
 * transform local enu covariance to xyz-ecef coordinate
 * args   : double *pos      I   geodetic position {lat,lon} (rad)
 *          double *Q        I   covariance in local enu coordinate
 *          double *P        O   covariance in xyz-ecef coordinate
 * return : none
 *-----------------------------------------------------------------------------*/
void covecef(const double *pos, const double *Q, double *P)
{
    double E[9], EQ[9];

    xyz2enu(pos, E);
    matmul("TN", 3, 3, 3, 1.0, E, Q, 0.0, EQ);
    matmul("NN", 3, 3, 3, 1.0, EQ, E, 0.0, P);
}


/* astronomical arguments: f={l,l',F,D,OMG} (rad) ----------------------------*/
void ast_args(double t, double *f)
{
    static const double fc[][5] = {/* coefficients for iau 1980 nutation */
        {134.96340251, 1717915923.2178, 31.8792, 0.051635, -0.00024470},
        {357.52910918, 129596581.0481, -0.5532, 0.000136, -0.00001149},
        {93.27209062, 1739527262.8478, -12.7512, -0.001037, 0.00000417},
        {297.85019547, 1602961601.2090, -6.3706, 0.006593, -0.00003169},
        {125.04455501, -6962890.2665, 7.4722, 0.007702, -0.00005939}};
    double tt[4];
    int i, j;

    for (tt[0] = t, i = 1; i < 4; i++)
        {
            tt[i] = tt[i - 1] * t;
        }
    for (i = 0; i < 5; i++)
        {
            f[i] = fc[i][0] * 3600.0;
            for (j = 0; j < 4; j++)
                {
                    f[i] += fc[i][j + 1] * tt[j];
                }
            f[i] = fmod(f[i] * AS2R, 2.0 * PI);
        }
}


/* iau 1980 nutation ---------------------------------------------------------*/
void nut_iau1980(double t, const double *f, double *dpsi, double *deps)
{
    static const double nut[106][10] = {
        {0, 0, 0, 0, 1, -6798.4, -171996, -174.2, 92025, 8.9},
        {0, 0, 2, -2, 2, 182.6, -13187, -1.6, 5736, -3.1},
        {0, 0, 2, 0, 2, 13.7, -2274, -0.2, 977, -0.5},
        {0, 0, 0, 0, 2, -3399.2, 2062, 0.2, -895, 0.5},
        {0, -1, 0, 0, 0, -365.3, -1426, 3.4, 54, -0.1},
        {1, 0, 0, 0, 0, 27.6, 712, 0.1, -7, 0.0},
        {0, 1, 2, -2, 2, 121.7, -517, 1.2, 224, -0.6},
        {0, 0, 2, 0, 1, 13.6, -386, -0.4, 200, 0.0},
        {1, 0, 2, 0, 2, 9.1, -301, 0.0, 129, -0.1},
        {0, -1, 2, -2, 2, 365.2, 217, -0.5, -95, 0.3},
        {-1, 0, 0, 2, 0, 31.8, 158, 0.0, -1, 0.0},
        {0, 0, 2, -2, 1, 177.8, 129, 0.1, -70, 0.0},
        {-1, 0, 2, 0, 2, 27.1, 123, 0.0, -53, 0.0},
        {1, 0, 0, 0, 1, 27.7, 63, 0.1, -33, 0.0},
        {0, 0, 0, 2, 0, 14.8, 63, 0.0, -2, 0.0},
        {-1, 0, 2, 2, 2, 9.6, -59, 0.0, 26, 0.0},
        {-1, 0, 0, 0, 1, -27.4, -58, -0.1, 32, 0.0},
        {1, 0, 2, 0, 1, 9.1, -51, 0.0, 27, 0.0},
        {-2, 0, 0, 2, 0, -205.9, -48, 0.0, 1, 0.0},
        {-2, 0, 2, 0, 1, 1305.5, 46, 0.0, -24, 0.0},
        {0, 0, 2, 2, 2, 7.1, -38, 0.0, 16, 0.0},
        {2, 0, 2, 0, 2, 6.9, -31, 0.0, 13, 0.0},
        {2, 0, 0, 0, 0, 13.8, 29, 0.0, -1, 0.0},
        {1, 0, 2, -2, 2, 23.9, 29, 0.0, -12, 0.0},
        {0, 0, 2, 0, 0, 13.6, 26, 0.0, -1, 0.0},
        {0, 0, 2, -2, 0, 173.3, -22, 0.0, 0, 0.0},
        {-1, 0, 2, 0, 1, 27.0, 21, 0.0, -10, 0.0},
        {0, 2, 0, 0, 0, 182.6, 17, -0.1, 0, 0.0},
        {0, 2, 2, -2, 2, 91.3, -16, 0.1, 7, 0.0},
        {-1, 0, 0, 2, 1, 32.0, 16, 0.0, -8, 0.0},
        {0, 1, 0, 0, 1, 386.0, -15, 0.0, 9, 0.0},
        {1, 0, 0, -2, 1, -31.7, -13, 0.0, 7, 0.0},
        {0, -1, 0, 0, 1, -346.6, -12, 0.0, 6, 0.0},
        {2, 0, -2, 0, 0, -1095.2, 11, 0.0, 0, 0.0},
        {-1, 0, 2, 2, 1, 9.5, -10, 0.0, 5, 0.0},
        {1, 0, 2, 2, 2, 5.6, -8, 0.0, 3, 0.0},
        {0, -1, 2, 0, 2, 14.2, -7, 0.0, 3, 0.0},
        {0, 0, 2, 2, 1, 7.1, -7, 0.0, 3, 0.0},
        {1, 1, 0, -2, 0, -34.8, -7, 0.0, 0, 0.0},
        {0, 1, 2, 0, 2, 13.2, 7, 0.0, -3, 0.0},
        {-2, 0, 0, 2, 1, -199.8, -6, 0.0, 3, 0.0},
        {0, 0, 0, 2, 1, 14.8, -6, 0.0, 3, 0.0},
        {2, 0, 2, -2, 2, 12.8, 6, 0.0, -3, 0.0},
        {1, 0, 0, 2, 0, 9.6, 6, 0.0, 0, 0.0},
        {1, 0, 2, -2, 1, 23.9, 6, 0.0, -3, 0.0},
        {0, 0, 0, -2, 1, -14.7, -5, 0.0, 3, 0.0},
        {0, -1, 2, -2, 1, 346.6, -5, 0.0, 3, 0.0},
        {2, 0, 2, 0, 1, 6.9, -5, 0.0, 3, 0.0},
        {1, -1, 0, 0, 0, 29.8, 5, 0.0, 0, 0.0},
        {1, 0, 0, -1, 0, 411.8, -4, 0.0, 0, 0.0},
        {0, 0, 0, 1, 0, 29.5, -4, 0.0, 0, 0.0},
        {0, 1, 0, -2, 0, -15.4, -4, 0.0, 0, 0.0},
        {1, 0, -2, 0, 0, -26.9, 4, 0.0, 0, 0.0},
        {2, 0, 0, -2, 1, 212.3, 4, 0.0, -2, 0.0},
        {0, 1, 2, -2, 1, 119.6, 4, 0.0, -2, 0.0},
        {1, 1, 0, 0, 0, 25.6, -3, 0.0, 0, 0.0},
        {1, -1, 0, -1, 0, -3232.9, -3, 0.0, 0, 0.0},
        {-1, -1, 2, 2, 2, 9.8, -3, 0.0, 1, 0.0},
        {0, -1, 2, 2, 2, 7.2, -3, 0.0, 1, 0.0},
        {1, -1, 2, 0, 2, 9.4, -3, 0.0, 1, 0.0},
        {3, 0, 2, 0, 2, 5.5, -3, 0.0, 1, 0.0},
        {-2, 0, 2, 0, 2, 1615.7, -3, 0.0, 1, 0.0},
        {1, 0, 2, 0, 0, 9.1, 3, 0.0, 0, 0.0},
        {-1, 0, 2, 4, 2, 5.8, -2, 0.0, 1, 0.0},
        {1, 0, 0, 0, 2, 27.8, -2, 0.0, 1, 0.0},
        {-1, 0, 2, -2, 1, -32.6, -2, 0.0, 1, 0.0},
        {0, -2, 2, -2, 1, 6786.3, -2, 0.0, 1, 0.0},
        {-2, 0, 0, 0, 1, -13.7, -2, 0.0, 1, 0.0},
        {2, 0, 0, 0, 1, 13.8, 2, 0.0, -1, 0.0},
        {3, 0, 0, 0, 0, 9.2, 2, 0.0, 0, 0.0},
        {1, 1, 2, 0, 2, 8.9, 2, 0.0, -1, 0.0},
        {0, 0, 2, 1, 2, 9.3, 2, 0.0, -1, 0.0},
        {1, 0, 0, 2, 1, 9.6, -1, 0.0, 0, 0.0},
        {1, 0, 2, 2, 1, 5.6, -1, 0.0, 1, 0.0},
        {1, 1, 0, -2, 1, -34.7, -1, 0.0, 0, 0.0},
        {0, 1, 0, 2, 0, 14.2, -1, 0.0, 0, 0.0},
        {0, 1, 2, -2, 0, 117.5, -1, 0.0, 0, 0.0},
        {0, 1, -2, 2, 0, -329.8, -1, 0.0, 0, 0.0},
        {1, 0, -2, 2, 0, 23.8, -1, 0.0, 0, 0.0},
        {1, 0, -2, -2, 0, -9.5, -1, 0.0, 0, 0.0},
        {1, 0, 2, -2, 0, 32.8, -1, 0.0, 0, 0.0},
        {1, 0, 0, -4, 0, -10.1, -1, 0.0, 0, 0.0},
        {2, 0, 0, -4, 0, -15.9, -1, 0.0, 0, 0.0},
        {0, 0, 2, 4, 2, 4.8, -1, 0.0, 0, 0.0},
        {0, 0, 2, -1, 2, 25.4, -1, 0.0, 0, 0.0},
        {-2, 0, 2, 4, 2, 7.3, -1, 0.0, 1, 0.0},
        {2, 0, 2, 2, 2, 4.7, -1, 0.0, 0, 0.0},
        {0, -1, 2, 0, 1, 14.2, -1, 0.0, 0, 0.0},
        {0, 0, -2, 0, 1, -13.6, -1, 0.0, 0, 0.0},
        {0, 0, 4, -2, 2, 12.7, 1, 0.0, 0, 0.0},
        {0, 1, 0, 0, 2, 409.2, 1, 0.0, 0, 0.0},
        {1, 1, 2, -2, 2, 22.5, 1, 0.0, -1, 0.0},
        {3, 0, 2, -2, 2, 8.7, 1, 0.0, 0, 0.0},
        {-2, 0, 2, 2, 2, 14.6, 1, 0.0, -1, 0.0},
        {-1, 0, 0, 0, 2, -27.3, 1, 0.0, -1, 0.0},
        {0, 0, -2, 2, 1, -169.0, 1, 0.0, 0, 0.0},
        {0, 1, 2, 0, 1, 13.1, 1, 0.0, 0, 0.0},
        {-1, 0, 4, 0, 2, 9.1, 1, 0.0, 0, 0.0},
        {2, 1, 0, -2, 0, 131.7, 1, 0.0, 0, 0.0},
        {2, 0, 0, 2, 0, 7.1, 1, 0.0, 0, 0.0},
        {2, 0, 2, -2, 1, 12.8, 1, 0.0, -1, 0.0},
        {2, 0, -2, 0, 1, -943.2, 1, 0.0, 0, 0.0},
        {1, -1, 0, -2, 0, -29.3, 1, 0.0, 0, 0.0},
        {-1, 0, 0, 1, 1, -388.3, 1, 0.0, 0, 0.0},
        {-1, -1, 0, 2, 1, 35.0, 1, 0.0, 0, 0.0},
        {0, 1, 0, 1, 0, 27.3, 1, 0.0, 0, 0.0}};
    double ang;
    int i, j;

    *dpsi = *deps = 0.0;

    for (i = 0; i < 106; i++)
        {
            ang = 0.0;
            for (j = 0; j < 5; j++)
                {
                    ang += nut[i][j] * f[j];
                }
            *dpsi += (nut[i][6] + nut[i][7] * t) * sin(ang);
            *deps += (nut[i][8] + nut[i][9] * t) * cos(ang);
        }
    *dpsi *= 1e-4 * AS2R; /* 0.1 mas -> rad */
    *deps *= 1e-4 * AS2R;
}


/* eci to ecef transformation matrix -------------------------------------------
 * compute eci to ecef transformation matrix
 * args   : gtime_t tutc     I   time in utc
 *          double *erpv     I   erp values {xp,yp,ut1_utc,lod} (rad,rad,s,s/d)
 *          double *U        O   eci to ecef transformation matrix (3 x 3)
 *          double *gmst     IO  greenwich mean sidereal time (rad)
 *                               (NULL: no output)
 * return : none
 * note   : see ref [3] chap 5
 *          not thread-safe
 *-----------------------------------------------------------------------------*/
void eci2ecef(gtime_t tutc, const double *erpv, double *U, double *gmst)
{
    const double ep2000[] = {2000, 1, 1, 12, 0, 0};
    static gtime_t tutc_;
    static double U_[9], gmst_;
    gtime_t tgps;
    double eps, ze, th, z, t, t2, t3, dpsi, deps, gast, f[5];
    double R1[9], R2[9], R3[9], R[9], W[9], N[9], P[9], NP[9];
    int i;

    trace(4, "eci2ecef: tutc=%s\n", time_str(tutc, 3));

    if (fabs(timediff(tutc, tutc_)) < 0.01)
        { /* read cache */
            for (i = 0; i < 9; i++)
                {
                    U[i] = U_[i];
                }
            if (gmst)
                {
                    *gmst = gmst_;
                }
            return;
        }
    tutc_ = tutc;

    /* terrestrial time */
    tgps = utc2gpst(tutc_);
    t = (timediff(tgps, epoch2time(ep2000)) + 19.0 + 32.184) / 86400.0 / 36525.0;
    t2 = t * t;
    t3 = t2 * t;

    /* astronomical arguments */
    ast_args(t, f);

    /* iau 1976 precession */
    ze = (2306.2181 * t + 0.30188 * t2 + 0.017998 * t3) * AS2R;
    th = (2004.3109 * t - 0.42665 * t2 - 0.041833 * t3) * AS2R;
    z = (2306.2181 * t + 1.09468 * t2 + 0.018203 * t3) * AS2R;
    eps = (84381.448 - 46.8150 * t - 0.00059 * t2 + 0.001813 * t3) * AS2R;
    Rz(-z, R1);
    Ry(th, R2);
    Rz(-ze, R3);
    matmul("NN", 3, 3, 3, 1.0, R1, R2, 0.0, R);
    matmul("NN", 3, 3, 3, 1.0, R, R3, 0.0, P); /* P=Rz(-z)*Ry(th)*Rz(-ze) */

    /* iau 1980 nutation */
    nut_iau1980(t, f, &dpsi, &deps);
    Rx(-eps - deps, R1);
    Rz(-dpsi, R2);
    Rx(eps, R3);
    matmul("NN", 3, 3, 3, 1.0, R1, R2, 0.0, R);
    matmul("NN", 3, 3, 3, 1.0, R, R3, 0.0, N); /* N=Rx(-eps)*Rz(-dspi)*Rx(eps) */

    /* greenwich apparent sidereal time (rad) */
    gmst_ = utc2gmst(tutc_, erpv[2]);
    gast = gmst_ + dpsi * cos(eps);
    gast += (0.00264 * sin(f[4]) + 0.000063 * sin(2.0 * f[4])) * AS2R;

    /* eci to ecef transformation matrix */
    Ry(-erpv[0], R1);
    Rx(-erpv[1], R2);
    Rz(gast, R3);
    matmul("NN", 3, 3, 3, 1.0, R1, R2, 0.0, W);
    matmul("NN", 3, 3, 3, 1.0, W, R3, 0.0, R); /* W=Ry(-xp)*Rx(-yp) */
    matmul("NN", 3, 3, 3, 1.0, N, P, 0.0, NP);
    matmul("NN", 3, 3, 3, 1.0, R, NP, 0.0, U_); /* U=W*Rz(gast)*N*P */

    for (i = 0; i < 9; i++)
        {
            U[i] = U_[i];
        }
    if (gmst)
        {
            *gmst = gmst_;
        }

    trace(5, "gmst=%.12f gast=%.12f\n", gmst_, gast);
    trace(5, "P=\n");
    tracemat(5, P, 3, 3, 15, 12);
    trace(5, "N=\n");
    tracemat(5, N, 3, 3, 15, 12);
    trace(5, "W=\n");
    tracemat(5, W, 3, 3, 15, 12);
    trace(5, "U=\n");
    tracemat(5, U, 3, 3, 15, 12);
}


/* decode antenna parameter field --------------------------------------------*/
int decodef(char *p, int n, double *v)
{
    int i;

    for (i = 0; i < n; i++)
        {
            v[i] = 0.0;
        }
    for (i = 0, p = strtok(p, " "); p && i < n; p = strtok(nullptr, " "))
        {
            v[i++] = atof(p) * 1e-3;
        }
    return i;
}


/* add antenna parameter -----------------------------------------------------*/
void addpcv(const pcv_t *pcv, pcvs_t *pcvs)
{
    pcv_t *pcvs_pcv;

    if (pcvs->nmax <= pcvs->n)
        {
            pcvs->nmax += 256;
            if (!(pcvs_pcv = static_cast<pcv_t *>(realloc(pcvs->pcv, sizeof(pcv_t) * pcvs->nmax))))
                {
                    trace(1, "addpcv: memory allocation error\n");
                    free(pcvs->pcv);
                    pcvs->pcv = nullptr;
                    pcvs->n = pcvs->nmax = 0;
                    return;
                }
            pcvs->pcv = pcvs_pcv;
        }
    pcvs->pcv[pcvs->n++] = *pcv;
}


/* read ngs antenna parameter file -------------------------------------------*/
int readngspcv(const char *file, pcvs_t *pcvs)
{
    FILE *fp;
    static const pcv_t pcv0 = {0, {}, {}, {0, 0}, {0, 0}, {{}, {}}, {{}, {}}};
    pcv_t pcv = {0, {}, {}, {0, 0}, {0, 0}, {{}, {}}, {{}, {}}};
    double neu[3];
    int n = 0;
    char buff[256];

    if (!(fp = fopen(file, "re")))
        {
            trace(2, "ngs pcv file open error: %s\n", file);
            return 0;
        }
    while (fgets(buff, sizeof(buff), fp))
        {
            if (strlen(buff) >= 62 && buff[61] == '|')
                {
                    continue;
                }

            if (buff[0] != ' ')
                {
                    n = 0; /* start line */
                }
            if (++n == 1)
                {
                    pcv = pcv0;
                    strncpy(pcv.type, buff, 61);
                    pcv.type[61] = '\0';
                }
            else if (n == 2)
                {
                    if (decodef(buff, 3, neu) < 3)
                        {
                            continue;
                        }
                    pcv.off[0][0] = neu[1];
                    pcv.off[0][1] = neu[0];
                    pcv.off[0][2] = neu[2];
                }
            else if (n == 3)
                {
                    decodef(buff, 10, pcv.var[0]);
                }
            else if (n == 4)
                {
                    decodef(buff, 9, pcv.var[0] + 10);
                }
            else if (n == 5)
                {
                    if (decodef(buff, 3, neu) < 3)
                        {
                            continue;
                        };
                    pcv.off[1][0] = neu[1];
                    pcv.off[1][1] = neu[0];
                    pcv.off[1][2] = neu[2];
                }
            else if (n == 6)
                {
                    decodef(buff, 10, pcv.var[1]);
                }
            else if (n == 7)
                {
                    decodef(buff, 9, pcv.var[1] + 10);
                    addpcv(&pcv, pcvs);
                }
        }
    fclose(fp);

    return 1;
}


/* read antex file ----------------------------------------------------------*/
int readantex(const char *file, pcvs_t *pcvs)
{
    FILE *fp;
    static const pcv_t pcv0 = {0, {}, {}, {0, 0}, {0, 0}, {{}, {}}, {{}, {}}};
    pcv_t pcv = {0, {}, {}, {0, 0}, {0, 0}, {{}, {}}, {{}, {}}};
    double neu[3];
    int i, f, freq = 0, state = 0, freqs[] = {1, 2, 5, 6, 7, 8, 0};
    char buff[256];

    trace(3, "readantex: file=%s\n", file);

    if (!(fp = fopen(file, "re")))
        {
            trace(2, "antex pcv file open error: %s\n", file);
            return 0;
        }
    while (fgets(buff, sizeof(buff), fp))
        {
            if (strlen(buff) < 60 || strstr(buff + 60, "COMMENT"))
                {
                    continue;
                }

            if (strstr(buff + 60, "START OF ANTENNA"))
                {
                    pcv = pcv0;
                    state = 1;
                }
            if (strstr(buff + 60, "END OF ANTENNA"))
                {
                    addpcv(&pcv, pcvs);
                    state = 0;
                }
            if (!state)
                {
                    continue;
                }

            if (strstr(buff + 60, "TYPE / SERIAL NO"))
                {
                    strncpy(pcv.type, buff, 20);
                    pcv.type[20] = '\0';
                    strncpy(pcv.code, buff + 20, 20);
                    pcv.code[20] = '\0';
                    if (!strncmp(pcv.code + 3, "        ", 8))
                        {
                            pcv.sat = satid2no(pcv.code);
                        }
                }
            else if (strstr(buff + 60, "VALID FROM"))
                {
                    if (!str2time(buff, 0, 43, &pcv.ts))
                        {
                            continue;
                        }
                }
            else if (strstr(buff + 60, "VALID UNTIL"))
                {
                    if (!str2time(buff, 0, 43, &pcv.te))
                        {
                            continue;
                        }
                }
            else if (strstr(buff + 60, "START OF FREQUENCY"))
                {
                    if (sscanf(buff + 4, "%d", &f) < 1)
                        {
                            continue;
                        }
                    for (i = 0; i < NFREQ; i++)
                        {
                            if (freqs[i] == f)
                                {
                                    break;
                                }
                        }
                    if (i < NFREQ)
                        {
                            freq = i + 1;
                        }
                }
            else if (strstr(buff + 60, "END OF FREQUENCY"))
                {
                    freq = 0;
                }
            else if (strstr(buff + 60, "NORTH / EAST / UP"))
                {
                    if (freq < 1 || NFREQ < freq)
                        {
                            continue;
                        }
                    if (decodef(buff, 3, neu) < 3)
                        {
                            continue;
                        }
                    pcv.off[freq - 1][0] = neu[pcv.sat ? 0 : 1]; /* x or e */
                    pcv.off[freq - 1][1] = neu[pcv.sat ? 1 : 0]; /* y or n */
                    pcv.off[freq - 1][2] = neu[2];               /* z or u */
                }
            else if (strstr(buff, "NOAZI"))
                {
                    if (freq < 1 || NFREQ < freq)
                        {
                            continue;
                        }
                    if ((i = decodef(buff + 8, 19, pcv.var[freq - 1])) <= 0)
                        {
                            continue;
                        }
                    for (; i < 19; i++)
                        {
                            pcv.var[freq - 1][i] = pcv.var[freq - 1][i - 1];
                        }
                }
        }
    fclose(fp);

    return 1;
}


/* read antenna parameters ------------------------------------------------------
 * read antenna parameters
 * args   : char   *file       I   antenna parameter file (antex)
 *          pcvs_t *pcvs       IO  antenna parameters
 * return : status (1:ok,0:file open error)
 * notes  : file with the externsion .atx or .ATX is recognized as antex
 *          file except for antex is recognized ngs antenna parameters
 *          see reference [3]
 *          only support non-azimuth-depedent parameters
 *-----------------------------------------------------------------------------*/
int readpcv(const char *file, pcvs_t *pcvs)
{
    pcv_t *pcv;
    const char *ext;
    int i, stat;

    trace(3, "readpcv: file=%s\n", file);

    if (!(ext = strrchr(file, '.')))
        {
            ext = "";
        }

    if (!strcmp(ext, ".atx") || !strcmp(ext, ".ATX"))
        {
            stat = readantex(file, pcvs);
        }
    else
        {
            stat = readngspcv(file, pcvs);
        }
    for (i = 0; i < pcvs->n; i++)
        {
            pcv = pcvs->pcv + i;
            trace(4, "sat=%2d type=%20s code=%s off=%8.4f %8.4f %8.4f  %8.4f %8.4f %8.4f\n",
                pcv->sat, pcv->type, pcv->code, pcv->off[0][0], pcv->off[0][1],
                pcv->off[0][2], pcv->off[1][0], pcv->off[1][1], pcv->off[1][2]);
        }
    return stat;
}


/* search antenna parameter ----------------------------------------------------
 * read satellite antenna phase center position
 * args   : int    sat         I   satellite number (0: receiver antenna)
 *          char   *type       I   antenna type for receiver antenna
 *          gtime_t time       I   time to search parameters
 *          pcvs_t *pcvs       IO  antenna parameters
 * return : antenna parameter (NULL: no antenna)
 *-----------------------------------------------------------------------------*/
pcv_t *searchpcv(int sat, const char *type, gtime_t time,
    const pcvs_t *pcvs)
{
    pcv_t *pcv;
    char buff[MAXANT] = "", *types[2], *p;
    int i, j, n = 0;

    trace(3, "searchpcv: sat=%2d type=%s\n", sat, type);

    if (sat)
        { /* search satellite antenna */
            for (i = 0; i < pcvs->n; i++)
                {
                    pcv = pcvs->pcv + i;
                    if (pcv->sat != sat)
                        {
                            continue;
                        }
                    if (pcv->ts.time != 0 && timediff(pcv->ts, time) > 0.0)
                        {
                            continue;
                        }
                    if (pcv->te.time != 0 && timediff(pcv->te, time) < 0.0)
                        {
                            continue;
                        }
                    return pcv;
                }
        }
    else
        {
            if (strlen(type) < MAXANT + 1)
                {
                    strcpy(buff, type);
                }
            else
                {
                    trace(1, "type array is too long");
                }
            for (p = strtok(buff, " "); p && n < 2; p = strtok(nullptr, " "))
                {
                    types[n++] = p;
                }
            if (n <= 0)
                {
                    return nullptr;
                }

            /* search receiver antenna with radome at first */
            for (i = 0; i < pcvs->n; i++)
                {
                    pcv = pcvs->pcv + i;
                    for (j = 0; j < n; j++)
                        {
                            if (!strstr(pcv->type, types[j]))
                                {
                                    break;
                                }
                        }
                    if (j >= n)
                        {
                            return pcv;
                        }
                }
            /* search receiver antenna without radome */
            for (i = 0; i < pcvs->n; i++)
                {
                    pcv = pcvs->pcv + i;
                    if (strstr(pcv->type, types[0]) != pcv->type)
                        {
                            continue;
                        }

                    trace(2, "pcv without radome is used type=%s\n", type);
                    return pcv;
                }
        }
    return nullptr;
}


/* read station positions ------------------------------------------------------
 * read positions from station position file
 * args   : char  *file      I   station position file containing
 *                               lat(deg) lon(deg) height(m) name in a line
 *          char  *rcvs      I   station name
 *          double *pos      O   station position {lat,lon,h} (rad/m)
 *                               (all 0 if search error)
 * return : none
 *-----------------------------------------------------------------------------*/
void readpos(const char *file, const char *rcv, double *pos)
{
    static double poss[2048][3];
    static char stas[2048][16];
    FILE *fp;
    int i, j, len, np = 0;
    char buff[256], str[256];

    trace(3, "readpos: file=%s\n", file);

    if (!(fp = fopen(file, "re")))
        {
            fprintf(stderr, "reference position file open error : %s\n", file);
            return;
        }
    while (np < 2048 && fgets(buff, sizeof(buff), fp))
        {
            if (buff[0] == '%' || buff[0] == '#')
                {
                    continue;
                }
            if (sscanf(buff, "%lf %lf %lf %s", &poss[np][0], &poss[np][1], &poss[np][2],
                    str) < 4)
                {
                    continue;
                }
            // strncpy(stas[np], str, 15); This line triggers a warning. Replaced by:
            memcpy(stas[np], str, 15 * sizeof(stas[np][0]));
            stas[np++][15] = '\0';
        }
    fclose(fp);
    len = static_cast<int>(strlen(rcv));
    for (i = 0; i < np; i++)
        {
            if (strncmp(stas[i], rcv, len) != 0)
                {
                    continue;
                }
            for (j = 0; j < 3; j++)
                {
                    pos[j] = poss[i][j];
                }
            pos[0] *= D2R;
            pos[1] *= D2R;
            return;
        }
    pos[0] = pos[1] = pos[2] = 0.0;
}


/* read blq record -----------------------------------------------------------*/
int readblqrecord(FILE *fp, double *odisp)
{
    double v[11];
    char buff[256];
    int i, n = 0;

    while (fgets(buff, sizeof(buff), fp))
        {
            if (!strncmp(buff, "$$", 2))
                {
                    continue;
                }
            if (sscanf(buff, "%lf %lf %lf %lf %lf %lf %lf %lf %lf %lf %lf",
                    v, v + 1, v + 2, v + 3, v + 4, v + 5, v + 6, v + 7, v + 8, v + 9, v + 10) < 11)
                {
                    continue;
                }
            for (i = 0; i < 11; i++)
                {
                    odisp[n + i * 6] = v[i];
                }
            if (++n == 6)
                {
                    return 1;
                }
        }
    return 0;
}


/* read blq ocean tide loading parameters --------------------------------------
 * read blq ocean tide loading parameters
 * args   : char   *file       I   BLQ ocean tide loading parameter file
 *          char   *sta        I   station name
 *          double *odisp      O   ocean tide loading parameters
 * return : status (1:ok, 0:file open error)
 *-----------------------------------------------------------------------------*/
int readblq(const char *file, const char *sta, double *odisp)
{
    FILE *fp;
    char buff[256], staname[32] = "", name[32], *p;

    /* station name to upper case */
    sscanf(sta, "%16s", staname);
    for (p = staname; (*p = static_cast<char>(toupper(static_cast<int>(*p)))); p++)
        {
            ;
        }

    if (!(fp = fopen(file, "re")))
        {
            trace(2, "blq file open error: file=%s\n", file);
            return 0;
        }
    while (fgets(buff, sizeof(buff), fp))
        {
            if (!strncmp(buff, "$$", 2) || strlen(buff) < 2)
                {
                    continue;
                }

            if (sscanf(buff + 2, "%16s", name) < 1)
                {
                    continue;
                }
            for (p = name; (*p = static_cast<char>(toupper(static_cast<int>(*p)))); p++)
                {
                    ;
                }
            if (strcmp(name, staname) != 0)
                {
                    continue;
                }

            /* read blq record */
            if (readblqrecord(fp, odisp))
                {
                    fclose(fp);
                    return 1;
                }
        }
    fclose(fp);
    trace(2, "no otl parameters: sta=%s file=%s\n", sta, file);
    return 0;
}


/* read earth rotation parameters ----------------------------------------------
 * read earth rotation parameters
 * args   : char   *file       I   IGS ERP file (IGS ERP ver.2)
 *          erp_t  *erp        O   earth rotation parameters
 * return : status (1:ok,0:file open error)
 *-----------------------------------------------------------------------------*/
int readerp(const char *file, erp_t *erp)
{
    FILE *fp;
    erpd_t *erp_data;
    double v[14] = {};
    char buff[256];

    trace(3, "readerp: file=%s\n", file);

    if (!(fp = fopen(file, "re")))
        {
            trace(2, "erp file open error: file=%s\n", file);
            return 0;
        }
    while (fgets(buff, sizeof(buff), fp))
        {
            if (sscanf(buff, "%lf %lf %lf %lf %lf %lf %lf %lf %lf %lf %lf %lf %lf %lf",
                    v, v + 1, v + 2, v + 3, v + 4, v + 5, v + 6, v + 7, v + 8, v + 9, v + 10, v + 11, v + 12, v + 13) < 5)
                {
                    continue;
                }
            if (erp->n >= erp->nmax)
                {
                    erp->nmax = erp->nmax <= 0 ? 128 : erp->nmax * 2;
                    erp_data = static_cast<erpd_t *>(realloc(erp->data, sizeof(erpd_t) * erp->nmax));
                    if (!erp_data)
                        {
                            free(erp->data);
                            erp->data = nullptr;
                            erp->n = erp->nmax = 0;
                            fclose(fp);
                            return 0;
                        }
                    erp->data = erp_data;
                }
            erp->data[erp->n].mjd = v[0];
            erp->data[erp->n].xp = v[1] * 1e-6 * AS2R;
            erp->data[erp->n].yp = v[2] * 1e-6 * AS2R;
            erp->data[erp->n].ut1_utc = v[3] * 1e-7;
            erp->data[erp->n].lod = v[4] * 1e-7;
            erp->data[erp->n].xpr = v[12] * 1e-6 * AS2R;
            erp->data[erp->n++].ypr = v[13] * 1e-6 * AS2R;
        }
    fclose(fp);
    return 1;
}


/* get earth rotation parameter values -----------------------------------------
 * get earth rotation parameter values
 * args   : erp_t  *erp        I   earth rotation parameters
 *          gtime_t time       I   time (gpst)
 *          double *erpv       O   erp values {xp,yp,ut1_utc,lod} (rad,rad,s,s/d)
 * return : status (1:ok,0:error)
 *-----------------------------------------------------------------------------*/
int geterp(const erp_t *erp, gtime_t time, double *erpv)
{
    const double ep[] = {2000, 1, 1, 12, 0, 0};
    double mjd, day, a;
    int i, j, k;

    trace(4, "geterp:\n");

    if (erp->n <= 0)
        {
            return 0;
        }

    mjd = 51544.5 + (timediff(gpst2utc(time), epoch2time(ep))) / 86400.0;

    if (mjd <= erp->data[0].mjd)
        {
            day = mjd - erp->data[0].mjd;
            erpv[0] = erp->data[0].xp + erp->data[0].xpr * day;
            erpv[1] = erp->data[0].yp + erp->data[0].ypr * day;
            erpv[2] = erp->data[0].ut1_utc - erp->data[0].lod * day;
            erpv[3] = erp->data[0].lod;
            return 1;
        }
    if (mjd >= erp->data[erp->n - 1].mjd)
        {
            day = mjd - erp->data[erp->n - 1].mjd;
            erpv[0] = erp->data[erp->n - 1].xp + erp->data[erp->n - 1].xpr * day;
            erpv[1] = erp->data[erp->n - 1].yp + erp->data[erp->n - 1].ypr * day;
            erpv[2] = erp->data[erp->n - 1].ut1_utc - erp->data[erp->n - 1].lod * day;
            erpv[3] = erp->data[erp->n - 1].lod;
            return 1;
        }
    for (j = 0, k = erp->n - 1; j < k - 1;)
        {
            i = (j + k) / 2;
            if (mjd < erp->data[i].mjd)
                {
                    k = i;
                }
            else
                {
                    j = i;
                }
        }
    if (erp->data[j].mjd == erp->data[j + 1].mjd)
        {
            a = 0.5;
        }
    else
        {
            a = (mjd - erp->data[j].mjd) / (erp->data[j + 1].mjd - erp->data[j].mjd);
        }
    erpv[0] = (1.0 - a) * erp->data[j].xp + a * erp->data[j + 1].xp;
    erpv[1] = (1.0 - a) * erp->data[j].yp + a * erp->data[j + 1].yp;
    erpv[2] = (1.0 - a) * erp->data[j].ut1_utc + a * erp->data[j + 1].ut1_utc;
    erpv[3] = (1.0 - a) * erp->data[j].lod + a * erp->data[j + 1].lod;
    return 1;
}

/* compare ephemeris ---------------------------------------------------------*/
int cmpeph(const void *p1, const void *p2)
{
    auto *q1 = (eph_t *)p1, *q2 = (eph_t *)p2;
    return q1->ttr.time != q2->ttr.time ? static_cast<int>(q1->ttr.time - q2->ttr.time) : (q1->toe.time != q2->toe.time ? static_cast<int>(q1->toe.time - q2->toe.time) : q1->sat - q2->sat);
}


/* sort and unique ephemeris -------------------------------------------------*/
void uniqeph(nav_t *nav)
{
    eph_t *nav_eph;
    int i, j;

    trace(3, "uniqeph: n=%d\n", nav->n);

    if (nav->n <= 0)
        {
            return;
        }

    qsort(nav->eph, nav->n, sizeof(eph_t), cmpeph);

    for (i = 1, j = 0; i < nav->n; i++)
        {
            if (nav->eph[i].sat != nav->eph[j].sat ||
                nav->eph[i].iode != nav->eph[j].iode)
                {
                    nav->eph[++j] = nav->eph[i];
                }
        }
    nav->n = j + 1;

    if (!(nav_eph = static_cast<eph_t *>(realloc(nav->eph, sizeof(eph_t) * nav->n))))
        {
            trace(1, "uniqeph malloc error n=%d\n", nav->n);
            free(nav->eph);
            nav->eph = nullptr;
            nav->n = nav->nmax = 0;
            return;
        }
    nav->eph = nav_eph;
    nav->nmax = nav->n;

    trace(4, "uniqeph: n=%d\n", nav->n);
}


/* compare glonass ephemeris -------------------------------------------------*/
int cmpgeph(const void *p1, const void *p2)
{
    auto *q1 = (geph_t *)p1, *q2 = (geph_t *)p2;
    return q1->tof.time != q2->tof.time ? static_cast<int>(q1->tof.time - q2->tof.time) : (q1->toe.time != q2->toe.time ? static_cast<int>(q1->toe.time - q2->toe.time) : q1->sat - q2->sat);
}


/* sort and unique glonass ephemeris -----------------------------------------*/
void uniqgeph(nav_t *nav)
{
    geph_t *nav_geph;
    int i, j;

    trace(3, "uniqgeph: ng=%d\n", nav->ng);

    if (nav->ng <= 0)
        {
            return;
        }

    qsort(nav->geph, nav->ng, sizeof(geph_t), cmpgeph);

    for (i = j = 0; i < nav->ng; i++)
        {
            if (nav->geph[i].sat != nav->geph[j].sat ||
                nav->geph[i].toe.time != nav->geph[j].toe.time ||
                nav->geph[i].svh != nav->geph[j].svh)
                {
                    nav->geph[++j] = nav->geph[i];
                }
        }
    nav->ng = j + 1;

    if (!(nav_geph = static_cast<geph_t *>(realloc(nav->geph, sizeof(geph_t) * nav->ng))))
        {
            trace(1, "uniqgeph malloc error ng=%d\n", nav->ng);
            free(nav->geph);
            nav->geph = nullptr;
            nav->ng = nav->ngmax = 0;
            return;
        }
    nav->geph = nav_geph;
    nav->ngmax = nav->ng;

    trace(4, "uniqgeph: ng=%d\n", nav->ng);
}


/* compare sbas ephemeris ----------------------------------------------------*/
int cmpseph(const void *p1, const void *p2)
{
    auto *q1 = (seph_t *)p1, *q2 = (seph_t *)p2;
    return q1->tof.time != q2->tof.time ? static_cast<int>(q1->tof.time - q2->tof.time) : (q1->t0.time != q2->t0.time ? static_cast<int>(q1->t0.time - q2->t0.time) : q1->sat - q2->sat);
}


/* sort and unique sbas ephemeris --------------------------------------------*/
void uniqseph(nav_t *nav)
{
    seph_t *nav_seph;
    int i, j;

    trace(3, "uniqseph: ns=%d\n", nav->ns);

    if (nav->ns <= 0)
        {
            return;
        }

    qsort(nav->seph, nav->ns, sizeof(seph_t), cmpseph);

    for (i = j = 0; i < nav->ns; i++)
        {
            if (nav->seph[i].sat != nav->seph[j].sat ||
                nav->seph[i].t0.time != nav->seph[j].t0.time)
                {
                    nav->seph[++j] = nav->seph[i];
                }
        }
    nav->ns = j + 1;

    if (!(nav_seph = static_cast<seph_t *>(realloc(nav->seph, sizeof(seph_t) * nav->ns))))
        {
            trace(1, "uniqseph malloc error ns=%d\n", nav->ns);
            free(nav->seph);
            nav->seph = nullptr;
            nav->ns = nav->nsmax = 0;
            return;
        }
    nav->seph = nav_seph;
    nav->nsmax = nav->ns;

    trace(4, "uniqseph: ns=%d\n", nav->ns);
}


/* unique ephemerides ----------------------------------------------------------
 * unique ephemerides in navigation data and update carrier wave length
 * args   : nav_t *nav    IO     navigation data
 * return : number of epochs
 *-----------------------------------------------------------------------------*/
void uniqnav(nav_t *nav)
{
    int i, j;

    trace(3, "uniqnav: neph=%d ngeph=%d nseph=%d\n", nav->n, nav->ng, nav->ns);

    /* unique ephemeris */
    uniqeph(nav);
    uniqgeph(nav);
    uniqseph(nav);

    /* update carrier wave length */
    for (i = 0; i < MAXSAT; i++)
        {
            for (j = 0; j < NFREQ; j++)
                {
                    nav->lam[i][j] = satwavelen(i + 1, j, nav);
                }
        }
}


/* compare observation data -------------------------------------------------*/
int cmpobs(const void *p1, const void *p2)
{
    auto *q1 = (obsd_t *)p1, *q2 = (obsd_t *)p2;
    double tt = timediff(q1->time, q2->time);
    if (fabs(tt) > DTTOL)
        {
            return tt < 0 ? -1 : 1;
        }
    if (q1->rcv != q2->rcv)
        {
            return static_cast<int>(q1->rcv) - static_cast<int>(q2->rcv);
        }
    return static_cast<int>(q1->sat) - static_cast<int>(q2->sat);
}


/* sort and unique observation data --------------------------------------------
 * sort and unique observation data by time, rcv, sat
 * args   : obs_t *obs    IO     observation data
 * return : number of epochs
 *-----------------------------------------------------------------------------*/
int sortobs(obs_t *obs)
{
    int i, j, n;

    trace(3, "sortobs: nobs=%d\n", obs->n);

    if (obs->n <= 0)
        {
            return 0;
        }

    qsort(obs->data, obs->n, sizeof(obsd_t), cmpobs);

    /* delete duplicated data */
    for (i = j = 0; i < obs->n; i++)
        {
            if (obs->data[i].sat != obs->data[j].sat ||
                obs->data[i].rcv != obs->data[j].rcv ||
                timediff(obs->data[i].time, obs->data[j].time) != 0.0)
                {
                    obs->data[++j] = obs->data[i];
                }
        }
    obs->n = j + 1;

    for (i = n = 0; i < obs->n; i = j, n++)
        {
            for (j = i + 1; j < obs->n; j++)
                {
                    if (timediff(obs->data[j].time, obs->data[i].time) > DTTOL)
                        {
                            break;
                        }
                }
        }
    return n;
}


/* screen by time --------------------------------------------------------------
 * screening by time start, time end, and time interval
 * args   : gtime_t time  I      time
 *          gtime_t ts    I      time start (ts.time==0:no screening by ts)
 *          gtime_t te    I      time end   (te.time==0:no screening by te)
 *          double  tint  I      time interval (s) (0.0:no screen by tint)
 * return : 1:on condition, 0:not on condition
 *-----------------------------------------------------------------------------*/
int screent(gtime_t time, gtime_t ts, gtime_t te, double tint)
{
    return (tint <= 0.0 || fmod(time2gpst(time, nullptr) + DTTOL, tint) <= DTTOL * 2.0) &&
           (ts.time == 0 || timediff(time, ts) >= -DTTOL) &&
           (te.time == 0 || timediff(time, te) < DTTOL);
}


/* read/save navigation data ---------------------------------------------------
 * save or load navigation data
 * args   : char    file  I      file path
 *          nav_t   nav   O/I    navigation data
 * return : status (1:ok,0:no file)
 *-----------------------------------------------------------------------------*/
int readnav(const char *file, nav_t *nav)
{
    FILE *fp;
    eph_t eph0 = {0, 0, 0, 0, 0, 0, 0, 0, {0, 0}, {0, 0}, {0, 0}, 0.0, 0.0, 0.0, 0.0, 0.0,
        0.0, 0.0, 0.0, 0.0, 0.0, 0.0, 0.0, 0.0, 0.0, 0.0, 0.0, 0.0, 0.0, 0.0, 0.0, {}, {}, 0.0, 0.0};
    geph_t geph0 = {0, 0, 0, 0, 0, 0, {0, 0}, {0, 0}, {}, {}, {}, 0.0, 0.0, 0.0};
    char buff[4096], *p;
    int32_t toe_time, tof_time, toc_time, ttr_time;
    int i, sat, prn;

    trace(3, "loadnav: file=%s\n", file);

    if (!(fp = fopen(file, "re")))
        {
            return 0;
        }

    while (fgets(buff, sizeof(buff), fp))
        {
            if (!strncmp(buff, "IONUTC", 6))
                {
                    for (i = 0; i < 8; i++)
                        {
                            nav->ion_gps[i] = 0.0;
                        }
                    for (i = 0; i < 4; i++)
                        {
                            nav->utc_gps[i] = 0.0;
                        }
                    nav->leaps = 0;
                    sscanf(buff, "IONUTC,%lf,%lf,%lf,%lf,%lf,%lf,%lf,%lf,%lf,%lf,%lf,%lf,%d",
                        &nav->ion_gps[0], &nav->ion_gps[1], &nav->ion_gps[2], &nav->ion_gps[3],
                        &nav->ion_gps[4], &nav->ion_gps[5], &nav->ion_gps[6], &nav->ion_gps[7],
                        &nav->utc_gps[0], &nav->utc_gps[1], &nav->utc_gps[2], &nav->utc_gps[3],
                        &nav->leaps);
                    continue;
                }
            if ((p = strchr(buff, ',')))
                {
                    *p = '\0';
                }
            else
                {
                    continue;
                }
            if (!(sat = satid2no(buff)))
                {
                    continue;
                }
            if (satsys(sat, &prn) == SYS_GLO)
                {
                    nav->geph[prn - 1] = geph0;
                    nav->geph[prn - 1].sat = sat;
                    toe_time = tof_time = 0;
                    sscanf(p + 1,
                        "%d,%d,%d,%d,%d,%d,%d,%lf,%lf,%lf,%lf,%lf,%lf,%lf,%lf,"
                        "%lf,%lf,%lf,%lf",
                        &nav->geph[prn - 1].iode, &nav->geph[prn - 1].frq, &nav->geph[prn - 1].svh,
                        &nav->geph[prn - 1].sva, &nav->geph[prn - 1].age,
                        &toe_time, &tof_time,
                        &nav->geph[prn - 1].pos[0], &nav->geph[prn - 1].pos[1], &nav->geph[prn - 1].pos[2],
                        &nav->geph[prn - 1].vel[0], &nav->geph[prn - 1].vel[1], &nav->geph[prn - 1].vel[2],
                        &nav->geph[prn - 1].acc[0], &nav->geph[prn - 1].acc[1], &nav->geph[prn - 1].acc[2],
                        &nav->geph[prn - 1].taun, &nav->geph[prn - 1].gamn, &nav->geph[prn - 1].dtaun);
                    nav->geph[prn - 1].toe.time = toe_time;
                    nav->geph[prn - 1].tof.time = tof_time;
                }
            else
                {
                    nav->eph[sat - 1] = eph0;
                    nav->eph[sat - 1].sat = sat;
                    toe_time = toc_time = ttr_time = 0;
                    sscanf(p + 1,
                        "%d,%d,%d,%d,%d,%d,%d,%lf,%lf,%lf,%lf,%lf,%lf,%lf,%lf,"
                        "%lf,%lf,%lf,%lf,%lf,%lf,%lf,%lf,%lf,%lf,%lf,%lf,%lf,%d,%d",
                        &nav->eph[sat - 1].iode, &nav->eph[sat - 1].iodc, &nav->eph[sat - 1].sva,
                        &nav->eph[sat - 1].svh,
                        &toe_time, &toc_time, &ttr_time,
                        &nav->eph[sat - 1].A, &nav->eph[sat - 1].e, &nav->eph[sat - 1].i0,
                        &nav->eph[sat - 1].OMG0, &nav->eph[sat - 1].omg, &nav->eph[sat - 1].M0,
                        &nav->eph[sat - 1].deln, &nav->eph[sat - 1].OMGd, &nav->eph[sat - 1].idot,
                        &nav->eph[sat - 1].crc, &nav->eph[sat - 1].crs, &nav->eph[sat - 1].cuc,
                        &nav->eph[sat - 1].cus, &nav->eph[sat - 1].cic, &nav->eph[sat - 1].cis,
                        &nav->eph[sat - 1].toes, &nav->eph[sat - 1].fit, &nav->eph[sat - 1].f0,
                        &nav->eph[sat - 1].f1, &nav->eph[sat - 1].f2, &nav->eph[sat - 1].tgd[0],
                        &nav->eph[sat - 1].code, &nav->eph[sat - 1].flag);
                    nav->eph[sat - 1].toe.time = toe_time;
                    nav->eph[sat - 1].toc.time = toc_time;
                    nav->eph[sat - 1].ttr.time = ttr_time;
                }
        }
    fclose(fp);
    return 1;
}


int savenav(const char *file, const nav_t *nav)
{
    FILE *fp;
    int i;
    char id[32];

    trace(3, "savenav: file=%s\n", file);

    if (!(fp = fopen(file, "we")))
        {
            return 0;
        }

    for (i = 0; i < MAXSAT; i++)
        {
            if (nav->eph[i].ttr.time == 0)
                {
                    continue;
                }
            satno2id(nav->eph[i].sat, id);
            fprintf(fp,
                "%s,%d,%d,%d,%d,%d,%d,%d,%.14E,%.14E,%.14E,%.14E,%.14E,%.14E,"
                "%.14E,%.14E,%.14E,%.14E,%.14E,%.14E,%.14E,%.14E,%.14E,%.14E,"
                "%.14E,%.14E,%.14E,%.14E,%.14E,%d,%d\n",
                id, nav->eph[i].iode, nav->eph[i].iodc, nav->eph[i].sva,
                nav->eph[i].svh, static_cast<int>(nav->eph[i].toe.time),
                static_cast<int>(nav->eph[i].toc.time), static_cast<int>(nav->eph[i].ttr.time),
                nav->eph[i].A, nav->eph[i].e, nav->eph[i].i0, nav->eph[i].OMG0,
                nav->eph[i].omg, nav->eph[i].M0, nav->eph[i].deln, nav->eph[i].OMGd,
                nav->eph[i].idot, nav->eph[i].crc, nav->eph[i].crs, nav->eph[i].cuc,
                nav->eph[i].cus, nav->eph[i].cic, nav->eph[i].cis, nav->eph[i].toes,
                nav->eph[i].fit, nav->eph[i].f0, nav->eph[i].f1, nav->eph[i].f2,
                nav->eph[i].tgd[0], nav->eph[i].code, nav->eph[i].flag);
        }
    for (i = 0; i < MAXPRNGLO; i++)
        {
            if (nav->geph[i].tof.time == 0)
                {
                    continue;
                }
            satno2id(nav->geph[i].sat, id);
            fprintf(fp,
                "%s,%d,%d,%d,%d,%d,%d,%d,%.14E,%.14E,%.14E,%.14E,%.14E,%.14E,"
                "%.14E,%.14E,%.14E,%.14E,%.14E,%.14E\n",
                id, nav->geph[i].iode, nav->geph[i].frq, nav->geph[i].svh,
                nav->geph[i].sva, nav->geph[i].age, static_cast<int>(nav->geph[i].toe.time),
                static_cast<int>(nav->geph[i].tof.time),
                nav->geph[i].pos[0], nav->geph[i].pos[1], nav->geph[i].pos[2],
                nav->geph[i].vel[0], nav->geph[i].vel[1], nav->geph[i].vel[2],
                nav->geph[i].acc[0], nav->geph[i].acc[1], nav->geph[i].acc[2],
                nav->geph[i].taun, nav->geph[i].gamn, nav->geph[i].dtaun);
        }
    fprintf(fp,
        "IONUTC,%.14E,%.14E,%.14E,%.14E,%.14E,%.14E,%.14E,%.14E,%.14E,"
        "%.14E,%.14E,%.14E,%d",
        nav->ion_gps[0], nav->ion_gps[1], nav->ion_gps[2], nav->ion_gps[3],
        nav->ion_gps[4], nav->ion_gps[5], nav->ion_gps[6], nav->ion_gps[7],
        nav->utc_gps[0], nav->utc_gps[1], nav->utc_gps[2], nav->utc_gps[3],
        nav->leaps);

    fclose(fp);
    return 1;
}


/* free observation data -------------------------------------------------------
 * free memory for observation data
 * args   : obs_t *obs    IO     observation data
 * return : none
 *-----------------------------------------------------------------------------*/
void freeobs(obs_t *obs)
{
    free(obs->data);
    obs->data = nullptr;
    obs->n = obs->nmax = 0;
}


/* free navigation data ---------------------------------------------------------
 * free memory for navigation data
 * args   : nav_t *nav    IO     navigation data
 *          int   opt     I      option (or of followings)
 *                               (0x01: gps/qzs ephmeris, 0x02: glonass ephemeris,
 *                                0x04: sbas ephemeris,   0x08: precise ephemeris,
 *                                0x10: precise clock     0x20: almanac,
 *                                0x40: tec data)
 * return : none
 *-----------------------------------------------------------------------------*/
void freenav(nav_t *nav, int opt)
{
    if (opt & 0x01)
        {
            free(nav->eph);
            nav->eph = nullptr;
            nav->n = nav->nmax = 0;
        }
    if (opt & 0x02)
        {
            free(nav->geph);
            nav->geph = nullptr;
            nav->ng = nav->ngmax = 0;
        }
    if (opt & 0x04)
        {
            free(nav->seph);
            nav->seph = nullptr;
            nav->ns = nav->nsmax = 0;
        }
    if (opt & 0x08)
        {
            free(nav->peph);
            nav->peph = nullptr;
            nav->ne = nav->nemax = 0;
        }
    if (opt & 0x10)
        {
            free(nav->pclk);
            nav->pclk = nullptr;
            nav->nc = nav->ncmax = 0;
        }
    if (opt & 0x20)
        {
            free(nav->alm);
            nav->alm = nullptr;
            nav->na = nav->namax = 0;
        }
    if (opt & 0x40)
        {
            free(nav->tec);
            nav->tec = nullptr;
            nav->nt = nav->ntmax = 0;
        }
    if (opt & 0x80)
        {
            free(nav->fcb);
            nav->fcb = nullptr;
            nav->nf = nav->nfmax = 0;
        }
}


/* debug trace functions -----------------------------------------------------*/
//#ifdef TRACE
//
FILE *fp_trace = nullptr;      /* file pointer of trace */
char file_trace[1024];         /* trace file */
static int level_trace = 0;    /* level of trace */
unsigned int tick_trace = 0;   /* tick time at traceopen (ms) */
gtime_t time_trace = {0, 0.0}; /* time at traceopen */
pthread_mutex_t lock_trace;    /* lock for trace */

void traceswap(void)
{
    gtime_t time = utc2gpst(timeget());
    char path[1024];

    rtk_lock(&lock_trace);

    if (static_cast<int>(time2gpst(time, nullptr) / INT_SWAP_TRAC) ==
        static_cast<int>(time2gpst(time_trace, nullptr) / INT_SWAP_TRAC))
        {
            rtk_unlock(&lock_trace);
            return;
        }
    time_trace = time;

    if (!reppath(file_trace, path, time, "", ""))
        {
            rtk_unlock(&lock_trace);
            return;
        }
    if (fp_trace)
        {
            fclose(fp_trace);
        }

    if (!(fp_trace = fopen(path, "we")))
        {
            fp_trace = stderr;
        }
    rtk_unlock(&lock_trace);
}


void traceopen(const char *file)
{
    gtime_t time = utc2gpst(timeget());
    char path[1024];

    reppath(file, path, time, "", "");
    if (!*path || !(fp_trace = fopen(path, "we")))
        {
            fp_trace = stderr;
        }
    if (strlen(file) < 1025)
        {
            strcpy(file_trace, file);
        }
    else
        {
            trace(1, "file array is too long");
        }
    tick_trace = tickget();
    time_trace = time;
    initlock(&lock_trace);
}


void traceclose(void)
{
    if (fp_trace && fp_trace != stderr)
        {
            fclose(fp_trace);
        }
    fp_trace = nullptr;
    file_trace[0] = '\0';
}


void tracelevel(int level)
{
    level_trace = level;
}
//extern void trace(int level, const char *format, ...)
//{
//    va_list ap;
//
//    /* print error message to stderr */
//    if (level <= 1) {
//        va_start(ap,format); vfprintf(stderr,format,ap); va_end(ap);
//    }
//    if (!fp_trace||level>level_trace) return;
//    traceswap();
//    fprintf(fp_trace,"%d ",level);
//    va_start(ap,format); vfprintf(fp_trace,format,ap); va_end(ap);
//    fflush(fp_trace);
//}

void tracet(int level, const char *format, ...)
{
    va_list ap;
    if (!fp_trace || level > level_trace)
        {
            return;
        }
    traceswap();
    fprintf(fp_trace, "%d %9.3f: ", level, (tickget() - tick_trace) / 1000.0);
    va_start(ap, format);
    vfprintf(fp_trace, format, ap);
    va_end(ap);
    fflush(fp_trace);
}

void tracemat(int level, const double *A, int n, int m, int p, int q)
{
    std::string buffer_;
    matsprint(A, n, m, p, q, buffer_);
    VLOG(level) << buffer_;
}


void traceobs(int level __attribute__((unused)), const obsd_t *obs __attribute__((unused)), int n __attribute__((unused)))
{
    //    char str[64],id[16];
    //    int i;
    //
    //    if (!fp_trace||level>level_trace) return;
    //    for (i=0;i<n;i++) {
    //        time2str(obs[i].time,str,3);
    //        satno2id(obs[i].sat,id);
    //        fprintf(fp_trace," (%2d) %s %-3s rcv%d %13.3f %13.3f %13.3f %13.3f %d %d %d %d %3.1f %3.1f\n",
    //              i+1,str,id,obs[i].rcv,obs[i].L[0],obs[i].L[1],obs[i].P[0],
    //              obs[i].P[1],obs[i].LLI[0],obs[i].LLI[1],obs[i].code[0],
    //              obs[i].code[1],obs[i].SNR[0]*0.25,obs[i].SNR[1]*0.25);
    //    }
    //    fflush(fp_trace);
}
//extern void tracenav(int level, const nav_t *nav)
//{
//    char s1[64],s2[64],id[16];
//    int i;
//
//    if (!fp_trace||level>level_trace) return;
//    for (i=0;i<nav->n;i++) {
//        time2str(nav->eph[i].toe,s1,0);
//        time2str(nav->eph[i].ttr,s2,0);
//        satno2id(nav->eph[i].sat,id);
//        fprintf(fp_trace,"(%3d) %-3s : %s %s %3d %3d %02x\n",i+1,
//                id,s1,s2,nav->eph[i].iode,nav->eph[i].iodc,nav->eph[i].svh);
//    }
//    fprintf(fp_trace,"(ion) %9.4e %9.4e %9.4e %9.4e\n",nav->ion_gps[0],
//            nav->ion_gps[1],nav->ion_gps[2],nav->ion_gps[3]);
//    fprintf(fp_trace,"(ion) %9.4e %9.4e %9.4e %9.4e\n",nav->ion_gps[4],
//            nav->ion_gps[5],nav->ion_gps[6],nav->ion_gps[7]);
//    fprintf(fp_trace,"(ion) %9.4e %9.4e %9.4e %9.4e\n",nav->ion_gal[0],
//            nav->ion_gal[1],nav->ion_gal[2],nav->ion_gal[3]);
//}
//extern void tracegnav(int level, const nav_t *nav)
//{
//    char s1[64],s2[64],id[16];
//    int i;
//
//    if (!fp_trace||level>level_trace) return;
//    for (i=0;i<nav->ng;i++) {
//        time2str(nav->geph[i].toe,s1,0);
//        time2str(nav->geph[i].tof,s2,0);
//        satno2id(nav->geph[i].sat,id);
//        fprintf(fp_trace,"(%3d) %-3s : %s %s %2d %2d %8.3f\n",i+1,
//                id,s1,s2,nav->geph[i].frq,nav->geph[i].svh,nav->geph[i].taun*1e6);
//    }
//}
//extern void tracehnav(int level, const nav_t *nav)
//{
//    char s1[64],s2[64],id[16];
//    int i;
//
//    if (!fp_trace||level>level_trace) return;
//    for (i=0;i<nav->ns;i++) {
//        time2str(nav->seph[i].t0,s1,0);
//        time2str(nav->seph[i].tof,s2,0);
//        satno2id(nav->seph[i].sat,id);
//        fprintf(fp_trace,"(%3d) %-3s : %s %s %2d %2d\n",i+1,
//                id,s1,s2,nav->seph[i].svh,nav->seph[i].sva);
//    }
//}
//extern void tracepeph(int level, const nav_t *nav)
//{
//    char s[64],id[16];
//    int i,j;
//
//    if (!fp_trace||level>level_trace) return;
//
//    for (i=0;i<nav->ne;i++) {
//        time2str(nav->peph[i].time,s,0);
//        for (j=0;j<MAXSAT;j++) {
//            satno2id(j+1,id);
//            fprintf(fp_trace,"%-3s %d %-3s %13.3f %13.3f %13.3f %13.3f %6.3f %6.3f %6.3f %6.3f\n",
//                    s,nav->peph[i].index,id,
//                    nav->peph[i].pos[j][0],nav->peph[i].pos[j][1],
//                    nav->peph[i].pos[j][2],nav->peph[i].pos[j][3]*1e9,
//                    nav->peph[i].std[j][0],nav->peph[i].std[j][1],
//                    nav->peph[i].std[j][2],nav->peph[i].std[j][3]*1e9);
//        }
//    }
//}
//extern void tracepclk(int level, const nav_t *nav)
//{
//    char s[64],id[16];
//    int i,j;
//
//    if (!fp_trace||level>level_trace) return;
//
//    for (i=0;i<nav->nc;i++) {
//        time2str(nav->pclk[i].time,s,0);
//        for (j=0;j<MAXSAT;j++) {
//            satno2id(j+1,id);
//            fprintf(fp_trace,"%-3s %d %-3s %13.3f %6.3f\n",
//                    s,nav->pclk[i].index,id,
//                    nav->pclk[i].clk[j][0]*1e9,nav->pclk[i].std[j][0]*1e9);
//        }
//    }
//}
//extern void traceb(int level, const unsigned char *p, int n)
//{
//    int i;
//    if (!fp_trace||level>level_trace) return;
//    for (i=0;i<n;i++) fprintf(fp_trace,"%02X%s",*p++,i%8==7?" ":"");
//    fprintf(fp_trace,"\n");
//}
//#else

//void traceopen(const char *file) {}
//void traceclose(void) {}
//void tracelevel(int level) {}
void trace(int level, const char *format, ...)
{
    va_list ap;
    char buffer[256];
    va_start(ap, format);
    vsprintf(buffer, format, ap);
    va_end(ap);
    std::string str(buffer);
    VLOG(level) << "RTKLIB TRACE[" << level << "]:" << str;
}
//void tracet  (int level, const char *format, ...) {}
//void tracemat(int level, const double *A, int n, int m, int p, int q) {}
//void traceobs(int level, const obsd_t *obs, int n) {}
//void tracenav(int level, const nav_t *nav) {}
//void tracegnav(int level, const nav_t *nav) {}
//void tracehnav(int level, const nav_t *nav) {}
//void tracepeph(int level, const nav_t *nav) {}
//void tracepclk(int level, const nav_t *nav) {}
//void traceb  (int level, const unsigned char *p, int n) {}

//#endif /* TRACE */


/* execute command -------------------------------------------------------------
 * execute command line by operating system shell
 * args   : char   *cmd      I   command line
 * return : execution status (0:ok,0>:error)
 *-----------------------------------------------------------------------------*/
int execcmd(const char *cmd)
{
    trace(3, "execcmd: cmd=%s\n", cmd);
    return system(cmd);
}


/* create directory ------------------------------------------------------------
 * create directory if not exist
 * args   : char   *path     I   file path to be saved
 * return : none
 * notes  : not recursive. only one level
 *-----------------------------------------------------------------------------*/
void createdir(const char *path)
{
    char buff[1024], *p;
    //tracet(3, "createdir: path=%s\n", path);

    if (strlen(path) < 1025)
        {
            strcpy(buff, path);
        }
    else
        {
            trace(1, "path is too long");
        }
    if (!(p = strrchr(buff, FILEPATHSEP)))
        {
            return;
        }
    *p = '\0';

    if (mkdir(buff, 0777) != 0)
        {
            trace(1, "Error creating folder");
        }
}


/* replace string ------------------------------------------------------------*/
int repstr(char *str, const char *pat, const char *rep)
{
    int len = static_cast<int>(strlen(pat));
    char buff[1024], *p, *q, *r;

    for (p = str, r = buff; *p; p = q + len)
        {
            if (!(q = strstr(p, pat)))
                {
                    break;
                }
            strncpy(r, p, q - p);
            r += q - p;
            r += sprintf(r, "%s", rep);
        }
    if (p <= str)
        {
            return 0;
        }

    if (strlen(p) < 1025)
        {
            strcpy(r, p);
        }
    else
        {
            trace(1, "pat array is too long");
        }
    strcpy(str, buff);
    return 1;
}


/* replace keywords in file path -----------------------------------------------
 * replace keywords in file path with date, time, rover and base station id
 * args   : char   *path     I   file path (see below)
 *          char   *rpath    O   file path in which keywords replaced (see below)
 *          gtime_t time     I   time (gpst)  (time.time==0: not replaced)
 *          char   *rov      I   rover id string        ("": not replaced)
 *          char   *base     I   base station id string ("": not replaced)
 * return : status (1:keywords replaced, 0:no valid keyword in the path,
 *                  -1:no valid time)
 * notes  : the following keywords in path are replaced by date, time and name
 *              %Y -> yyyy : year (4 digits) (1900-2099)
 *              %y -> yy   : year (2 digits) (00-99)
 *              %m -> mm   : month           (01-12)
 *              %d -> dd   : day of month    (01-31)
 *              %h -> hh   : hours           (00-23)
 *              %M -> mm   : minutes         (00-59)
 *              %S -> ss   : seconds         (00-59)
 *              %n -> ddd  : day of year     (001-366)
 *              %W -> wwww : gps week        (0001-9999)
 *              %D -> d    : day of gps week (0-6)
 *              %H -> h    : hour code       (a=0,b=1,c=2,...,x=23)
 *              %ha-> hh   : 3 hours         (00,03,06,...,21)
 *              %hb-> hh   : 6 hours         (00,06,12,18)
 *              %hc-> hh   : 12 hours        (00,12)
 *              %t -> mm   : 15 minutes      (00,15,30,45)
 *              %r -> rrrr : rover id
 *              %b -> bbbb : base station id
 *-----------------------------------------------------------------------------*/
int reppath(const char *path, char *rpath, gtime_t time, const char *rov,
    const char *base)
{
    double ep[6], ep0[6] = {2000, 1, 1, 0, 0, 0};
    int week, dow, doy, stat = 0;
    char rep[64];

    strcpy(rpath, path);

    if (!strstr(rpath, "%"))
        {
            return 0;
        }
    if (*rov)
        {
            stat |= repstr(rpath, "%r", rov);
        }
    if (*base)
        {
            stat |= repstr(rpath, "%b", base);
        }
    if (time.time != 0)
        {
            time2epoch(time, ep);
            ep0[0] = ep[0];
            dow = static_cast<int>(floor(time2gpst(time, &week) / 86400.0));
            doy = static_cast<int>(floor(timediff(time, epoch2time(ep0)) / 86400.0)) + 1;
            sprintf(rep, "%02d", (static_cast<int>(ep[3]) / 3) * 3);
            stat |= repstr(rpath, "%ha", rep);
            sprintf(rep, "%02d", (static_cast<int>(ep[3]) / 6) * 6);
            stat |= repstr(rpath, "%hb", rep);
            sprintf(rep, "%02d", (static_cast<int>(ep[3]) / 12) * 12);
            stat |= repstr(rpath, "%hc", rep);
            sprintf(rep, "%04.0f", ep[0]);
            stat |= repstr(rpath, "%Y", rep);
            sprintf(rep, "%02.0f", fmod(ep[0], 100.0));
            stat |= repstr(rpath, "%y", rep);
            sprintf(rep, "%02.0f", ep[1]);
            stat |= repstr(rpath, "%m", rep);
            sprintf(rep, "%02.0f", ep[2]);
            stat |= repstr(rpath, "%d", rep);
            sprintf(rep, "%02.0f", ep[3]);
            stat |= repstr(rpath, "%h", rep);
            sprintf(rep, "%02.0f", ep[4]);
            stat |= repstr(rpath, "%M", rep);
            sprintf(rep, "%02.0f", floor(ep[5]));
            stat |= repstr(rpath, "%S", rep);
            sprintf(rep, "%03d", doy);
            stat |= repstr(rpath, "%n", rep);
            sprintf(rep, "%04d", week);
            stat |= repstr(rpath, "%W", rep);
            sprintf(rep, "%d", dow);
            stat |= repstr(rpath, "%D", rep);
            sprintf(rep, "%c", 'a' + static_cast<int>(ep[3]));
            stat |= repstr(rpath, "%H", rep);
            sprintf(rep, "%02d", (static_cast<int>(ep[4]) / 15) * 15);
            stat |= repstr(rpath, "%t", rep);
        }
    else if (strstr(rpath, "%ha") || strstr(rpath, "%hb") || strstr(rpath, "%hc") ||
             strstr(rpath, "%Y") || strstr(rpath, "%y") || strstr(rpath, "%m") ||
             strstr(rpath, "%d") || strstr(rpath, "%h") || strstr(rpath, "%M") ||
             strstr(rpath, "%S") || strstr(rpath, "%n") || strstr(rpath, "%W") ||
             strstr(rpath, "%D") || strstr(rpath, "%H") || strstr(rpath, "%t"))
        {
            return -1; /* no valid time */
        }
    return stat;
}


/* replace keywords in file path and generate multiple paths -------------------
 * replace keywords in file path with date, time, rover and base station id
 * generate multiple keywords-replaced paths
 * args   : char   *path     I   file path (see below)
 *          char   *rpath[]  O   file paths in which keywords replaced
 *          int    nmax      I   max number of output file paths
 *          gtime_t ts       I   time start (gpst)
 *          gtime_t te       I   time end   (gpst)
 *          char   *rov      I   rover id string        ("": not replaced)
 *          char   *base     I   base station id string ("": not replaced)
 * return : number of replaced file paths
 * notes  : see reppath() for replacements of keywords.
 *          minimum interval of time replaced is 900s.
 *-----------------------------------------------------------------------------*/
int reppaths(const char *path, char *rpath[], int nmax, gtime_t ts,
    gtime_t te, const char *rov, const char *base)
{
    gtime_t time;
    double tow, tint = 86400.0;
    int i, n = 0, week;

    trace(3, "reppaths: path =%s nmax=%d rov=%s base=%s\n", path, nmax, rov, base);

    if (ts.time == 0 || te.time == 0 || timediff(ts, te) > 0.0)
        {
            return 0;
        }

    if (strstr(path, "%S") || strstr(path, "%M") || strstr(path, "%t"))
        {
            tint = 900.0;
        }
    else if (strstr(path, "%h") || strstr(path, "%H"))
        {
            tint = 3600.0;
        }

    tow = time2gpst(ts, &week);
    time = gpst2time(week, floor(tow / tint) * tint);

    while (timediff(time, te) <= 0.0 && n < nmax)
        {
            reppath(path, rpath[n], time, rov, base);
            if (n == 0 || strcmp(rpath[n], rpath[n - 1]) != 0)
                {
                    n++;
                }
            time = timeadd(time, tint);
        }
    for (i = 0; i < n; i++)
        {
            trace(3, "reppaths: rpath=%s\n", rpath[i]);
        }
    return n;
}


/* satellite carrier wave length -----------------------------------------------
 * get satellite carrier wave lengths
 * args   : int    sat       I   satellite number
 *          int    frq       I   frequency index (0:L1,1:L2,2:L5/3,...)
 *          nav_t  *nav      I   navigation messages
 * return : carrier wave length (m) (0.0: error)
 *-----------------------------------------------------------------------------*/
double satwavelen(int sat, int frq, const nav_t *nav)
{
    const double freq_glo[] = {FREQ1_GLO, FREQ2_GLO};
    const double dfrq_glo[] = {DFRQ1_GLO, DFRQ2_GLO};
    int i, sys = satsys(sat, nullptr);

    if (sys == SYS_GLO)
        {
            if (0 <= frq && frq <= 1)
                {
                    for (i = 0; i < nav->ng; i++)
                        {
                            if (nav->geph[i].sat != sat)
                                {
                                    continue;
                                }
                            return SPEED_OF_LIGHT / (freq_glo[frq] + dfrq_glo[frq] * nav->geph[i].frq);
                        }
                }
            else if (frq == 2)
                { /* L3 */
                    return SPEED_OF_LIGHT / FREQ3_GLO;
                }
        }
    else if (sys == SYS_BDS)
        {
            if (frq == 0)
<<<<<<< HEAD
                return SPEED_OF_LIGHT / FREQ1_BDS; /* B1 */
            else if (frq == 1)
                return SPEED_OF_LIGHT / FREQ5; /* B2 */
            else if (frq == 2)
                return SPEED_OF_LIGHT / FREQ3_BDS; /* B3 */
=======
                {
                    return SPEED_OF_LIGHT / FREQ1_BDS; /* B1 */
                }
            if (frq == 1)
                {
                    return SPEED_OF_LIGHT / FREQ2_BDS; /* B2 */
                }
            if (frq == 2)
                {
                    return SPEED_OF_LIGHT / FREQ3_BDS; /* B3 */
                }
>>>>>>> 2b4a395d
        }
    else
        {
            if (frq == 0)
                {
                    return SPEED_OF_LIGHT / FREQ1; /* L1/E1 */
                }
            if (frq == 1)
                {
                    return SPEED_OF_LIGHT / FREQ2; /* L2 */
                }
            if (frq == 2)
                {
                    return SPEED_OF_LIGHT / FREQ5; /* L5/E5a */
                }
            if (frq == 3)
                {
                    return SPEED_OF_LIGHT / FREQ6; /* L6/LEX */
                }
            if (frq == 4)
                {
                    return SPEED_OF_LIGHT / FREQ7; /* E5b */
                }
            if (frq == 5)
                {
                    return SPEED_OF_LIGHT / FREQ8; /* E5a+b */
                }
            else if (frq == 6)
                {
                    return SPEED_OF_LIGHT / FREQ9; /* S */
                }
        }
    return 0.0;
}


/* geometric distance ----------------------------------------------------------
 * compute geometric distance and receiver-to-satellite unit vector
 * args   : double *rs       I   satellilte position (ecef at transmission) (m)
 *          double *rr       I   receiver position (ecef at reception) (m)
 *          double *e        O   line-of-sight vector (ecef)
 * return : geometric distance (m) (0>:error/no satellite position)
 * notes  : distance includes sagnac effect correction
 *-----------------------------------------------------------------------------*/
double geodist(const double *rs, const double *rr, double *e)
{
    double r;
    int i;

    if (norm_rtk(rs, 3) < RE_WGS84)
        {
            return -1.0;
        }
    for (i = 0; i < 3; i++)
        {
            e[i] = rs[i] - rr[i];
        }
    r = norm_rtk(e, 3);
    for (i = 0; i < 3; i++)
        {
            e[i] /= r;
        }
    return r + DEFAULT_OMEGA_EARTH_DOT * (rs[0] * rr[1] - rs[1] * rr[0]) / SPEED_OF_LIGHT;
}


/* satellite azimuth/elevation angle -------------------------------------------
 * compute satellite azimuth/elevation angle
 * args   : double *pos      I   geodetic position {lat,lon,h} (rad,m)
 *          double *e        I   receiver-to-satellilte unit vector (ecef)
 *          double *azel     IO  azimuth/elevation {az,el} (rad) (NULL: no output)
 *                               (0.0<=azel[0]<2*pi,-pi/2<=azel[1]<=pi/2)
 * return : elevation angle (rad)
 *-----------------------------------------------------------------------------*/
double satazel(const double *pos, const double *e, double *azel)
{
    double az = 0.0, el = PI / 2.0, enu[3];

    if (pos[2] > -RE_WGS84)
        {
            ecef2enu(pos, e, enu);
            az = dot(enu, enu, 2) < 1e-12 ? 0.0 : atan2(enu[0], enu[1]);
            if (az < 0.0)
                {
                    az += 2 * PI;
                }
            el = asin(enu[2]);
        }
    if (azel)
        {
            azel[0] = az;
            azel[1] = el;
        }
    return el;
}


/* compute dops ----------------------------------------------------------------
 * compute DOP (dilution of precision)
 * args   : int    ns        I   number of satellites
 *          double *azel     I   satellite azimuth/elevation angle (rad)
 *          double elmin     I   elevation cutoff angle (rad)
 *          double *dop      O   DOPs {GDOP,PDOP,HDOP,VDOP}
 * return : none
 * notes  : dop[0]-[3] return 0 in case of dop computation error
 *-----------------------------------------------------------------------------*/
void dops(int ns, const double *azel, double elmin, double *dop)
{
    double H[4 * MAXSAT], Q[16], cosel, sinel;
    int i, n;

    for (i = 0; i < 4; i++)
        {
            dop[i] = 0.0;
        }
    for (i = n = 0; i < ns && i < MAXSAT; i++)
        {
            if (azel[1 + i * 2] < elmin || azel[1 + i * 2] <= 0.0)
                {
                    continue;
                }
            cosel = cos(azel[1 + i * 2]);
            sinel = sin(azel[1 + i * 2]);
            H[4 * n] = cosel * sin(azel[i * 2]);
            H[1 + 4 * n] = cosel * cos(azel[i * 2]);
            H[2 + 4 * n] = sinel;
            H[3 + 4 * n++] = 1.0;
        }
    if (n < 4)
        {
            return;
        }

    matmul("NT", 4, 4, n, 1.0, H, H, 0.0, Q);
    if (!matinv(Q, 4))
        {
            dop[0] = std::sqrt(Q[0] + Q[5] + Q[10] + Q[15]); /* GDOP */
            dop[1] = std::sqrt(Q[0] + Q[5] + Q[10]);         /* PDOP */
            dop[2] = std::sqrt(Q[0] + Q[5]);                 /* HDOP */
            dop[3] = std::sqrt(Q[10]);                       /* VDOP */
        }
}


/* ionosphere model ------------------------------------------------------------
 * compute ionospheric delay by broadcast ionosphere model (klobuchar model)
 * args   : gtime_t t        I   time (gpst)
 *          double *ion      I   iono model parameters {a0,a1,a2,a3,b0,b1,b2,b3}
 *          double *pos      I   receiver position {lat,lon,h} (rad,m)
 *          double *azel     I   azimuth/elevation angle {az,el} (rad)
 * return : ionospheric delay (L1) (m)
 *-----------------------------------------------------------------------------*/
double ionmodel(gtime_t t, const double *ion, const double *pos,
    const double *azel)
{
    const double ion_default[] = {/* 2004/1/1 */
        0.1118E-07, -0.7451e-08, -0.5961e-07, 0.1192E-06,
        0.1167E+06, -0.2294E+06, -0.1311e+06, 0.1049E+07};
    double tt, f, psi, phi, lam, amp, per, x;
    int week;

    if (pos[2] < -1e3 || azel[1] <= 0)
        {
            return 0.0;
        }
    if (norm_rtk(ion, 8) <= 0.0)
        {
            ion = ion_default;
        }

    /* earth centered angle (semi-circle) */
    psi = 0.0137 / (azel[1] / PI + 0.11) - 0.022;

    /* subionospheric latitude/longitude (semi-circle) */
    phi = pos[0] / PI + psi * cos(azel[0]);
    if (phi > 0.416)
        {
            phi = 0.416;
        }
    else if (phi < -0.416)
        {
            phi = -0.416;
        }
    lam = pos[1] / PI + psi * sin(azel[0]) / cos(phi * PI);

    /* geomagnetic latitude (semi-circle) */
    phi += 0.064 * cos((lam - 1.617) * PI);

    /* local time (s) */
    tt = 43200.0 * lam + time2gpst(t, &week);
    tt -= floor(tt / 86400.0) * 86400.0; /* 0 <= tt<86400 */

    /* slant factor */
    f = 1.0 + 16.0 * pow(0.53 - azel[1] / PI, 3.0);

    /* ionospheric delay */
    amp = ion[0] + phi * (ion[1] + phi * (ion[2] + phi * ion[3]));
    per = ion[4] + phi * (ion[5] + phi * (ion[6] + phi * ion[7]));
    amp = amp < 0.0 ? 0.0 : amp;
    per = per < 72000.0 ? 72000.0 : per;
    x = 2.0 * PI * (tt - 50400.0) / per;

    return SPEED_OF_LIGHT * f * (fabs(x) < 1.57 ? 5E-9 + amp * (1.0 + x * x * (-0.5 + x * x / 24.0)) : 5E-9);
}


/* ionosphere mapping function -------------------------------------------------
 * compute ionospheric delay mapping function by single layer model
 * args   : double *pos      I   receiver position {lat,lon,h} (rad,m)
 *          double *azel     I   azimuth/elevation angle {az,el} (rad)
 * return : ionospheric mapping function
 *-----------------------------------------------------------------------------*/
double ionmapf(const double *pos, const double *azel)
{
    if (pos[2] >= HION)
        {
            return 1.0;
        }
    return 1.0 / cos(asin((RE_WGS84 + pos[2]) / (RE_WGS84 + HION) * sin(PI / 2.0 - azel[1])));
}


/* ionospheric pierce point position -------------------------------------------
 * compute ionospheric pierce point (ipp) position and slant factor
 * args   : double *pos      I   receiver position {lat,lon,h} (rad,m)
 *          double *azel     I   azimuth/elevation angle {az,el} (rad)
 *          double re        I   earth radius (km)
 *          double hion      I   altitude of ionosphere (km)
 *          double *posp     O   pierce point position {lat,lon,h} (rad,m)
 * return : slant factor
 * notes  : see ref [2], only valid on the earth surface
 *          fixing bug on ref [2] A.4.4.10.1 A-22,23
 *-----------------------------------------------------------------------------*/
double ionppp(const double *pos, const double *azel, double re,
    double hion, double *posp)
{
    double cosaz, rp, ap, sinap, tanap;

    rp = re / (re + hion) * cos(azel[1]);
    ap = PI / 2.0 - azel[1] - asin(rp);
    sinap = sin(ap);
    tanap = tan(ap);
    cosaz = cos(azel[0]);
    posp[0] = asin(sin(pos[0]) * cos(ap) + cos(pos[0]) * sinap * cosaz);

    if ((pos[0] > 70.0 * D2R && tanap * cosaz > tan(PI / 2.0 - pos[0])) ||
        (pos[0] < -70.0 * D2R && -tanap * cosaz > tan(PI / 2.0 + pos[0])))
        {
            posp[1] = pos[1] + PI - asin(sinap * sin(azel[0]) / cos(posp[0]));
        }
    else
        {
            posp[1] = pos[1] + asin(sinap * sin(azel[0]) / cos(posp[0]));
        }
    return 1.0 / sqrt(1.0 - rp * rp);
}


/* troposphere model -----------------------------------------------------------
 * compute tropospheric delay by standard atmosphere and saastamoinen model
 * args   : gtime_t time     I   time
 *          double *pos      I   receiver position {lat,lon,h} (rad,m)
 *          double *azel     I   azimuth/elevation angle {az,el} (rad)
 *          double humi      I   relative humidity
 * return : tropospheric delay (m)
 *-----------------------------------------------------------------------------*/
double tropmodel(gtime_t time __attribute__((unused)), const double *pos, const double *azel,
    double humi)
{
    const double temp0 = 15.0; /* temparature at sea level */
    double hgt, pres, temp, e, z, trph, trpw;

    if (pos[2] < -100.0 || 1e4 < pos[2] || azel[1] <= 0)
        {
            return 0.0;
        }

    /* standard atmosphere */
    hgt = pos[2] < 0.0 ? 0.0 : pos[2];

    pres = 1013.25 * pow(1.0 - 2.2557E-5 * hgt, 5.2568);
    temp = temp0 - 6.5E-3 * hgt + 273.16;
    e = 6.108 * humi * exp((17.15 * temp - 4684.0) / (temp - 38.45));

    /* saastamoninen model */
    z = PI / 2.0 - azel[1];
    trph = 0.0022768 * pres / (1.0 - 0.00266 * cos(2.0 * pos[0]) - 0.00028 * hgt / 1e3) / cos(z);
    trpw = 0.002277 * (1255.0 / temp + 0.05) * e / cos(z);
    return trph + trpw;
}
#ifndef IERS_MODEL


double interpc(const double coef[], double lat)
{
    int i = static_cast<int>(lat / 15.0);
    if (i < 1)
        {
            return coef[0];
        }
    if (i > 4)
        {
            return coef[4];
        }
    return coef[i - 1] * (1.0 - lat / 15.0 + i) + coef[i] * (lat / 15.0 - i);
}


double mapf(double el, double a, double b, double c)
{
    double sinel = sin(el);
    return (1.0 + a / (1.0 + b / (1.0 + c))) / (sinel + (a / (sinel + b / (sinel + c))));
}


double nmf(gtime_t time, const double pos[], const double azel[],
    double *mapfw)
{
    /* ref [5] table 3 */
    /* hydro-ave-a,b,c, hydro-amp-a,b,c, wet-a,b,c at latitude 15,30,45,60,75 */
    const double coef[][5] = {
        {1.2769934E-3, 1.2683230E-3, 1.2465397E-3, 1.2196049E-3, 1.2045996E-3},
        {2.9153695E-3, 2.9152299E-3, 2.9288445E-3, 2.9022565E-3, 2.9024912E-3},
        {62.610505E-3, 62.837393E-3, 63.721774E-3, 63.824265E-3, 64.258455E-3},

        {0.0000000E-0, 1.2709626E-5, 2.6523662E-5, 3.4000452E-5, 4.1202191e-5},
        {0.0000000E-0, 2.1414979E-5, 3.0160779E-5, 7.2562722E-5, 11.723375E-5},
        {0.0000000E-0, 9.0128400E-5, 4.3497037E-5, 84.795348E-5, 170.37206E-5},

        {5.8021897E-4, 5.6794847E-4, 5.8118019E-4, 5.9727542E-4, 6.1641693E-4},
        {1.4275268E-3, 1.5138625E-3, 1.4572752E-3, 1.5007428E-3, 1.7599082E-3},
        {4.3472961e-2, 4.6729510E-2, 4.3908931e-2, 4.4626982E-2, 5.4736038E-2}};
    const double aht[] = {2.53E-5, 5.49E-3, 1.14E-3}; /* height correction */

    double y, cosy, ah[3], aw[3], dm, el = azel[1], lat = pos[0] * R2D, hgt = pos[2];
    int i;

    if (el <= 0.0)
        {
            if (mapfw)
                {
                    *mapfw = 0.0;
                }
            return 0.0;
        }
    /* year from doy 28, added half a year for southern latitudes */
    y = (time2doy(time) - 28.0) / 365.25 + (lat < 0.0 ? 0.5 : 0.0);

    cosy = cos(2.0 * PI * y);
    lat = fabs(lat);

    for (i = 0; i < 3; i++)
        {
            ah[i] = interpc(coef[i], lat) - interpc(coef[i + 3], lat) * cosy;
            aw[i] = interpc(coef[i + 6], lat);
        }
    /* ellipsoidal height is used instead of height above sea level */
    dm = (1.0 / sin(el) - mapf(el, aht[0], aht[1], aht[2])) * hgt / 1e3;

    if (mapfw)
        {
            *mapfw = mapf(el, aw[0], aw[1], aw[2]);
        }

    return mapf(el, ah[0], ah[1], ah[2]) + dm;
}
#endif /* !IERS_MODEL */


/* troposphere mapping function ------------------------------------------------
 * compute tropospheric mapping function by NMF
 * args   : gtime_t t        I   time
 *          double *pos      I   receiver position {lat,lon,h} (rad,m)
 *          double *azel     I   azimuth/elevation angle {az,el} (rad)
 *          double *mapfw    IO  wet mapping function (NULL: not output)
 * return : dry mapping function
 * note   : see ref [5] (NMF) and [9] (GMF)
 *          original JGR paper of [5] has bugs in eq.(4) and (5). the corrected
 *          paper is obtained from:
 *          ftp://web.haystack.edu/pub/aen/nmf/NMF_JGR.pdf
 *-----------------------------------------------------------------------------*/
double tropmapf(gtime_t time, const double pos[], const double azel[],
    double *mapfw)
{
#ifdef IERS_MODEL
    const double ep[] = {2000, 1, 1, 12, 0, 0};
    double mjd, lat, lon, hgt, zd, gmfh, gmfw;
#endif
    trace(4, "tropmapf: pos=%10.6f %11.6f %6.1f azel=%5.1f %4.1f\n",
        pos[0] * R2D, pos[1] * R2D, pos[2], azel[0] * R2D, azel[1] * R2D);

    if (pos[2] < -1000.0 || pos[2] > 20000.0)
        {
            if (mapfw)
                {
                    *mapfw = 0.0;
                }
            return 0.0;
        }
#ifdef IERS_MODEL
    mjd = 51544.5 + (timediff(time, epoch2time(ep))) / 86400.0;
    lat = pos[0];
    lon = pos[1];
    hgt = pos[2] - geoidh(pos); /* height in m (mean sea level) */
    zd = PI / 2.0 - azel[1];

    /* call GMF */
    gmf_(&mjd, &lat, &lon, &hgt, &zd, &gmfh, &gmfw);

    if (mapfw) *mapfw = gmfw;
    return gmfh;
#else
    return nmf(time, pos, azel, mapfw); /* NMF */
#endif
}


/* interpolate antenna phase center variation --------------------------------*/
double interpvar(double ang, const double *var)
{
    double a = ang / 5.0; /* ang=0-90 */
    int i = static_cast<int>(a);
    if (i < 0)
        {
            return var[0];
        }
    if (i >= 18)
        {
            return var[18];
        }
    return var[i] * (1.0 - a + i) + var[i + 1] * (a - i);
}


/* receiver antenna model ------------------------------------------------------
 * compute antenna offset by antenna phase center parameters
 * args   : pcv_t *pcv       I   antenna phase center parameters
 *          double *azel     I   azimuth/elevation for receiver {az,el} (rad)
 *          int     opt      I   option (0:only offset,1:offset+pcv)
 *          double *dant     O   range offsets for each frequency (m)
 * return : none
 * notes  : current version does not support azimuth dependent terms
 *-----------------------------------------------------------------------------*/
void antmodel(const pcv_t *pcv, const double *del, const double *azel,
    int opt, double *dant)
{
    double e[3], off[3], cosel = cos(azel[1]);
    int i, j;

    trace(4, "antmodel: azel=%6.1f %4.1f opt=%d\n", azel[0] * R2D, azel[1] * R2D, opt);

    e[0] = sin(azel[0]) * cosel;
    e[1] = cos(azel[0]) * cosel;
    e[2] = sin(azel[1]);

    for (i = 0; i < NFREQ; i++)
        {
            for (j = 0; j < 3; j++)
                {
                    off[j] = pcv->off[i][j] + del[j];
                }

            dant[i] = -dot(off, e, 3) + (opt ? interpvar(90.0 - azel[1] * R2D, pcv->var[i]) : 0.0);
        }
    trace(5, "antmodel: dant=%6.3f %6.3f\n", dant[0], dant[1]);
}


/* satellite antenna model ------------------------------------------------------
 * compute satellite antenna phase center parameters
 * args   : pcv_t *pcv       I   antenna phase center parameters
 *          double nadir     I   nadir angle for satellite (rad)
 *          double *dant     O   range offsets for each frequency (m)
 * return : none
 *-----------------------------------------------------------------------------*/
void antmodel_s(const pcv_t *pcv, double nadir, double *dant)
{
    int i;

    trace(4, "antmodel_s: nadir=%6.1f\n", nadir * R2D);

    for (i = 0; i < NFREQ; i++)
        {
            dant[i] = interpvar(nadir * R2D * 5.0, pcv->var[i]);
        }
    trace(5, "antmodel_s: dant=%6.3f %6.3f\n", dant[0], dant[1]);
}


/* sun and moon position in eci (ref [4] 5.1.1, 5.2.1) -----------------------*/
void sunmoonpos_eci(gtime_t tut, double *rsun, double *rmoon)
{
    const double ep2000[] = {2000, 1, 1, 12, 0, 0};
    double t, f[5], eps, Ms, ls, rs, lm, pm, rm, sine, cose, sinp, cosp, sinl, cosl;

    trace(4, "sunmoonpos_eci: tut=%s\n", time_str(tut, 3));

    t = timediff(tut, epoch2time(ep2000)) / 86400.0 / 36525.0;

    /* astronomical arguments */
    ast_args(t, f);

    /* obliquity of the ecliptic */
    eps = 23.439291 - 0.0130042 * t;
    sine = sin(eps * D2R);
    cose = cos(eps * D2R);

    /* sun position in eci */
    if (rsun)
        {
            Ms = 357.5277233 + 35999.05034 * t;
            ls = 280.460 + 36000.770 * t + 1.914666471 * sin(Ms * D2R) + 0.019994643 * sin(2.0 * Ms * D2R);
            rs = AU * (1.000140612 - 0.016708617 * cos(Ms * D2R) - 0.000139589 * cos(2.0 * Ms * D2R));
            sinl = sin(ls * D2R);
            cosl = cos(ls * D2R);
            rsun[0] = rs * cosl;
            rsun[1] = rs * cose * sinl;
            rsun[2] = rs * sine * sinl;

            trace(5, "rsun =%.3f %.3f %.3f\n", rsun[0], rsun[1], rsun[2]);
        }
    /* moon position in eci */
    if (rmoon)
        {
            lm = 218.32 + 481267.883 * t + 6.29 * sin(f[0]) - 1.27 * sin(f[0] - 2.0 * f[3]) +
                 0.66 * sin(2.0 * f[3]) + 0.21 * sin(2.0 * f[0]) - 0.19 * sin(f[1]) - 0.11 * sin(2.0 * f[2]);
            pm = 5.13 * sin(f[2]) + 0.28 * sin(f[0] + f[2]) - 0.28 * sin(f[2] - f[0]) -
                 0.17 * sin(f[2] - 2.0 * f[3]);
            rm = RE_WGS84 / sin((0.9508 + 0.0518 * cos(f[0]) + 0.0095 * cos(f[0] - 2.0 * f[3]) +
                                    0.0078 * cos(2.0 * f[3]) + 0.0028 * cos(2.0 * f[0])) *
                                D2R);
            sinl = sin(lm * D2R);
            cosl = cos(lm * D2R);
            sinp = sin(pm * D2R);
            cosp = cos(pm * D2R);
            rmoon[0] = rm * cosp * cosl;
            rmoon[1] = rm * (cose * cosp * sinl - sine * sinp);
            rmoon[2] = rm * (sine * cosp * sinl + cose * sinp);

            trace(5, "rmoon=%.3f %.3f %.3f\n", rmoon[0], rmoon[1], rmoon[2]);
        }
}


/* sun and moon position -------------------------------------------------------
 * get sun and moon position in ecef
 * args   : gtime_t tut      I   time in ut1
 *          double *erpv     I   erp value {xp,yp,ut1_utc,lod} (rad,rad,s,s/d)
 *          double *rsun     IO  sun position in ecef  (m) (NULL: not output)
 *          double *rmoon    IO  moon position in ecef (m) (NULL: not output)
 *          double *gmst     O   gmst (rad)
 * return : none
 *-----------------------------------------------------------------------------*/
void sunmoonpos(gtime_t tutc, const double *erpv, double *rsun,
    double *rmoon, double *gmst)
{
    gtime_t tut;
    double rs[3], rm[3], U[9], gmst_;

    trace(4, "sunmoonpos: tutc=%s\n", time_str(tutc, 3));

    tut = timeadd(tutc, erpv[2]); /* utc -> ut1 */

    /* sun and moon position in eci */
    sunmoonpos_eci(tut, rsun ? rs : nullptr, rmoon ? rm : nullptr);

    /* eci to ecef transformation matrix */
    eci2ecef(tutc, erpv, U, &gmst_);

    /* sun and moon position in ecef */
    if (rsun)
        {
            matmul("NN", 3, 1, 3, 1.0, U, rs, 0.0, rsun);
        }
    if (rmoon)
        {
            matmul("NN", 3, 1, 3, 1.0, U, rm, 0.0, rmoon);
        }
    if (gmst)
        {
            *gmst = gmst_;
        }
}


/* carrier smoothing -----------------------------------------------------------
 * carrier smoothing by Hatch filter
 * args   : obs_t  *obs      IO  raw observation data/smoothed observation data
 *          int    ns        I   smoothing window size (epochs)
 * return : none
 *-----------------------------------------------------------------------------*/
void csmooth(obs_t *obs, int ns)
{
    double Ps[2][MAXSAT][NFREQ] = {}, Lp[2][MAXSAT][NFREQ] = {}, dcp;
    int i, j, s, r, n[2][MAXSAT][NFREQ] = {};
    obsd_t *p;

    trace(3, "csmooth: nobs=%d,ns=%d\n", obs->n, ns);

    for (i = 0; i < obs->n; i++)
        {
            p = &obs->data[i];
            s = p->sat;
            r = p->rcv;
            for (j = 0; j < NFREQ; j++)
                {
                    if (s <= 0 || MAXSAT < s || r <= 0 || 2 < r)
                        {
                            continue;
                        }
                    if (p->P[j] == 0.0 || p->L[j] == 0.0)
                        {
                            continue;
                        }
                    if (p->LLI[j])
                        {
                            n[r - 1][s - 1][j] = 0;
                        }
                    if (n[r - 1][s - 1][j] == 0)
                        {
                            Ps[r - 1][s - 1][j] = p->P[j];
                        }
                    else
                        {
                            dcp = LAM_CARR[j] * (p->L[j] - Lp[r - 1][s - 1][j]);
                            Ps[r - 1][s - 1][j] = p->P[j] / ns + (Ps[r - 1][s - 1][j] + dcp) * (ns - 1) / ns;
                        }
                    if (++n[r - 1][s - 1][j] < ns)
                        {
                            p->P[j] = 0.0;
                        }
                    else
                        {
                            p->P[j] = Ps[r - 1][s - 1][j];
                        }
                    Lp[r - 1][s - 1][j] = p->L[j];
                }
        }
}


/* uncompress file -------------------------------------------------------------
 * uncompress (uncompress/unzip/uncompact hatanaka-compression/tar) file
 * args   : char   *file     I   input file
 *          char   *uncfile  O   uncompressed file
 * return : status (-1:error,0:not compressed file,1:uncompress completed)
 * note   : creates uncompressed file in tempolary directory
 *          gzip and crx2rnx commands have to be installed in commands path
 *-----------------------------------------------------------------------------*/
int rtk_uncompress(const char *file, char *uncfile)
{
    int stat = 0;
    char *p, cmd[2048] = "", tmpfile[1024] = "", buff[1024], *fname, *dir = (char *)"";

    trace(3, "rtk_uncompress: file=%s\n", file);

    if (strlen(file) < 1025)
        {
            strcpy(tmpfile, file);
        }
    else
        {
            trace(1, "file array is too long");
        }
    if (!(p = strrchr(tmpfile, '.')))
        {
            return 0;
        }

    /* uncompress by gzip */
    if (!strcmp(p, ".z") || !strcmp(p, ".Z") ||
        !strcmp(p, ".gz") || !strcmp(p, ".GZ") ||
        !strcmp(p, ".zip") || !strcmp(p, ".ZIP"))
        {
            strcpy(uncfile, tmpfile);
            uncfile[p - tmpfile] = '\0';
            sprintf(cmd, R"(gzip -f -d -c "%s" > "%s")", tmpfile, uncfile);

            if (execcmd(cmd))
                {
                    if (remove(uncfile) != 0)
                        {
                            trace(1, "Error removing file");
                        }
                    return -1;
                }
            if (strlen(uncfile) < 1025)
                {
                    strcpy(tmpfile, uncfile);
                }
            stat = 1;
        }
    /* extract tar file */
    if ((p = strrchr(tmpfile, '.')) && !strcmp(p, ".tar"))
        {
            strcpy(uncfile, tmpfile);
            uncfile[p - tmpfile] = '\0';
            strcpy(buff, tmpfile);
            fname = buff;
            if ((p = strrchr(buff, '/')))
                {
                    *p = '\0';
                    dir = fname;
                    fname = p + 1;
                }
            // sprintf(cmd, "tar -C \"%s\" -xf \"%s\"", dir, tmpfile);
            // NOTE: This sprintf triggers a format overflow warning. Replaced by:
            std::ostringstream temp;
            std::string s_aux1(dir);
            std::string s_aux2(tmpfile);
            temp << "tar -C " << s_aux1 << " -xf " << s_aux2;
            std::string s_aux = temp.str();
            int n = s_aux.length();
            if (n < 2048)
                {
                    for (int i = 0; i < n; i++)
                        {
                            cmd[i] = s_aux[i];
                        }
                }

            if (execcmd(cmd))
                {
                    if (stat)
                        {
                            if (remove(tmpfile) != 0)
                                {
                                    trace(1, "Error removing file");
                                }
                        }
                    return -1;
                }
            if (stat)
                {
                    if (remove(tmpfile) != 0)
                        {
                            trace(1, "Error removing file");
                        }
                }
            stat = 1;
        }
    /* extract hatanaka-compressed file by cnx2rnx */
    else if ((p = strrchr(tmpfile, '.')) && strlen(p) > 3 && (*(p + 3) == 'd' || *(p + 3) == 'D'))
        {
            strcpy(uncfile, tmpfile);
            uncfile[p - tmpfile + 3] = *(p + 3) == 'D' ? 'O' : 'o';
            sprintf(cmd, R"(crx2rnx < "%s" > "%s")", tmpfile, uncfile);

            if (execcmd(cmd))
                {
                    if (remove(uncfile) != 0)
                        {
                            trace(1, "Error removing file");
                        }
                    if (stat)
                        {
                            if (remove(tmpfile) != 0)
                                {
                                    trace(1, "Error removing file");
                                }
                        }
                    return -1;
                }
            if (stat)
                {
                    if (remove(tmpfile) != 0)
                        {
                            trace(1, "Error removing file");
                        }
                }
            stat = 1;
        }
    trace(3, "rtk_uncompress: stat=%d\n", stat);
    return stat;
}


/* expand file path ------------------------------------------------------------
 * expand file path with wild-card (*) in file
 * args   : char   *path     I   file path to expand (captal insensitive)
 *          char   *paths    O   expanded file paths
 *          int    nmax      I   max number of expanded file paths
 * return : number of expanded file paths
 * notes  : the order of expanded files is alphabetical order
 *-----------------------------------------------------------------------------*/
int expath(const char *path, char *paths[], int nmax)
{
    int i, j, n = 0;
    char tmp[1024] = "";
    struct dirent *d;
    DIR *dp;
    const char *file = path;
    char dir[1024] = "", s1[1024], s2[1024], *p, *q, *r;

    trace(3, "expath  : path=%s nmax=%d\n", path, nmax);

    //TODO: Fix  invalid conversion from ‘const char*’ to ‘char*’
    //if ((p=strrchr(path,'/')) || (p=strrchr(path,'\\'))) {
    //    file=p+1; strncpy(dir,path,p-path+1); dir[p-path+1]='\0';
    //}
    if (!(dp = opendir(*dir ? dir : ".")))
        {
            return 0;
        }
    while ((d = readdir(dp)))
        {
            if (*(d->d_name) == '.')
                {
                    continue;
                }
            sprintf(s1, "^%s$", d->d_name);
            sprintf(s2, "^%s$", file);
            for (p = s1; *p; p++)
                {
                    *p = static_cast<char>(tolower(static_cast<int>(*p)));
                }
            for (p = s2; *p; p++)
                {
                    *p = static_cast<char>(tolower(static_cast<int>(*p)));
                }

            for (p = s1, q = strtok_r(s2, "*", &r); q; q = strtok_r(nullptr, "*", &r))
                {
                    if ((p = strstr(p, q)))
                        {
                            p += strlen(q);
                        }
                    else
                        {
                            break;
                        }
                }
            if (p && n < nmax)
                {
                    sprintf(paths[n++], "%s%s", dir, d->d_name);
                }
        }
    closedir(dp);
    /* sort paths in alphabetical order */
    for (i = 0; i < n - 1; i++)
        {
            for (j = i + 1; j < n; j++)
                {
                    if (strcmp(paths[i], paths[j]) > 0)
                        {
                            if (strlen(paths[i]) < 1025)
                                {
                                    strcpy(tmp, paths[i]);
                                }
                            else
                                {
                                    trace(1, "Path is too long");
                                }
                            strcpy(paths[i], paths[j]);
                            strcpy(paths[j], tmp);
                        }
                }
        }
    for (i = 0; i < n; i++)
        {
            trace(3, "expath  : file=%s\n", paths[i]);
        }

    return n;
}

/* From RTKLIB 2.4.2 */
void windupcorr(gtime_t time, const double *rs, const double *rr, double *phw)
{
    double ek[3], exs[3], eys[3], ezs[3], ess[3], exr[3], eyr[3], eks[3], ekr[3], E[9];
    double dr[3], ds[3], drs[3], r[3], pos[3], rsun[3], cosp, ph, erpv[5] = {0};
    int i;

    trace(4, "windupcorr: time=%s\n", time_str(time, 0));

    /* sun position in ecef */
    sunmoonpos(gpst2utc(time), erpv, rsun, nullptr, nullptr);

    /* unit vector satellite to receiver */
    for (i = 0; i < 3; i++)
        {
            r[i] = rr[i] - rs[i];
        }
    if (!normv3(r, ek))
        {
            return;
        }

    /* unit vectors of satellite antenna */
    for (i = 0; i < 3; i++)
        {
            r[i] = -rs[i];
        }
    if (!normv3(r, ezs))
        {
            return;
        }
    for (i = 0; i < 3; i++)
        {
            r[i] = rsun[i] - rs[i];
        }
    if (!normv3(r, ess))
        {
            return;
        }
    cross3(ezs, ess, r);
    if (!normv3(r, eys))
        {
            return;
        }
    cross3(eys, ezs, exs);

    /* unit vectors of receiver antenna */
    ecef2pos(rr, pos);
    xyz2enu(pos, E);
    exr[0] = E[1];
    exr[1] = E[4];
    exr[2] = E[7]; /* x = north */
    eyr[0] = -E[0];
    eyr[1] = -E[3];
    eyr[2] = -E[6]; /* y = west  */

    /* phase windup effect */
    cross3(ek, eys, eks);
    cross3(ek, eyr, ekr);
    for (i = 0; i < 3; i++)
        {
            ds[i] = exs[i] - ek[i] * dot(ek, exs, 3) - eks[i];
            dr[i] = exr[i] - ek[i] * dot(ek, exr, 3) + ekr[i];
        }
    cosp = dot(ds, dr, 3) / norm_rtk(ds, 3) / norm_rtk(dr, 3);
    if (cosp < -1.0)
        {
            cosp = -1.0;
        }
    else if (cosp > 1.0)
        {
            cosp = 1.0;
        }
    ph = acos(cosp) / 2.0 / PI;
    cross3(ds, dr, drs);
    if (dot(ek, drs, 3) < 0.0)
        {
            ph = -ph;
        }

    *phw = ph + floor(*phw - ph + 0.5); /* in cycle */
}<|MERGE_RESOLUTION|>--- conflicted
+++ resolved
@@ -4171,25 +4171,17 @@
     else if (sys == SYS_BDS)
         {
             if (frq == 0)
-<<<<<<< HEAD
-                return SPEED_OF_LIGHT / FREQ1_BDS; /* B1 */
-            else if (frq == 1)
-                return SPEED_OF_LIGHT / FREQ5; /* B2 */
-            else if (frq == 2)
-                return SPEED_OF_LIGHT / FREQ3_BDS; /* B3 */
-=======
                 {
                     return SPEED_OF_LIGHT / FREQ1_BDS; /* B1 */
                 }
             if (frq == 1)
                 {
-                    return SPEED_OF_LIGHT / FREQ2_BDS; /* B2 */
+                    return SPEED_OF_LIGHT / FREQ5; /* B2a */
                 }
             if (frq == 2)
                 {
                     return SPEED_OF_LIGHT / FREQ3_BDS; /* B3 */
                 }
->>>>>>> 2b4a395d
         }
     else
         {
