/*!
 * \file rtklib_conversions.cc
 * \brief GNSS-SDR to RTKLIB data structures conversion functions
 * \author 2017, Javier Arribas
 *
 * -------------------------------------------------------------------------
 *
 * Copyright (C) 2010-2018  (see AUTHORS file for a list of contributors)
 *
 * GNSS-SDR is a software defined Global Navigation
 *          Satellite Systems receiver
 *
 * This file is part of GNSS-SDR.
 *
 * GNSS-SDR is free software: you can redistribute it and/or modify
 * it under the terms of the GNU General Public License as published by
 * the Free Software Foundation, either version 3 of the License, or
 * (at your option) any later version.
 *
 * GNSS-SDR is distributed in the hope that it will be useful,
 * but WITHOUT ANY WARRANTY; without even the implied warranty of
 * MERCHANTABILITY or FITNESS FOR A PARTICULAR PURPOSE.  See the
 * GNU General Public License for more details.
 *
 * You should have received a copy of the GNU General Public License
 * along with GNSS-SDR. If not, see <https://www.gnu.org/licenses/>.
 *
 * -------------------------------------------------------------------------
 */

#include "rtklib_conversions.h"
#include "MATH_CONSTANTS.h"          // for PI, PI_2
#include "beidou_dnav_ephemeris.h"   // for Beidou_Dnav_Ephemeris
#include "beidou_cnav2_ephemeris.h"   // for Beidou_Cnav2_Ephemeris
#include "galileo_almanac.h"         // for Galileo_Almanac
#include "galileo_ephemeris.h"       // for Galileo_Ephemeris
#include "glonass_gnav_ephemeris.h"  // for Glonass_Gnav_Ephemeris
#include "glonass_gnav_utc_model.h"  // for Glonass_Gnav_Utc_Model
#include "gnss_obs_codes.h"          // for CODE_L1C, CODE_L2S, CODE_L5X
#include "gnss_synchro.h"            // for Gnss_Synchro
#include "gps_almanac.h"             // for Gps_Almanac
#include "gps_cnav_ephemeris.h"      // for Gps_CNAV_Ephemeris
#include "gps_ephemeris.h"           // for Gps_Ephemeris
#include "rtklib_rtkcmn.h"
#include <cmath>
#include <cstdint>
#include <string>

obsd_t insert_obs_to_rtklib(obsd_t& rtklib_obs, const Gnss_Synchro& gnss_synchro, int week, int band)
{
    // Get signal type info to adjust code type based on constellation
    std::string sig_ = gnss_synchro.Signal;

    rtklib_obs.D[band] = gnss_synchro.Carrier_Doppler_hz;
    rtklib_obs.P[band] = gnss_synchro.Pseudorange_m;
    rtklib_obs.L[band] = gnss_synchro.Carrier_phase_rads / PI_2;

    switch (band)
        {
        case 0:
            rtklib_obs.code[band] = static_cast<unsigned char>(CODE_L1C);
            break;
        case 1:
            rtklib_obs.code[band] = static_cast<unsigned char>(CODE_L2S);
            break;
        case 2:
            rtklib_obs.code[band] = static_cast<unsigned char>(CODE_L5X);
            break;
        }
    double CN0_dB_Hz_est = gnss_synchro.CN0_dB_hz;
    if (CN0_dB_Hz_est > 63.75)
        {
            CN0_dB_Hz_est = 63.75;
        }
    if (CN0_dB_Hz_est < 0.0)
        {
            CN0_dB_Hz_est = 0.0;
        }
    auto CN0_dB_Hz = static_cast<unsigned char>(std::round(CN0_dB_Hz_est / 0.25));
    rtklib_obs.SNR[band] = CN0_dB_Hz;
    //Galileo is the third satellite system for RTKLIB, so, add the required offset to discriminate Galileo ephemeris
    switch (gnss_synchro.System)
        {
        case 'G':
            rtklib_obs.sat = gnss_synchro.PRN;
            break;
        case 'E':
            rtklib_obs.sat = gnss_synchro.PRN + NSATGPS + NSATGLO;
            break;
        case 'R':
            rtklib_obs.sat = gnss_synchro.PRN + NSATGPS;
            break;
        case 'C':
            rtklib_obs.sat = gnss_synchro.PRN + NSATGPS + NSATGLO + NSATGAL + NSATQZS;
            // Update signal code
            if (sig_ == "B1")
                {
                    rtklib_obs.code[band] = static_cast<unsigned char>(CODE_L2I);
                }
            else if (sig_ == "B3")
                {
                    rtklib_obs.code[band] = static_cast<unsigned char>(CODE_L6I);
                }

            break;

        default:
            rtklib_obs.sat = gnss_synchro.PRN;
        }

    rtklib_obs.time = gpst2time(adjgpsweek(week), gnss_synchro.RX_time);
    //account for the TOW crossover transitory in the first 18 seconds where the week is not yet updated!
    if (gnss_synchro.RX_time < 18.0)
        {
            //p_time += boost::posix_time::seconds(604800);
            rtklib_obs.time = timeadd(rtklib_obs.time, 604800);
        }

    rtklib_obs.rcv = 1;
    return rtklib_obs;
}


eph_t eph_to_rtklib(const Beidou_Cnav2_Ephemeris& eph)
{
    eph_t rtklib_sat = {0, 0, 0, 0, 0, 0, 0, 0, {0, 0}, {0, 0}, {0, 0}, 0.0, 0.0, 0.0, 0.0, 0.0,
        0.0, 0.0, 0.0, 0.0, 0.0, 0.0, 0.0, 0.0, 0.0, 0.0, 0.0, 0.0, 0.0, 0.0, 0.0, {}, {}, 0.0, 0.0 };
    rtklib_sat.sat = int(eph.i_satellite_PRN) + NSATGPS + NSATGLO + NSATGAL + NSATQZS;
    if (eph.SatType==3)
    {
    	rtklib_sat.A = 27906100 + eph.dA; // MEO Orbit Satellite
    }
    else
    {
    	rtklib_sat.A = 42162200 + eph.dA; // IGSO/GEO Orbit Satellite
    }
    rtklib_sat.M0 = eph.M_0;
    rtklib_sat.deln = eph.dn_0;
    rtklib_sat.OMG0 = eph.Omega_0;
    rtklib_sat.OMGd = eph.Omega_dot;
    rtklib_sat.omg = eph.omega;
    rtklib_sat.i0 = eph.i_0;
    rtklib_sat.idot = eph.i_0_dot;
    rtklib_sat.e = eph.e;
    rtklib_sat.Adot = eph.A_dot;
    rtklib_sat.ndot = eph.dn_0_dot;

    rtklib_sat.code = 7;		/* (0:unknown,1:B1I,2:B1Q,3:B2I,4:B2Q,5:B3I,6:B3Q,7:B2a,8:B2b,9:B1C,10:B1A) */
    rtklib_sat.flag = 1;        /* (0:unknown,1:IGSO/MEO,2:GEO) */
    rtklib_sat.iode = static_cast<int32_t>(eph.IODE); /* AODE */
    rtklib_sat.iodc = static_cast<int32_t>(eph.IODC); /* AODC */

    rtklib_sat.week = eph.i_BDS_week; /* week of tow */
    rtklib_sat.cic = eph.C_IC;
    rtklib_sat.cis = eph.C_IS;
    rtklib_sat.cuc = eph.C_UC;
    rtklib_sat.cus = eph.C_US;
    rtklib_sat.crc = eph.C_RC;
    rtklib_sat.crs = eph.C_RS;
    rtklib_sat.f0 = eph.a_0;
    rtklib_sat.f1 = eph.a_1;
    rtklib_sat.f2 = eph.a_2;
    rtklib_sat.tgd[0] = eph.T_GDB1Cp;
    rtklib_sat.tgd[1] = eph.T_GDB2ap;
    rtklib_sat.tgd[2] = eph.ISC_B2ad;
    rtklib_sat.tgd[3] = 0.0;
    rtklib_sat.toes = eph.t_oe;
    rtklib_sat.toe = bdt2gpst(bdt2time(rtklib_sat.week, eph.t_oe));
    rtklib_sat.toc = bdt2gpst(bdt2time(rtklib_sat.week, eph.t_oc));
    rtklib_sat.ttr = bdt2gpst(bdt2time(rtklib_sat.week, eph.SOW));

    /* adjustment for week handover */
    double tow, toc, toe;
    tow = time2gpst(rtklib_sat.ttr, &rtklib_sat.week);
    toc = time2gpst(rtklib_sat.toc, nullptr);
    toe = time2gpst(rtklib_sat.toe, nullptr);

    if (rtklib_sat.toes < tow - 302400.0)
        {
            rtklib_sat.week++;
            tow -= 604800.0;
        }
    else if (rtklib_sat.toes > tow + 302400.0)
        {
            rtklib_sat.week--;
            tow += 604800.0;
        }
    rtklib_sat.toe = gpst2time(rtklib_sat.week, toe);
    rtklib_sat.toc = gpst2time(rtklib_sat.week, toc);
    rtklib_sat.ttr = gpst2time(rtklib_sat.week, tow);

    return rtklib_sat;
}


geph_t eph_to_rtklib(const Glonass_Gnav_Ephemeris& glonass_gnav_eph, const Glonass_Gnav_Utc_Model& gnav_clock_model)
{
    double week, sec;
    int adj_week;
    geph_t rtklib_sat = {0, 0, 0, 0, 0, 0, {0, 0}, {0, 0}, {0.0, 0.0, 0.0}, {0.0, 0.0, 0.0}, {0.0, 0.0, 0.0}, 0.0, 0.0, 0.0};

    rtklib_sat.sat = glonass_gnav_eph.i_satellite_slot_number + NSATGPS; /* satellite number */
    rtklib_sat.iode = static_cast<int>(glonass_gnav_eph.d_t_b);          /* IODE (0-6 bit of tb field) */
    rtklib_sat.frq = glonass_gnav_eph.i_satellite_freq_channel;          /* satellite frequency number */
    rtklib_sat.svh = glonass_gnav_eph.d_l3rd_n;                          /* satellite health*/
    rtklib_sat.sva = static_cast<int>(glonass_gnav_eph.d_F_T);           /* satellite accuracy*/
    rtklib_sat.age = static_cast<int>(glonass_gnav_eph.d_E_n);           /* satellite age*/
    rtklib_sat.pos[0] = glonass_gnav_eph.d_Xn * 1000;                    /* satellite position (ecef) (m) */
    rtklib_sat.pos[1] = glonass_gnav_eph.d_Yn * 1000;                    /* satellite position (ecef) (m) */
    rtklib_sat.pos[2] = glonass_gnav_eph.d_Zn * 1000;                    /* satellite position (ecef) (m) */
    rtklib_sat.vel[0] = glonass_gnav_eph.d_VXn * 1000;                   /* satellite velocity (ecef) (m/s) */
    rtklib_sat.vel[1] = glonass_gnav_eph.d_VYn * 1000;                   /* satellite velocity (ecef) (m/s) */
    rtklib_sat.vel[2] = glonass_gnav_eph.d_VZn * 1000;                   /* satellite velocity (ecef) (m/s) */
    rtklib_sat.acc[0] = glonass_gnav_eph.d_AXn * 1000;                   /* satellite acceleration (ecef) (m/s^2) */
    rtklib_sat.acc[1] = glonass_gnav_eph.d_AYn * 1000;                   /* satellite acceleration (ecef) (m/s^2) */
    rtklib_sat.acc[2] = glonass_gnav_eph.d_AZn * 1000;                   /* satellite acceleration (ecef) (m/s^2) */
    rtklib_sat.taun = glonass_gnav_eph.d_tau_n;                          /* SV clock bias (s) */
    rtklib_sat.gamn = glonass_gnav_eph.d_gamma_n;                        /* SV relative freq bias */
    rtklib_sat.age = static_cast<int>(glonass_gnav_eph.d_Delta_tau_n);   /* delay between L1 and L2 (s) */

    // Time expressed in GPS Time but using RTKLib format
    glonass_gnav_eph.glot_to_gpst(glonass_gnav_eph.d_t_b, gnav_clock_model.d_tau_c, gnav_clock_model.d_tau_gps, &week, &sec);
    adj_week = adjgpsweek(static_cast<int>(week));
    rtklib_sat.toe = gpst2time(adj_week, sec);

    // Time expressed in GPS Time but using RTKLib format
    glonass_gnav_eph.glot_to_gpst(glonass_gnav_eph.d_t_k, gnav_clock_model.d_tau_c, gnav_clock_model.d_tau_gps, &week, &sec);
    adj_week = adjgpsweek(static_cast<int>(week));
    rtklib_sat.tof = gpst2time(adj_week, sec);

    return rtklib_sat;
}


eph_t eph_to_rtklib(const Galileo_Ephemeris& gal_eph)
{
    eph_t rtklib_sat = {0, 0, 0, 0, 0, 0, 0, 0, {0, 0}, {0, 0}, {0, 0}, 0.0, 0.0, 0.0, 0.0, 0.0,
        0.0, 0.0, 0.0, 0.0, 0.0, 0.0, 0.0, 0.0, 0.0, 0.0, 0.0, 0.0, 0.0, 0.0, 0.0, {}, {}, 0.0, 0.0};
    //Galileo is the third satellite system for RTKLIB, so, add the required offset to discriminate Galileo ephemeris
    rtklib_sat.sat = gal_eph.i_satellite_PRN + NSATGPS + NSATGLO;
    rtklib_sat.A = gal_eph.A_1 * gal_eph.A_1;
    rtklib_sat.M0 = gal_eph.M0_1;
    rtklib_sat.deln = gal_eph.delta_n_3;
    rtklib_sat.OMG0 = gal_eph.OMEGA_0_2;
    rtklib_sat.OMGd = gal_eph.OMEGA_dot_3;
    rtklib_sat.omg = gal_eph.omega_2;
    rtklib_sat.i0 = gal_eph.i_0_2;
    rtklib_sat.idot = gal_eph.iDot_2;
    rtklib_sat.e = gal_eph.e_1;
    rtklib_sat.Adot = 0;  //only in CNAV;
    rtklib_sat.ndot = 0;  //only in CNAV;

    rtklib_sat.week = adjgpsweek(gal_eph.WN_5); /* week of tow */
    rtklib_sat.cic = gal_eph.C_ic_4;
    rtklib_sat.cis = gal_eph.C_is_4;
    rtklib_sat.cuc = gal_eph.C_uc_3;
    rtklib_sat.cus = gal_eph.C_us_3;
    rtklib_sat.crc = gal_eph.C_rc_3;
    rtklib_sat.crs = gal_eph.C_rs_3;
    rtklib_sat.f0 = gal_eph.af0_4;
    rtklib_sat.f1 = gal_eph.af1_4;
    rtklib_sat.f2 = gal_eph.af2_4;
    rtklib_sat.tgd[0] = gal_eph.BGD_E1E5a_5;
    rtklib_sat.tgd[1] = gal_eph.BGD_E1E5b_5;
    rtklib_sat.tgd[2] = 0;
    rtklib_sat.tgd[3] = 0;
    rtklib_sat.toes = gal_eph.t0e_1;
    rtklib_sat.toc = gpst2time(rtklib_sat.week, gal_eph.t0c_4);
    rtklib_sat.ttr = gpst2time(rtklib_sat.week, gal_eph.TOW_5);

    /* adjustment for week handover */
    double tow, toc;
    tow = time2gpst(rtklib_sat.ttr, &rtklib_sat.week);
    toc = time2gpst(rtklib_sat.toc, nullptr);
    if (rtklib_sat.toes < tow - 302400.0)
        {
            rtklib_sat.week++;
            tow -= 604800.0;
        }
    else if (rtklib_sat.toes > tow + 302400.0)
        {
            rtklib_sat.week--;
            tow += 604800.0;
        }
    rtklib_sat.toe = gpst2time(rtklib_sat.week, rtklib_sat.toes);
    rtklib_sat.toc = gpst2time(rtklib_sat.week, toc);
    rtklib_sat.ttr = gpst2time(rtklib_sat.week, tow);

    return rtklib_sat;
}


eph_t eph_to_rtklib(const Gps_Ephemeris& gps_eph)
{
    eph_t rtklib_sat = {0, 0, 0, 0, 0, 0, 0, 0, {0, 0}, {0, 0}, {0, 0}, 0.0, 0.0, 0.0, 0.0, 0.0,
        0.0, 0.0, 0.0, 0.0, 0.0, 0.0, 0.0, 0.0, 0.0, 0.0, 0.0, 0.0, 0.0, 0.0, 0.0, {}, {}, 0.0, 0.0};
    rtklib_sat.sat = gps_eph.i_satellite_PRN;
    rtklib_sat.A = gps_eph.d_sqrt_A * gps_eph.d_sqrt_A;
    rtklib_sat.M0 = gps_eph.d_M_0;
    rtklib_sat.deln = gps_eph.d_Delta_n;
    rtklib_sat.OMG0 = gps_eph.d_OMEGA0;
    rtklib_sat.OMGd = gps_eph.d_OMEGA_DOT;
    rtklib_sat.omg = gps_eph.d_OMEGA;
    rtklib_sat.i0 = gps_eph.d_i_0;
    rtklib_sat.idot = gps_eph.d_IDOT;
    rtklib_sat.e = gps_eph.d_e_eccentricity;
    rtklib_sat.Adot = 0;  //only in CNAV;
    rtklib_sat.ndot = 0;  //only in CNAV;

    rtklib_sat.week = adjgpsweek(gps_eph.i_GPS_week); /* week of tow */
    rtklib_sat.cic = gps_eph.d_Cic;
    rtklib_sat.cis = gps_eph.d_Cis;
    rtklib_sat.cuc = gps_eph.d_Cuc;
    rtklib_sat.cus = gps_eph.d_Cus;
    rtklib_sat.crc = gps_eph.d_Crc;
    rtklib_sat.crs = gps_eph.d_Crs;
    rtklib_sat.f0 = gps_eph.d_A_f0;
    rtklib_sat.f1 = gps_eph.d_A_f1;
    rtklib_sat.f2 = gps_eph.d_A_f2;
    rtklib_sat.tgd[0] = gps_eph.d_TGD;
    rtklib_sat.tgd[1] = 0.0;
    rtklib_sat.tgd[2] = 0.0;
    rtklib_sat.tgd[3] = 0.0;
    rtklib_sat.toes = gps_eph.d_Toe;
    rtklib_sat.toc = gpst2time(rtklib_sat.week, gps_eph.d_Toc);
    rtklib_sat.ttr = gpst2time(rtklib_sat.week, gps_eph.d_TOW);

    /* adjustment for week handover */
    double tow, toc;
    tow = time2gpst(rtklib_sat.ttr, &rtklib_sat.week);
    toc = time2gpst(rtklib_sat.toc, nullptr);
    if (rtklib_sat.toes < tow - 302400.0)
        {
            rtklib_sat.week++;
            tow -= 604800.0;
        }
    else if (rtklib_sat.toes > tow + 302400.0)
        {
            rtklib_sat.week--;
            tow += 604800.0;
        }
    rtklib_sat.toe = gpst2time(rtklib_sat.week, rtklib_sat.toes);
    rtklib_sat.toc = gpst2time(rtklib_sat.week, toc);
    rtklib_sat.ttr = gpst2time(rtklib_sat.week, tow);

    return rtklib_sat;
}


eph_t eph_to_rtklib(const Beidou_Dnav_Ephemeris& bei_eph)
{
    eph_t rtklib_sat = {0, 0, 0, 0, 0, 0, 0, 0, {0, 0}, {0, 0}, {0, 0}, 0.0, 0.0, 0.0, 0.0, 0.0,
        0.0, 0.0, 0.0, 0.0, 0.0, 0.0, 0.0, 0.0, 0.0, 0.0, 0.0, 0.0, 0.0, 0.0, 0.0, {}, {}, 0.0, 0.0};
    rtklib_sat.sat = bei_eph.i_satellite_PRN + NSATGPS + NSATGLO + NSATGAL + NSATQZS;
    rtklib_sat.A = bei_eph.d_sqrt_A * bei_eph.d_sqrt_A;
    rtklib_sat.M0 = bei_eph.d_M_0;
    rtklib_sat.deln = bei_eph.d_Delta_n;
    rtklib_sat.OMG0 = bei_eph.d_OMEGA0;
    rtklib_sat.OMGd = bei_eph.d_OMEGA_DOT;
    rtklib_sat.omg = bei_eph.d_OMEGA;
    rtklib_sat.i0 = bei_eph.d_i_0;
    rtklib_sat.idot = bei_eph.d_IDOT;
    rtklib_sat.e = bei_eph.d_eccentricity;
    rtklib_sat.Adot = 0;  //only in CNAV;
    rtklib_sat.ndot = 0;  //only in CNAV;

<<<<<<< HEAD
    rtklib_sat.code = bei_eph.i_sig_type;                   /* (0:unknown,1:B1I,2:B1Q,3:B2I,4:B2Q,5:B3I,6:B3Q,7:B2a,8:B2b,9:B1C,10:B1A) */
    rtklib_sat.flag = bei_eph.i_nav_type;                   /* (0:unknown,1:IGSO/MEO,2:GEO) */
=======
    rtklib_sat.svh = bei_eph.i_SV_health;
    rtklib_sat.sva = bei_eph.i_SV_accuracy;

    rtklib_sat.code = bei_eph.i_sig_type;                   /*B1I data*/
    rtklib_sat.flag = bei_eph.i_nav_type;                   /*MEO/IGSO satellite*/
>>>>>>> cd54aca1
    rtklib_sat.iode = static_cast<int32_t>(bei_eph.d_AODE); /* AODE */
    rtklib_sat.iodc = static_cast<int32_t>(bei_eph.d_AODC); /* AODC */

    rtklib_sat.week = bei_eph.i_BEIDOU_week; /* week of tow */
    rtklib_sat.cic = bei_eph.d_Cic;
    rtklib_sat.cis = bei_eph.d_Cis;
    rtklib_sat.cuc = bei_eph.d_Cuc;
    rtklib_sat.cus = bei_eph.d_Cus;
    rtklib_sat.crc = bei_eph.d_Crc;
    rtklib_sat.crs = bei_eph.d_Crs;
    rtklib_sat.f0 = bei_eph.d_A_f0;
    rtklib_sat.f1 = bei_eph.d_A_f1;
    rtklib_sat.f2 = bei_eph.d_A_f2;
    rtklib_sat.tgd[0] = bei_eph.d_TGD1;
    rtklib_sat.tgd[1] = bei_eph.d_TGD2;
    rtklib_sat.tgd[2] = 0.0;
    rtklib_sat.tgd[3] = 0.0;
    rtklib_sat.toes = bei_eph.d_Toe;
    rtklib_sat.toe = bdt2gpst(bdt2time(rtklib_sat.week, bei_eph.d_Toe));
    rtklib_sat.toc = bdt2gpst(bdt2time(rtklib_sat.week, bei_eph.d_Toc));
    rtklib_sat.ttr = bdt2gpst(bdt2time(rtklib_sat.week, bei_eph.d_TOW));
    /* adjustment for week handover */
    double tow, toc, toe;
    tow = time2gpst(rtklib_sat.ttr, &rtklib_sat.week);
    toc = time2gpst(rtklib_sat.toc, nullptr);
    toe = time2gpst(rtklib_sat.toe, nullptr);

    if (rtklib_sat.toes < tow - 302400.0)
        {
            rtklib_sat.week++;
            tow -= 604800.0;
        }
    else if (rtklib_sat.toes > tow + 302400.0)
        {
            rtklib_sat.week--;
            tow += 604800.0;
        }
    rtklib_sat.toe = gpst2time(rtklib_sat.week, toe);
    rtklib_sat.toc = gpst2time(rtklib_sat.week, toc);
    rtklib_sat.ttr = gpst2time(rtklib_sat.week, tow);

    return rtklib_sat;
}


eph_t eph_to_rtklib(const Gps_CNAV_Ephemeris& gps_cnav_eph)
{
    eph_t rtklib_sat = {0, 0, 0, 0, 0, 0, 0, 0, {0, 0}, {0, 0}, {0, 0}, 0.0, 0.0, 0.0, 0.0, 0.0,
        0.0, 0.0, 0.0, 0.0, 0.0, 0.0, 0.0, 0.0, 0.0, 0.0, 0.0, 0.0, 0.0, 0.0, 0.0, {}, {}, 0.0, 0.0};
    rtklib_sat.sat = gps_cnav_eph.i_satellite_PRN;
    const double A_REF = 26559710.0;  // See IS-GPS-200H,  pp. 170
    rtklib_sat.A = A_REF + gps_cnav_eph.d_DELTA_A;
    rtklib_sat.M0 = gps_cnav_eph.d_M_0;
    rtklib_sat.deln = gps_cnav_eph.d_Delta_n;
    rtklib_sat.OMG0 = gps_cnav_eph.d_OMEGA0;
    // Compute the angle between the ascending node and the Greenwich meridian
    const double OMEGA_DOT_REF = -2.6e-9;  // semicircles / s, see IS-GPS-200H pp. 164
    double d_OMEGA_DOT = OMEGA_DOT_REF * PI + gps_cnav_eph.d_DELTA_OMEGA_DOT;
    rtklib_sat.OMGd = d_OMEGA_DOT;
    rtklib_sat.omg = gps_cnav_eph.d_OMEGA;
    rtklib_sat.i0 = gps_cnav_eph.d_i_0;
    rtklib_sat.idot = gps_cnav_eph.d_IDOT;
    rtklib_sat.e = gps_cnav_eph.d_e_eccentricity;
    rtklib_sat.Adot = gps_cnav_eph.d_A_DOT;        //only in CNAV;
    rtklib_sat.ndot = gps_cnav_eph.d_DELTA_DOT_N;  //only in CNAV;

    rtklib_sat.week = adjgpsweek(gps_cnav_eph.i_GPS_week); /* week of tow */
    rtklib_sat.cic = gps_cnav_eph.d_Cic;
    rtklib_sat.cis = gps_cnav_eph.d_Cis;
    rtklib_sat.cuc = gps_cnav_eph.d_Cuc;
    rtklib_sat.cus = gps_cnav_eph.d_Cus;
    rtklib_sat.crc = gps_cnav_eph.d_Crc;
    rtklib_sat.crs = gps_cnav_eph.d_Crs;
    rtklib_sat.f0 = gps_cnav_eph.d_A_f0;
    rtklib_sat.f1 = gps_cnav_eph.d_A_f1;
    rtklib_sat.f2 = gps_cnav_eph.d_A_f2;
    rtklib_sat.tgd[0] = gps_cnav_eph.d_TGD;
    rtklib_sat.tgd[1] = 0.0;
    rtklib_sat.tgd[2] = 0.0;
    rtklib_sat.tgd[3] = 0.0;
    rtklib_sat.isc[0] = gps_cnav_eph.d_ISCL1;
    rtklib_sat.isc[1] = gps_cnav_eph.d_ISCL2;
    rtklib_sat.isc[2] = gps_cnav_eph.d_ISCL5I;
    rtklib_sat.isc[3] = gps_cnav_eph.d_ISCL5Q;
    rtklib_sat.toes = gps_cnav_eph.d_Toe1;
    rtklib_sat.toc = gpst2time(rtklib_sat.week, gps_cnav_eph.d_Toc);
    rtklib_sat.ttr = gpst2time(rtklib_sat.week, gps_cnav_eph.d_TOW);

    /* adjustment for week handover */
    double tow, toc;
    tow = time2gpst(rtklib_sat.ttr, &rtklib_sat.week);
    toc = time2gpst(rtklib_sat.toc, nullptr);
    if (rtklib_sat.toes < tow - 302400.0)
        {
            rtklib_sat.week++;
            tow -= 604800.0;
        }
    else if (rtklib_sat.toes > tow + 302400.0)
        {
            rtklib_sat.week--;
            tow += 604800.0;
        }
    rtklib_sat.toe = gpst2time(rtklib_sat.week, rtklib_sat.toes);
    rtklib_sat.toc = gpst2time(rtklib_sat.week, toc);
    rtklib_sat.ttr = gpst2time(rtklib_sat.week, tow);

    return rtklib_sat;
}


alm_t alm_to_rtklib(const Gps_Almanac& gps_alm)
{
    alm_t rtklib_alm;

    rtklib_alm = {0, 0, 0, 0, {0, 0}, 0, 0, 0, 0, 0, 0, 0, 0, 0, 0};

    rtklib_alm.sat = gps_alm.i_satellite_PRN;
    rtklib_alm.svh = gps_alm.i_SV_health;
    rtklib_alm.svconf = gps_alm.i_AS_status;
    rtklib_alm.week = gps_alm.i_WNa;
    gtime_t toa;
    toa.time = gps_alm.i_Toa;
    toa.sec = 0.0;
    rtklib_alm.toa = toa;
    rtklib_alm.A = gps_alm.d_sqrt_A * gps_alm.d_sqrt_A;
    rtklib_alm.e = gps_alm.d_e_eccentricity;
    rtklib_alm.i0 = (gps_alm.d_Delta_i + 0.3) * PI;
    rtklib_alm.OMG0 = gps_alm.d_OMEGA0 * PI;
    rtklib_alm.OMGd = gps_alm.d_OMEGA_DOT * PI;
    rtklib_alm.omg = gps_alm.d_OMEGA * PI;
    rtklib_alm.M0 = gps_alm.d_M_0 * PI;
    rtklib_alm.f0 = gps_alm.d_A_f0;
    rtklib_alm.f1 = gps_alm.d_A_f1;
    rtklib_alm.toas = gps_alm.i_Toa;

    return rtklib_alm;
}


alm_t alm_to_rtklib(const Galileo_Almanac& gal_alm)
{
    alm_t rtklib_alm;

    rtklib_alm = {0, 0, 0, 0, {0, 0}, 0, 0, 0, 0, 0, 0, 0, 0, 0, 0};

    rtklib_alm.sat = gal_alm.i_satellite_PRN + NSATGPS + NSATGLO;
    rtklib_alm.svh = gal_alm.E1B_HS;
    rtklib_alm.svconf = gal_alm.E1B_HS;
    rtklib_alm.week = gal_alm.i_WNa;
    gtime_t toa;
    toa.time = gal_alm.i_Toa;
    toa.sec = 0.0;
    rtklib_alm.toa = toa;
    rtklib_alm.A = 5440.588203494 + gal_alm.d_Delta_sqrt_A;
    rtklib_alm.A = rtklib_alm.A * rtklib_alm.A;
    rtklib_alm.e = gal_alm.d_e_eccentricity;
    rtklib_alm.i0 = (gal_alm.d_Delta_i + 56.0 / 180.0) * PI;
    rtklib_alm.OMG0 = gal_alm.d_OMEGA0 * PI;
    rtklib_alm.OMGd = gal_alm.d_OMEGA_DOT * PI;
    rtklib_alm.omg = gal_alm.d_OMEGA * PI;
    rtklib_alm.M0 = gal_alm.d_M_0 * PI;
    rtklib_alm.f0 = gal_alm.d_A_f0;
    rtklib_alm.f1 = gal_alm.d_A_f1;
    rtklib_alm.toas = gal_alm.i_Toa;

    return rtklib_alm;
}<|MERGE_RESOLUTION|>--- conflicted
+++ resolved
@@ -364,16 +364,11 @@
     rtklib_sat.Adot = 0;  //only in CNAV;
     rtklib_sat.ndot = 0;  //only in CNAV;
 
-<<<<<<< HEAD
-    rtklib_sat.code = bei_eph.i_sig_type;                   /* (0:unknown,1:B1I,2:B1Q,3:B2I,4:B2Q,5:B3I,6:B3Q,7:B2a,8:B2b,9:B1C,10:B1A) */
-    rtklib_sat.flag = bei_eph.i_nav_type;                   /* (0:unknown,1:IGSO/MEO,2:GEO) */
-=======
     rtklib_sat.svh = bei_eph.i_SV_health;
     rtklib_sat.sva = bei_eph.i_SV_accuracy;
 
     rtklib_sat.code = bei_eph.i_sig_type;                   /*B1I data*/
     rtklib_sat.flag = bei_eph.i_nav_type;                   /*MEO/IGSO satellite*/
->>>>>>> cd54aca1
     rtklib_sat.iode = static_cast<int32_t>(bei_eph.d_AODE); /* AODE */
     rtklib_sat.iodc = static_cast<int32_t>(bei_eph.d_AODC); /* AODC */
 
