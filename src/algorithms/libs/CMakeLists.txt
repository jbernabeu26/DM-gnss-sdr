# Copyright (C) 2012-2018  (see AUTHORS file for a list of contributors)
#
# This file is part of GNSS-SDR.
#
# GNSS-SDR is free software: you can redistribute it and/or modify
# it under the terms of the GNU General Public License as published by
# the Free Software Foundation, either version 3 of the License, or
# (at your option) any later version.
#
# GNSS-SDR is distributed in the hope that it will be useful,
# but WITHOUT ANY WARRANTY; without even the implied warranty of
# MERCHANTABILITY or FITNESS FOR A PARTICULAR PURPOSE.  See the
# GNU General Public License for more details.
#
# You should have received a copy of the GNU General Public License
# along with GNSS-SDR. If not, see <https://www.gnu.org/licenses/>.
#

add_subdirectory(rtklib)

    set(GNSS_SPLIBS_SOURCES
        gps_l2c_signal.cc
        gps_l5_signal.cc
        galileo_e1_signal_processing.cc
        gnss_sdr_valve.cc
        gnss_sdr_sample_counter.cc
        gnss_signal_processing.cc
        gps_sdr_signal_processing.cc
        glonass_l1_signal_processing.cc
        glonass_l2_signal_processing.cc
        beidou_b2a_signal_processing.cc
        pass_through.cc
        galileo_e5_signal_processing.cc
        complex_byte_to_float_x2.cc
        byte_x2_to_complex_byte.cc
        cshort_to_float_x2.cc
        short_x2_to_cshort.cc
        complex_float_to_complex_byte.cc
        conjugate_cc.cc
        conjugate_sc.cc
        conjugate_ic.cc
        gnss_sdr_create_directory.cc
)

set(GNSS_SPLIBS_HEADERS
        gps_l2c_signal.h
        gps_l5_signal.h
        galileo_e1_signal_processing.h
        gnss_sdr_valve.h
        gnss_sdr_sample_counter.h
        gnss_signal_processing.h
        gps_sdr_signal_processing.h
        glonass_l1_signal_processing.h
        glonass_l2_signal_processing.h
				beidou_b2a_signal_processing.h
        pass_through.h
        galileo_e5_signal_processing.h
        complex_byte_to_float_x2.h
        byte_x2_to_complex_byte.h
        cshort_to_float_x2.h
        short_x2_to_cshort.h
        complex_float_to_complex_byte.h
        conjugate_cc.h
        conjugate_sc.h
        conjugate_ic.h
        gnss_sdr_create_directory.h
        gnss_circular_deque.h
)


if(ENABLE_FPGA)
    set(GNSS_SPLIBS_SOURCES ${GNSS_SPLIBS_SOURCES}
        gnss_sdr_time_counter.cc
        gnss_sdr_fpga_sample_counter.cc
	)

    set(GNSS_SPLIBS_HEADERS ${GNSS_SPLIBS_HEADERS}
        gnss_sdr_time_counter.h
        gnss_sdr_fpga_sample_counter.h
<<<<<<< HEAD
    )
	
=======
	)

>>>>>>> 19709985
endif(ENABLE_FPGA)

if(OPENCL_FOUND)
    set(GNSS_SPLIBS_SOURCES ${GNSS_SPLIBS_SOURCES}
                            opencl/fft_execute.cc # Needs OpenCL
                            opencl/fft_setup.cc # Needs OpenCL
                            opencl/fft_kernelstring.cc # Needs OpenCL
<<<<<<< HEAD
       )
       
=======
    )

>>>>>>> 19709985
    set(GNSS_SPLIBS_HEADERS ${GNSS_SPLIBS_HEADERS}
                            opencl/fft_execute.h # Needs OpenCL
                            opencl/fft_setup.h # Needs OpenCL
                            opencl/fft_kernelstring.h # Needs OpenCL
    )
endif(OPENCL_FOUND)

include_directories(
    ${CMAKE_CURRENT_SOURCE_DIR}
    ${CMAKE_SOURCE_DIR}/src/core/system_parameters
    ${CMAKE_SOURCE_DIR}/src/core/receiver
    ${CMAKE_SOURCE_DIR}/src/core/interfaces
    ${Boost_INCLUDE_DIRS}
    ${GLOG_INCLUDE_DIRS}
    ${GFlags_INCLUDE_DIRS}
    ${GNURADIO_RUNTIME_INCLUDE_DIRS}
    ${GNURADIO_BLOCKS_INCLUDE_DIRS}
    ${VOLK_INCLUDE_DIRS}
    ${VOLK_GNSSSDR_INCLUDE_DIRS}
)

if(OPENCL_FOUND)
    include_directories( ${OPENCL_INCLUDE_DIRS} )
    if(OS_IS_MACOSX)
        set(OPT_LIBRARIES ${OPT_LIBRARIES} "-framework OpenCL")
    else(OS_IS_MACOSX)
        set(OPT_LIBRARIES ${OPT_LIBRARIES} ${OPENCL_LIBRARIES})
    endif(OS_IS_MACOSX)
endif(OPENCL_FOUND)

add_definitions(-DGNSSSDR_INSTALL_DIR="${CMAKE_INSTALL_PREFIX}")

list(SORT GNSS_SPLIBS_HEADERS)
list(SORT GNSS_SPLIBS_SOURCES)

add_library(gnss_sp_libs ${GNSS_SPLIBS_SOURCES} ${GNSS_SPLIBS_HEADERS})
source_group(Headers FILES ${GNSS_SPLIBS_HEADERS})

target_link_libraries(gnss_sp_libs ${GNURADIO_RUNTIME_LIBRARIES}
    ${VOLK_LIBRARIES} ${ORC_LIBRARIES}
    ${VOLK_GNSSSDR_LIBRARIES}  ${ORC_LIBRARIES}
    ${GFlags_LIBS}
    ${GNURADIO_BLOCKS_LIBRARIES}
    ${GNURADIO_FFT_LIBRARIES}
    ${GNURADIO_FILTER_LIBRARIES}
    ${OPT_LIBRARIES}
    gnss_rx
)

if(NOT VOLK_GNSSSDR_FOUND)
    add_dependencies(gnss_sp_libs volk_gnsssdr_module)
endif(NOT VOLK_GNSSSDR_FOUND)

if(${GFLAGS_GREATER_20})
    add_definitions(-DGFLAGS_GREATER_2_0=1)
endif(${GFLAGS_GREATER_20})

add_library(gnss_sdr_flags gnss_sdr_flags.cc gnss_sdr_flags.h)
source_group(Headers FILES gnss_sdr_flags.h)
target_link_libraries(gnss_sdr_flags ${GFlags_LIBS})<|MERGE_RESOLUTION|>--- conflicted
+++ resolved
@@ -18,7 +18,7 @@
 
 add_subdirectory(rtklib)
 
-    set(GNSS_SPLIBS_SOURCES
+set(GNSS_SPLIBS_SOURCES
         gps_l2c_signal.cc
         gps_l5_signal.cc
         galileo_e1_signal_processing.cc
@@ -77,13 +77,8 @@
     set(GNSS_SPLIBS_HEADERS ${GNSS_SPLIBS_HEADERS}
         gnss_sdr_time_counter.h
         gnss_sdr_fpga_sample_counter.h
-<<<<<<< HEAD
-    )
+	)
 	
-=======
-	)
-
->>>>>>> 19709985
 endif(ENABLE_FPGA)
 
 if(OPENCL_FOUND)
@@ -91,18 +86,13 @@
                             opencl/fft_execute.cc # Needs OpenCL
                             opencl/fft_setup.cc # Needs OpenCL
                             opencl/fft_kernelstring.cc # Needs OpenCL
-<<<<<<< HEAD
-       )
+    )
        
-=======
-    )
-
->>>>>>> 19709985
     set(GNSS_SPLIBS_HEADERS ${GNSS_SPLIBS_HEADERS}
                             opencl/fft_execute.h # Needs OpenCL
                             opencl/fft_setup.h # Needs OpenCL
                             opencl/fft_kernelstring.h # Needs OpenCL
-    )
+    )       
 endif(OPENCL_FOUND)
 
 include_directories(
