/*!
* \file signal_generator_c.cc
* \brief GNU Radio source block that generates synthesized GNSS signal.
* \author Marc Molina, 2013. marc.molina.pena@gmail.com
*
* -------------------------------------------------------------------------
*
* Copyright (C) 2010-2018 (see AUTHORS file for a list of contributors)
*
* GNSS-SDR is a software defined Global Navigation
* Satellite Systems receiver
*
* This file is part of GNSS-SDR.
*
* GNSS-SDR is free software: you can redistribute it and/or modify
* it under the terms of the GNU General Public License as published by
* the Free Software Foundation, either version 3 of the License, or
* (at your option) any later version.
*
* GNSS-SDR is distributed in the hope that it will be useful,
* but WITHOUT ANY WARRANTY; without even the implied warranty of
* MERCHANTABILITY or FITNESS FOR A PARTICULAR PURPOSE. See the
* GNU General Public License for more details.
*
* You should have received a copy of the GNU General Public License
* along with GNSS-SDR. If not, see <https://www.gnu.org/licenses/>.
*
* -------------------------------------------------------------------------
*/

#include "signal_generator_c.h"
<<<<<<< HEAD
#include "gps_sdr_signal_processing.h"
#include "glonass_l1_signal_processing.h"
#include "galileo_e1_signal_processing.h"
#include "galileo_e5_signal_processing.h"
#include "beidou_b2a_signal_processing.h"
#include "Galileo_E1.h"
#include "Galileo_E5a.h"
#include "GPS_L1_CA.h"
#include "GLONASS_L1_L2_CA.h"
#include "Beidou_B2a.h"
=======
#include "GLONASS_L1_L2_CA.h"
#include "GPS_L1_CA.h"
#include "Galileo_E1.h"
#include "Galileo_E5a.h"
#include "galileo_e1_signal_processing.h"
#include "galileo_e5_signal_processing.h"
#include "glonass_l1_signal_processing.h"
#include "gps_sdr_signal_processing.h"
>>>>>>> 2b4a395d
#include <gnuradio/io_signature.h>
#include <volk_gnsssdr/volk_gnsssdr.h>
#include <fstream>
#include <utility>


/*
* Create a new instance of signal_generator_c and return
* a boost shared_ptr. This is effectively the public constructor.
*/
signal_generator_c_sptr
signal_make_generator_c(std::vector<std::string> signal1, std::vector<std::string> system, const std::vector<unsigned int> &PRN,
    const std::vector<float> &CN0_dB, const std::vector<float> &doppler_Hz,
    const std::vector<unsigned int> &delay_chips, const std::vector<unsigned int> &delay_sec, bool data_flag, bool noise_flag,
    unsigned int fs_in, unsigned int vector_length, float BW_BB)
{
    return gnuradio::get_initial_sptr(new signal_generator_c(std::move(signal1), std::move(system), PRN, CN0_dB, doppler_Hz, delay_chips, delay_sec,
        data_flag, noise_flag, fs_in, vector_length, BW_BB));
}


/*
* The private constructor
*/
signal_generator_c::signal_generator_c(std::vector<std::string> signal1,
    std::vector<std::string> system,
    const std::vector<unsigned int> &PRN,
    std::vector<float> CN0_dB,
    std::vector<float> doppler_Hz,
    std::vector<unsigned int> delay_chips,
    std::vector<unsigned int> delay_sec,
    bool data_flag,
    bool noise_flag,
    unsigned int fs_in,
    unsigned int vector_length,
    float BW_BB) : gr::block("signal_gen_cc", gr::io_signature::make(0, 0, sizeof(gr_complex)), gr::io_signature::make(1, 1, sizeof(gr_complex) * vector_length)),
                   signal_(std::move(signal1)),
                   system_(std::move(system)),
                   PRN_(PRN),
                   CN0_dB_(std::move(CN0_dB)),
                   doppler_Hz_(std::move(doppler_Hz)),
                   delay_chips_(std::move(delay_chips)),
                   delay_sec_(std::move(delay_sec)),
                   data_flag_(data_flag),
                   noise_flag_(noise_flag),
                   fs_in_(fs_in),
                   num_sats_(PRN.size()),
                   vector_length_(vector_length),
                   BW_BB_(BW_BB * static_cast<float>(fs_in) / 2.0)
{
    init();
    generate_codes();
}


void signal_generator_c::init()
{
    work_counter_ = 0;

    complex_phase_ = static_cast<gr_complex *>(volk_gnsssdr_malloc(vector_length_ * sizeof(gr_complex), volk_gnsssdr_get_alignment()));

    // True if Galileo satellites are present
    bool galileo_signal = std::find(system_.begin(), system_.end(), "E") != system_.end();

    for (unsigned int sat = 0; sat < num_sats_; sat++)
        {
            start_phase_rad_.push_back(0);
            current_data_bit_int_.push_back(1);
            current_data_bits_.emplace_back(1, 0);
            ms_counter_.push_back(0);
            data_modulation_.push_back((GALILEO_E5A_I_SECONDARY_CODE.at(0) == '0' ? 1 : -1));
            pilot_modulation_.push_back((GALILEO_E5A_Q_SECONDARY_CODE[PRN_[sat]].at(0) == '0' ? 1 : -1));

            if (system_[sat] == "G")
                {
                    samples_per_code_.push_back(round(static_cast<float>(fs_in_) / (GPS_L1_CA_CODE_RATE_HZ / GPS_L1_CA_CODE_LENGTH_CHIPS)));

                    num_of_codes_per_vector_.push_back(galileo_signal ? 4 * static_cast<int>(GALILEO_E1_C_SECONDARY_CODE_LENGTH) : 1);
                    data_bit_duration_ms_.push_back(1e3 / GPS_CA_TELEMETRY_RATE_BITS_SECOND);
                }
            else if (system_[sat] == "R")
                {
                    samples_per_code_.push_back(round(static_cast<float>(fs_in_) / (GLONASS_L1_CA_CODE_RATE_HZ / GLONASS_L1_CA_CODE_LENGTH_CHIPS)));

                    num_of_codes_per_vector_.push_back(galileo_signal ? 4 * static_cast<int>(GALILEO_E1_C_SECONDARY_CODE_LENGTH) : 1);
                    data_bit_duration_ms_.push_back(1e3 / GLONASS_GNAV_TELEMETRY_RATE_BITS_SECOND);
                }
            else if (system_[sat] == "C")
                {
                    samples_per_code_.push_back(round(static_cast<float>(fs_in_) / (BEIDOU_B2ad_CODE_RATE_HZ / BEIDOU_B2ad_CODE_LENGTH_CHIPS)));

                    num_of_codes_per_vector_.push_back(galileo_signal ? 4 * static_cast<int>(Galileo_E1_C_SECONDARY_CODE_LENGTH) : 1);
                    data_bit_duration_ms_.push_back(1e3 / BEIDOU_B2a_CNAV_DATA_PAGE_BITS);
                }
            else if (system_[sat] == "E")
                {
                    if (signal_[sat].at(0) == '5')
                        {
                            int codelen = static_cast<int>(GALILEO_E5A_CODE_LENGTH_CHIPS);
                            samples_per_code_.push_back(round(static_cast<float>(fs_in_) / (GALILEO_E5A_CODE_CHIP_RATE_HZ / codelen)));
                            num_of_codes_per_vector_.push_back(1);

                            data_bit_duration_ms_.push_back(1e3 / GALILEO_E5A_SYMBOL_RATE_BPS);
                        }
                    else
                        {
                            samples_per_code_.push_back(round(static_cast<float>(fs_in_) / (GALILEO_E1_CODE_CHIP_RATE_HZ / GALILEO_E1_B_CODE_LENGTH_CHIPS)));

                            num_of_codes_per_vector_.push_back(static_cast<int>(GALILEO_E1_C_SECONDARY_CODE_LENGTH));
                            data_bit_duration_ms_.push_back(1e3 / GALILEO_E1_B_SYMBOL_RATE_BPS);
                        }
                }
        }
    std::default_random_engine e1(r());
    std::default_random_engine e2(r());
    std::uniform_int_distribution<int> uniform_dist(0, RAND_MAX);
}


void signal_generator_c::generate_codes()
{
    sampled_code_data_.reset(new gr_complex *[num_sats_]);
    sampled_code_pilot_.reset(new gr_complex *[num_sats_]);

    for (unsigned int sat = 0; sat < num_sats_; sat++)
        {
            sampled_code_data_[sat] = static_cast<gr_complex *>(std::malloc(vector_length_ * sizeof(gr_complex)));

            gr_complex code[64000];  //[samples_per_code_[sat]];

            if (system_[sat] == "G")
                {
                    // Generate one code-period of 1C signal
                    gps_l1_ca_code_gen_complex_sampled(code, PRN_[sat], fs_in_,
                        static_cast<int>(GPS_L1_CA_CODE_LENGTH_CHIPS) - delay_chips_[sat]);

                    // Obtain the desired CN0 assuming that Pn = 1.
                    if (noise_flag_)
                        {
                            for (unsigned int i = 0; i < samples_per_code_[sat]; i++)
                                {
                                    code[i] *= sqrt(pow(10, CN0_dB_[sat] / 10) / BW_BB_);
                                }
                        }

                    // Concatenate "num_of_codes_per_vector_" codes
                    for (unsigned int i = 0; i < num_of_codes_per_vector_[sat]; i++)
                        {
                            memcpy(&(sampled_code_data_[sat][i * samples_per_code_[sat]]),
                                code, sizeof(gr_complex) * samples_per_code_[sat]);
                        }
                }
            else if (system_[sat] == "R")
                {
                    // Generate one code-period of 1G signal
                    glonass_l1_ca_code_gen_complex_sampled(code, /*PRN_[sat],*/ fs_in_,
                        static_cast<int>(GLONASS_L1_CA_CODE_LENGTH_CHIPS) - delay_chips_[sat]);

                    // Obtain the desired CN0 assuming that Pn = 1.
                    if (noise_flag_)
                        {
                            for (unsigned int i = 0; i < samples_per_code_[sat]; i++)
                                {
                                    code[i] *= sqrt(pow(10, CN0_dB_[sat] / 10) / BW_BB_);
                                }
                        }

                    // Concatenate "num_of_codes_per_vector_" codes
                    for (unsigned int i = 0; i < num_of_codes_per_vector_[sat]; i++)
                        {
                            memcpy(&(sampled_code_data_[sat][i * samples_per_code_[sat]]),
                                code, sizeof(gr_complex) * samples_per_code_[sat]);
                        }
                }
            else if (system_[sat] == "E")
                {
                    if (signal_[sat].at(0) == '5')
                        {
                            char signal[3];
                            strcpy(signal, "5X");

                            galileo_e5_a_code_gen_complex_sampled(sampled_code_data_[sat], signal, PRN_[sat], fs_in_,
                                static_cast<int>(GALILEO_E5A_CODE_LENGTH_CHIPS) - delay_chips_[sat]);
                            //noise
                            if (noise_flag_)
                                {
                                    for (unsigned int i = 0; i < vector_length_; i++)
                                        {
                                            sampled_code_data_[sat][i] *= sqrt(pow(10, CN0_dB_[sat] / 10) / BW_BB_ / 2);
                                        }
                                }
                        }
                    else
                        {
                            // Generate one code-period of E1B signal
                            bool cboc = true;
                            char signal[3];
                            strcpy(signal, "1B");

                            galileo_e1_code_gen_complex_sampled(code, signal, cboc, PRN_[sat], fs_in_,
                                static_cast<int>(GALILEO_E1_B_CODE_LENGTH_CHIPS) - delay_chips_[sat]);

                            // Obtain the desired CN0 assuming that Pn = 1.
                            if (noise_flag_)
                                {
                                    for (unsigned int i = 0; i < samples_per_code_[sat]; i++)
                                        {
                                            code[i] *= sqrt(pow(10, CN0_dB_[sat] / 10) / BW_BB_ / 2);
                                        }
                                }

                            // Concatenate "num_of_codes_per_vector_" codes
                            for (unsigned int i = 0; i < num_of_codes_per_vector_[sat]; i++)
                                {
                                    memcpy(&(sampled_code_data_[sat][i * samples_per_code_[sat]]),
                                        code, sizeof(gr_complex) * samples_per_code_[sat]);
                                }

                            // Generate E1C signal (25 code-periods, with secondary code)
                            sampled_code_pilot_[sat] = static_cast<gr_complex *>(std::malloc(vector_length_ * sizeof(gr_complex)));

                            strcpy(signal, "1C");

                            galileo_e1_code_gen_complex_sampled(sampled_code_pilot_[sat], signal, cboc, PRN_[sat], fs_in_,
                                static_cast<int>(GALILEO_E1_B_CODE_LENGTH_CHIPS) - delay_chips_[sat], true);

                            // Obtain the desired CN0 assuming that Pn = 1.
                            if (noise_flag_)
                                {
                                    for (unsigned int i = 0; i < vector_length_; i++)
                                        {
                                            sampled_code_pilot_[sat][i] *= sqrt(pow(10, CN0_dB_[sat] / 10) / BW_BB_ / 2);
                                        }
                                }
                        }
                }
            else if (system_[sat] == "C")
                {
                    // Generate one code-period of BEIDOU B2a signal
            		beidou_b2ad_code_gen_complex_sampled(code, PRN_[sat], fs_in_);//BEIDOU does not have a chip shift.
                        //static_cast<int>(BEIDOU_B2ad_CODE_LENGTH_CHIPS) - delay_chips_[sat]);

                    // Obtain the desired CN0 assuming that Pn = 1.
                    if (noise_flag_)
                        {
                            for (unsigned int i = 0; i < samples_per_code_[sat]; i++)
                                {
                                    code[i] *= sqrt(pow(10, CN0_dB_[sat] / 10) / BW_BB_);
                                }
                        }

                    // Concatenate "num_of_codes_per_vector_" codes
                    for (unsigned int i = 0; i < num_of_codes_per_vector_[sat]; i++)
                        {
                            memcpy(&(sampled_code_data_[sat][i * samples_per_code_[sat]]),
                                code, sizeof(gr_complex) * samples_per_code_[sat]);
                        }
                }
        }
}


signal_generator_c::~signal_generator_c()
{
    /*  for (unsigned int sat = 0; sat < num_sats_; sat++)
        {
            std::free(sampled_code_data_[sat]);
            if (system_[sat] == "E" && signal_[sat].at(0) != '5')
                {
                    std::free(sampled_code_pilot_[sat]);
                }
        } */
    volk_gnsssdr_free(complex_phase_);
}


int signal_generator_c::general_work(int noutput_items __attribute__((unused)),
    gr_vector_int &ninput_items __attribute__((unused)),
    gr_vector_const_void_star &input_items __attribute__((unused)),
    gr_vector_void_star &output_items)
{
    auto *out = reinterpret_cast<gr_complex *>(output_items[0]);

    work_counter_++;

    unsigned int out_idx = 0;
    unsigned int i = 0;
    unsigned int k = 0;
    // the intermediate frequency must be set by the user
    unsigned int freq = 4e6;

    for (out_idx = 0; out_idx < vector_length_; out_idx++)
        {
            out[out_idx] = gr_complex(0.0, 0.0);
        }

    for (unsigned int sat = 0; sat < num_sats_; sat++)
        {
            float phase_step_rad = -static_cast<float>(GPS_TWO_PI) * doppler_Hz_[sat] / static_cast<float>(fs_in_);
            float _phase[1];
            _phase[0] = -start_phase_rad_[sat];
            volk_gnsssdr_s32f_sincos_32fc(complex_phase_, -phase_step_rad, _phase, vector_length_);
            start_phase_rad_[sat] += vector_length_ * phase_step_rad;

            out_idx = 0;

            if (system_[sat] == "G")
                {
                    unsigned int delay_samples = (delay_chips_[sat] % static_cast<int>(GPS_L1_CA_CODE_LENGTH_CHIPS)) * samples_per_code_[sat] / GPS_L1_CA_CODE_LENGTH_CHIPS;

                    for (i = 0; i < num_of_codes_per_vector_[sat]; i++)
                        {
                            for (k = 0; k < delay_samples; k++)
                                {
                                    out[out_idx] += sampled_code_data_[sat][out_idx] * current_data_bits_[sat] * complex_phase_[out_idx];
                                    out_idx++;
                                }

                            if (ms_counter_[sat] == 0 && data_flag_)
                                {
                                    // New random data bit
                                    current_data_bits_[sat] = gr_complex((uniform_dist(e1) % 2) == 0 ? 1 : -1, 0);
                                }

                            for (k = delay_samples; k < samples_per_code_[sat]; k++)
                                {
                                    out[out_idx] += sampled_code_data_[sat][out_idx] * current_data_bits_[sat] * complex_phase_[out_idx];
                                    out_idx++;
                                }

                            ms_counter_[sat] = (ms_counter_[sat] + static_cast<int>(round(1e3 * GPS_L1_CA_CODE_PERIOD))) % data_bit_duration_ms_[sat];
                        }
                }

            else if (system_[sat] == "R")
                {
                    phase_step_rad = -static_cast<float>(GPS_TWO_PI) * (freq + (DFRQ1_GLO * GLONASS_PRN.at(PRN_[sat])) + doppler_Hz_[sat]) / static_cast<float>(fs_in_);
                    // std::cout << "sat " << PRN_[sat] << " SG - Freq = " << (freq + (DFRQ1_GLO * GLONASS_PRN.at(PRN_[sat]))) << " Doppler = " << doppler_Hz_[sat] << std::endl;
                    _phase[0] = -start_phase_rad_[sat];
                    volk_gnsssdr_s32f_sincos_32fc(complex_phase_, -phase_step_rad, _phase, vector_length_);

                    unsigned int delay_samples = (delay_chips_[sat] % static_cast<int>(GLONASS_L1_CA_CODE_LENGTH_CHIPS)) * samples_per_code_[sat] / GLONASS_L1_CA_CODE_LENGTH_CHIPS;

                    for (i = 0; i < num_of_codes_per_vector_[sat]; i++)
                        {
                            for (k = 0; k < delay_samples; k++)
                                {
                                    out[out_idx] += sampled_code_data_[sat][out_idx] * current_data_bits_[sat] * complex_phase_[out_idx];
                                    out_idx++;
                                }

                            if (ms_counter_[sat] == 0 && data_flag_)
                                {
                                    // New random data bit
                                    current_data_bits_[sat] = gr_complex((uniform_dist(e1) % 2) == 0 ? 1 : -1, 0);
                                }

                            for (k = delay_samples; k < samples_per_code_[sat]; k++)
                                {
                                    out[out_idx] += sampled_code_data_[sat][out_idx] * current_data_bits_[sat] * complex_phase_[out_idx];
                                    out_idx++;
                                }

                            ms_counter_[sat] = (ms_counter_[sat] + static_cast<int>(round(1e3 * GLONASS_L1_CA_CODE_PERIOD))) % data_bit_duration_ms_[sat];
                        }
                }

            else if (system_[sat] == "E")
                {
                    if (signal_[sat].at(0) == '5')
                        {
                            // EACH WORK outputs 1 modulated primary code
                            int codelen = static_cast<int>(GALILEO_E5A_CODE_LENGTH_CHIPS);
                            unsigned int delay_samples = (delay_chips_[sat] % codelen) * samples_per_code_[sat] / codelen;
                            for (k = 0; k < delay_samples; k++)
                                {
                                    out[out_idx] += (gr_complex(sampled_code_data_[sat][out_idx].real() * data_modulation_[sat],
                                                        sampled_code_data_[sat][out_idx].imag() * pilot_modulation_[sat])) *
                                                    complex_phase_[out_idx];
                                    out_idx++;
                                }

                            if (ms_counter_[sat] % data_bit_duration_ms_[sat] == 0 && data_flag_)
                                {
                                    // New random data bit
                                    current_data_bit_int_[sat] = (uniform_dist(e1) % 2) == 0 ? 1 : -1;
                                }
                            data_modulation_[sat] = current_data_bit_int_[sat] * (GALILEO_E5A_I_SECONDARY_CODE.at((ms_counter_[sat] + delay_sec_[sat]) % 20) == '0' ? 1 : -1);
                            pilot_modulation_[sat] = (GALILEO_E5A_Q_SECONDARY_CODE[PRN_[sat] - 1].at((ms_counter_[sat] + delay_sec_[sat]) % 100) == '0' ? 1 : -1);

                            ms_counter_[sat] = ms_counter_[sat] + static_cast<int>(round(1e3 * GALILEO_E5A_CODE_PERIOD));

                            for (k = delay_samples; k < samples_per_code_[sat]; k++)
                                {
                                    out[out_idx] += (gr_complex(sampled_code_data_[sat][out_idx].real() * data_modulation_[sat],
                                                        sampled_code_data_[sat][out_idx].imag() * pilot_modulation_[sat])) *
                                                    complex_phase_[out_idx];
                                    out_idx++;
                                }
                        }
                    else
                        {
                            unsigned int delay_samples = (delay_chips_[sat] % static_cast<int>(GALILEO_E1_B_CODE_LENGTH_CHIPS)) * samples_per_code_[sat] / GALILEO_E1_B_CODE_LENGTH_CHIPS;

                            for (i = 0; i < num_of_codes_per_vector_[sat]; i++)
                                {
                                    for (k = 0; k < delay_samples; k++)
                                        {
                                            out[out_idx] += (sampled_code_data_[sat][out_idx] * current_data_bits_[sat] - sampled_code_pilot_[sat][out_idx]) * complex_phase_[out_idx];
                                            out_idx++;
                                        }

                                    if (ms_counter_[sat] == 0 && data_flag_)
                                        {
                                            // New random data bit
                                            current_data_bits_[sat] = gr_complex((uniform_dist(e1) % 2) == 0 ? 1 : -1, 0);
                                        }

                                    for (k = delay_samples; k < samples_per_code_[sat]; k++)
                                        {
                                            out[out_idx] += (sampled_code_data_[sat][out_idx] * current_data_bits_[sat] - sampled_code_pilot_[sat][out_idx]) * complex_phase_[out_idx];
                                            out_idx++;
                                        }

                                    ms_counter_[sat] = (ms_counter_[sat] + static_cast<int>(round(1e3 * GALILEO_E1_CODE_PERIOD))) % data_bit_duration_ms_[sat];
                                }
                        }
                }
            if (system_[sat] == "C")
				{
					unsigned int delay_samples = (delay_chips_[sat] % static_cast<int>(BEIDOU_B2ad_CODE_LENGTH_CHIPS)) * samples_per_code_[sat] / BEIDOU_B2ad_CODE_LENGTH_CHIPS;

					for (i = 0; i < num_of_codes_per_vector_[sat]; i++)
						{
							for (k = 0; k < delay_samples; k++)
								{
									out[out_idx] += sampled_code_data_[sat][out_idx] * current_data_bits_[sat] * complex_phase_[out_idx];
									out_idx++;
								}

							if (ms_counter_[sat] == 0 && data_flag_)
								{
									// New random data bit
									current_data_bits_[sat] = gr_complex((uniform_dist(e1) % 2) == 0 ? 1 : -1, 0);
								}

							for (k = delay_samples; k < samples_per_code_[sat]; k++)
								{
									out[out_idx] += sampled_code_data_[sat][out_idx] * current_data_bits_[sat] * complex_phase_[out_idx];
									out_idx++;
								}

							ms_counter_[sat] = (ms_counter_[sat] + static_cast<int>(round(1e3 * BEIDOU_B2ad_PERIOD))) % data_bit_duration_ms_[sat];
						}
				}
        }

    if (noise_flag_)
        {
            for (out_idx = 0; out_idx < vector_length_; out_idx++)
                {
                    out[out_idx] += gr_complex(normal_dist(e1), normal_dist(e2));
                }
        }

    // Tell runtime system how many output items we produced.
    return 1;
}<|MERGE_RESOLUTION|>--- conflicted
+++ resolved
@@ -29,27 +29,16 @@
 */
 
 #include "signal_generator_c.h"
-<<<<<<< HEAD
-#include "gps_sdr_signal_processing.h"
-#include "glonass_l1_signal_processing.h"
-#include "galileo_e1_signal_processing.h"
-#include "galileo_e5_signal_processing.h"
-#include "beidou_b2a_signal_processing.h"
-#include "Galileo_E1.h"
-#include "Galileo_E5a.h"
-#include "GPS_L1_CA.h"
-#include "GLONASS_L1_L2_CA.h"
-#include "Beidou_B2a.h"
-=======
 #include "GLONASS_L1_L2_CA.h"
 #include "GPS_L1_CA.h"
 #include "Galileo_E1.h"
 #include "Galileo_E5a.h"
+#include "Beidou_B2a.h"
 #include "galileo_e1_signal_processing.h"
 #include "galileo_e5_signal_processing.h"
 #include "glonass_l1_signal_processing.h"
+#include "beidou_b2a_signal_processing.h"
 #include "gps_sdr_signal_processing.h"
->>>>>>> 2b4a395d
 #include <gnuradio/io_signature.h>
 #include <volk_gnsssdr/volk_gnsssdr.h>
 #include <fstream>
@@ -141,7 +130,7 @@
                 {
                     samples_per_code_.push_back(round(static_cast<float>(fs_in_) / (BEIDOU_B2ad_CODE_RATE_HZ / BEIDOU_B2ad_CODE_LENGTH_CHIPS)));
 
-                    num_of_codes_per_vector_.push_back(galileo_signal ? 4 * static_cast<int>(Galileo_E1_C_SECONDARY_CODE_LENGTH) : 1);
+                    num_of_codes_per_vector_.push_back(galileo_signal ? 4 * static_cast<int>(GALILEO_E1_C_SECONDARY_CODE_LENGTH) : 1);
                     data_bit_duration_ms_.push_back(1e3 / BEIDOU_B2a_CNAV_DATA_PAGE_BITS);
                 }
             else if (system_[sat] == "E")
@@ -331,7 +320,7 @@
     gr_vector_const_void_star &input_items __attribute__((unused)),
     gr_vector_void_star &output_items)
 {
-    auto *out = reinterpret_cast<gr_complex *>(output_items[0]);
+    gr_complex *out = reinterpret_cast<gr_complex *>(output_items[0]);
 
     work_counter_++;
 
@@ -503,8 +492,8 @@
 								}
 
 							ms_counter_[sat] = (ms_counter_[sat] + static_cast<int>(round(1e3 * BEIDOU_B2ad_PERIOD))) % data_bit_duration_ms_[sat];
-						}
-				}
+                        }
+                }
         }
 
     if (noise_flag_)
