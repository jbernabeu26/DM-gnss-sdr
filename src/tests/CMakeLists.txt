--- conflicted
+++ resolved
@@ -24,7 +24,7 @@
 # Google Test - https://github.com/google/googletest
 ################################################################################
 if(EXISTS $ENV{GTEST_DIR})
-    set(GTEST_DIR_LOCAL $ENV{GTEST_DIR})
+   set(GTEST_DIR_LOCAL $ENV{GTEST_DIR})
 endif()
 if(GTEST_DIR)
     set(GTEST_DIR_LOCAL ${GTEST_DIR})
@@ -47,68 +47,68 @@
 endif()
 
 if(NOT ${GTEST_DIR_LOCAL})
-    # if GTEST_DIR is not defined, we download and build it
-    if(CMAKE_VERSION VERSION_LESS 3.2)
+     # if GTEST_DIR is not defined, we download and build it
+     if(CMAKE_VERSION VERSION_LESS 3.2)
       ExternalProject_Add(
-        gtest-${GNSSSDR_GTEST_LOCAL_VERSION}
-        GIT_REPOSITORY https://github.com/google/googletest
-        GIT_TAG release-${GNSSSDR_GTEST_LOCAL_VERSION}
-        SOURCE_DIR ${CMAKE_CURRENT_SOURCE_DIR}/../../thirdparty/gtest/gtest-${GNSSSDR_GTEST_LOCAL_VERSION}
-        BINARY_DIR ${CMAKE_CURRENT_BINARY_DIR}/../../gtest-${GNSSSDR_GTEST_LOCAL_VERSION}
-        CMAKE_ARGS ${GTEST_COMPILER} -DINSTALL_GTEST=OFF -DBUILD_GMOCK=OFF ${TOOLCHAIN_ARG}
-        UPDATE_COMMAND ""
-        PATCH_COMMAND ""
-        INSTALL_COMMAND ""
+         gtest-${GNSSSDR_GTEST_LOCAL_VERSION}
+         GIT_REPOSITORY https://github.com/google/googletest
+         GIT_TAG release-${GNSSSDR_GTEST_LOCAL_VERSION}
+         SOURCE_DIR ${CMAKE_CURRENT_SOURCE_DIR}/../../thirdparty/gtest/gtest-${GNSSSDR_GTEST_LOCAL_VERSION}
+         BINARY_DIR ${CMAKE_CURRENT_BINARY_DIR}/../../gtest-${GNSSSDR_GTEST_LOCAL_VERSION}
+         CMAKE_ARGS ${GTEST_COMPILER} -DINSTALL_GTEST=OFF -DBUILD_GMOCK=OFF ${TOOLCHAIN_ARG}
+         UPDATE_COMMAND ""
+         PATCH_COMMAND ""
+         INSTALL_COMMAND ""
       )
     else()
       ExternalProject_Add(
-        gtest-${GNSSSDR_GTEST_LOCAL_VERSION}
-        GIT_REPOSITORY https://github.com/google/googletest
-        GIT_TAG release-${GNSSSDR_GTEST_LOCAL_VERSION}
-        SOURCE_DIR ${CMAKE_CURRENT_SOURCE_DIR}/../../thirdparty/gtest/gtest-${GNSSSDR_GTEST_LOCAL_VERSION}
-        BINARY_DIR ${CMAKE_CURRENT_BINARY_DIR}/../../gtest-${GNSSSDR_GTEST_LOCAL_VERSION}
-        CMAKE_ARGS ${GTEST_COMPILER} -DINSTALL_GTEST=OFF -DBUILD_GMOCK=OFF ${TOOLCHAIN_ARG}
-        UPDATE_COMMAND ""
-        PATCH_COMMAND ""
-        BUILD_BYPRODUCTS ${CMAKE_CURRENT_BINARY_DIR}/../../gtest-${GNSSSDR_GTEST_LOCAL_VERSION}/googletest/${CMAKE_FIND_LIBRARY_PREFIXES}gtest${CMAKE_STATIC_LIBRARY_SUFFIX}
-            ${CMAKE_CURRENT_BINARY_DIR}/../../gtest-${GNSSSDR_GTEST_LOCAL_VERSION}/googletest/${CMAKE_FIND_LIBRARY_PREFIXES}gtest_main${CMAKE_STATIC_LIBRARY_SUFFIX}
-        INSTALL_COMMAND ""
+         gtest-${GNSSSDR_GTEST_LOCAL_VERSION}
+         GIT_REPOSITORY https://github.com/google/googletest
+         GIT_TAG release-${GNSSSDR_GTEST_LOCAL_VERSION}
+         SOURCE_DIR ${CMAKE_CURRENT_SOURCE_DIR}/../../thirdparty/gtest/gtest-${GNSSSDR_GTEST_LOCAL_VERSION}
+         BINARY_DIR ${CMAKE_CURRENT_BINARY_DIR}/../../gtest-${GNSSSDR_GTEST_LOCAL_VERSION}
+         CMAKE_ARGS ${GTEST_COMPILER} -DINSTALL_GTEST=OFF -DBUILD_GMOCK=OFF ${TOOLCHAIN_ARG}
+         UPDATE_COMMAND ""
+         PATCH_COMMAND ""
+         BUILD_BYPRODUCTS ${CMAKE_CURRENT_BINARY_DIR}/../../gtest-${GNSSSDR_GTEST_LOCAL_VERSION}/googletest/${CMAKE_FIND_LIBRARY_PREFIXES}gtest${CMAKE_STATIC_LIBRARY_SUFFIX}
+                          ${CMAKE_CURRENT_BINARY_DIR}/../../gtest-${GNSSSDR_GTEST_LOCAL_VERSION}/googletest/${CMAKE_FIND_LIBRARY_PREFIXES}gtest_main${CMAKE_STATIC_LIBRARY_SUFFIX}
+         INSTALL_COMMAND ""
       )
     endif()
 
-    # Set up variables
-    # Set recently downloaded and build Googletest root folder
-    set(GTEST_DIR "${CMAKE_CURRENT_SOURCE_DIR}/../../thirdparty/gtest/gtest-${GNSSSDR_GTEST_LOCAL_VERSION}/googletest")
-    # Source code
-    ExternalProject_Get_Property(gtest-${GNSSSDR_GTEST_LOCAL_VERSION} source_dir)
-    set(GTEST_INCLUDE_DIR ${source_dir}/googletest/include)
-    set(GTEST_INCLUDE_DIRECTORIES ${GTEST_DIR}/include ${GTEST_DIR} ${GTEST_DIR}/src)
-    # Library
-    ExternalProject_Get_Property(gtest-${GNSSSDR_GTEST_LOCAL_VERSION} binary_dir)
-    if(OS_IS_MACOSX)
-        if(CMAKE_GENERATOR STREQUAL Xcode)
+     # Set up variables
+     # Set recently downloaded and build Googletest root folder
+     set(GTEST_DIR "${CMAKE_CURRENT_SOURCE_DIR}/../../thirdparty/gtest/gtest-${GNSSSDR_GTEST_LOCAL_VERSION}/googletest")
+     # Source code
+     ExternalProject_Get_Property(gtest-${GNSSSDR_GTEST_LOCAL_VERSION} source_dir)
+     set(GTEST_INCLUDE_DIR ${source_dir}/googletest/include)
+     set(GTEST_INCLUDE_DIRECTORIES ${GTEST_DIR}/include ${GTEST_DIR} ${GTEST_DIR}/src)
+     # Library
+     ExternalProject_Get_Property(gtest-${GNSSSDR_GTEST_LOCAL_VERSION} binary_dir)
+     if(OS_IS_MACOSX)
+         if(CMAKE_GENERATOR STREQUAL Xcode)
             set(FINAL_D "d")
             set(ADD_DEBUG "Debug/")
         endif()
     endif()
     set(GTEST_LIBRARY_PATH "${binary_dir}/googletest/${ADD_DEBUG}${CMAKE_FIND_LIBRARY_PREFIXES}gtest${FINAL_D}${CMAKE_STATIC_LIBRARY_SUFFIX};${binary_dir}/googletest/${CMAKE_FIND_LIBRARY_PREFIXES}gtest_main${FINAL_D}${CMAKE_STATIC_LIBRARY_SUFFIX}")
-    set(GTEST_LIBRARY gtest-${GNSSSDR_GTEST_LOCAL_VERSION})
-    set(GTEST_LIBRARIES
+     set(GTEST_LIBRARY gtest-${GNSSSDR_GTEST_LOCAL_VERSION})
+     set(GTEST_LIBRARIES
         ${binary_dir}/googletest/${ADD_DEBUG}${CMAKE_FIND_LIBRARY_PREFIXES}gtest${FINAL_D}${CMAKE_STATIC_LIBRARY_SUFFIX}
         ${binary_dir}/googletest/${ADD_DEBUG}${CMAKE_FIND_LIBRARY_PREFIXES}gtest_main${FINAL_D}${CMAKE_STATIC_LIBRARY_SUFFIX}
         ${THREAD_LIBRARIES})
-    set(GTEST_LIB_DIR "${CMAKE_CURRENT_BINARY_DIR}/../../gtest-${GNSSSDR_GTEST_LOCAL_VERSION}/googletest")
-else()
-    if(GTEST_INCLUDE_DIRS)
-        set(GTEST_INCLUDE_DIRECTORIES ${GTEST_INCLUDE_DIRS} ${LIBGTEST_DEV_DIR})
-        add_library(gtest ${LIBGTEST_DEV_DIR}/src/gtest-all.cc ${LIBGTEST_DEV_DIR}/src/gtest_main.cc)
-        set(GTEST_LIBRARIES gtest)
-    else()
-        # If the variable GTEST_DIR is defined, we use the existing Googletest
-        set(GTEST_DIR $ENV{GTEST_DIR})
-        set(GTEST_INCLUDE_DIRECTORIES ${GTEST_DIR}/include ${GTEST_DIR} ${GTEST_DIR}/src)
-        add_library(gtest ${GTEST_DIR}/src/gtest-all.cc ${GTEST_DIR}/src/gtest_main.cc)
-        set(GTEST_LIBRARIES gtest)
+     set(GTEST_LIB_DIR "${CMAKE_CURRENT_BINARY_DIR}/../../gtest-${GNSSSDR_GTEST_LOCAL_VERSION}/googletest")
+else()
+     if(GTEST_INCLUDE_DIRS)
+          set(GTEST_INCLUDE_DIRECTORIES ${GTEST_INCLUDE_DIRS} ${LIBGTEST_DEV_DIR})
+          add_library(gtest ${LIBGTEST_DEV_DIR}/src/gtest-all.cc ${LIBGTEST_DEV_DIR}/src/gtest_main.cc)
+          set(GTEST_LIBRARIES gtest)
+    else()
+          # If the variable GTEST_DIR is defined, we use the existing Googletest
+          set(GTEST_DIR $ENV{GTEST_DIR})
+          set(GTEST_INCLUDE_DIRECTORIES ${GTEST_DIR}/include ${GTEST_DIR} ${GTEST_DIR}/src)
+          add_library(gtest ${GTEST_DIR}/src/gtest-all.cc ${GTEST_DIR}/src/gtest_main.cc)
+          set(GTEST_LIBRARIES gtest)
     endif()
     target_link_libraries(gtest ${THREAD_LIBRARIES})
 endif()
@@ -134,11 +134,11 @@
 endif()
 
 if(Boost_VERSION LESS 105000)
-    add_definitions(-DOLD_BOOST=1)
-endif()
-
-if(${PC_GNURADIO_RUNTIME_VERSION} VERSION_GREATER "3.7.13.4")
-    add_definitions(-DGR_GREATER_38=1)
+     add_definitions(-DOLD_BOOST=1)
+endif()
+
+if(${PC_GNURADIO_RUNTIME_VERSION} VERSION_GREATER "3.7.13.4" )
+     add_definitions( -DGR_GREATER_38=1 )
 endif()
 
 if(${PC_GNURADIO_RUNTIME_VERSION} VERSION_GREATER "3.7.15")
@@ -146,12 +146,12 @@
 endif()
 
 if(OPENSSL_FOUND)
-    add_definitions(-DUSE_OPENSSL_FALLBACK=1)
+    add_definitions( -DUSE_OPENSSL_FALLBACK=1 )
 endif()
 
 if(CMAKE_CXX_COMPILER_ID MATCHES "Clang")
     if(OS_IS_MACOSX)
-        set(CLANG_FLAGS "-stdlib=libc++ -lc++")
+       set(CLANG_FLAGS "-stdlib=libc++ -lc++")
     endif()
 endif()
 
@@ -182,7 +182,7 @@
 ################################################################################
 option(ENABLE_GNSS_SIM_INSTALL "Enable the installation of gnss_sim on the fly" ON)
 if(ENABLE_UNIT_TESTING_EXTRA OR ENABLE_SYSTEM_TESTING_EXTRA OR ENABLE_FPGA)
-    if(ENABLE_FPGA)
+   if(ENABLE_FPGA)
       set(CROSS_INSTALL_DIR "-DCMAKE_INSTALL_PREFIX=${CMAKE_INSTALL_PREFIX}")
       if(EXISTS $ENV{OECORE_TARGET_SYSROOT})
           set(CROSS_INSTALL_DIR "${CROSS_INSTALL_DIR} -DBOOST_ROOT=$ENV{OECORE_TARGET_SYSROOT}/usr")
@@ -196,181 +196,174 @@
       add_definitions(-DDEFAULT_RINEX_NAV="${CMAKE_INSTALL_PREFIX}/share/gnss-sim/brdc3540.14n")
       add_definitions(-DDEFAULT_POSITION_FILE="${CMAKE_INSTALL_PREFIX}/share/gnss-sim/circle.csv")
     else()
-        ExternalProject_Add(
-            gnss-sim
-            GIT_REPOSITORY https://bitbucket.org/jarribas/gnss-simulator
-            GIT_TAG ${GNSSSDR_GNSS_SIM_LOCAL_VERSION}
-            SOURCE_DIR ${CMAKE_CURRENT_SOURCE_DIR}/../../thirdparty/gnss-sim
-            BINARY_DIR ${CMAKE_CURRENT_BINARY_DIR}/../../gnss-sim
-            CMAKE_ARGS ${GTEST_COMPILER} ${TOOLCHAIN_ARG} ${CROSS_INSTALL_DIR}
-            UPDATE_COMMAND ""
-            PATCH_COMMAND ""
-            INSTALL_COMMAND ""
-        )
-        if(ENABLE_INSTALL_TESTS)
-            install(PROGRAMS ${CMAKE_CURRENT_BINARY_DIR}/../../gnss-sim/gnss_sim DESTINATION bin)
-            install(FILES ${CMAKE_CURRENT_BINARY_DIR}/../../../thirdparty/gnss-sim/brdc3540.14n DESTINATION share/gnss-sim)
-            install(FILES ${CMAKE_CURRENT_BINARY_DIR}/../../../thirdparty/gnss-sim/circle.csv DESTINATION share/gnss-sim)
-            set(SW_GENERATOR_BIN ${CMAKE_INSTALL_PREFIX}/bin/gnss_sim)
-            add_definitions(-DSW_GENERATOR_BIN="${SW_GENERATOR_BIN}")
-            add_definitions(-DDEFAULT_RINEX_NAV="${CMAKE_INSTALL_PREFIX}/share/gnss-sim/brdc3540.14n")
-            add_definitions(-DDEFAULT_POSITION_FILE="${CMAKE_INSTALL_PREFIX}/share/gnss-sim/circle.csv")
+      ExternalProject_Add(
+         gnss-sim
+         GIT_REPOSITORY https://bitbucket.org/jarribas/gnss-simulator
+         GIT_TAG ${GNSSSDR_GNSS_SIM_LOCAL_VERSION}
+         SOURCE_DIR ${CMAKE_CURRENT_SOURCE_DIR}/../../thirdparty/gnss-sim
+         BINARY_DIR ${CMAKE_CURRENT_BINARY_DIR}/../../gnss-sim
+         CMAKE_ARGS ${GTEST_COMPILER} ${TOOLCHAIN_ARG} ${CROSS_INSTALL_DIR}
+         UPDATE_COMMAND ""
+         PATCH_COMMAND ""
+         INSTALL_COMMAND ""
+      )
+      if(ENABLE_INSTALL_TESTS)
+         install(PROGRAMS ${CMAKE_CURRENT_BINARY_DIR}/../../gnss-sim/gnss_sim DESTINATION bin)
+         install(FILES ${CMAKE_CURRENT_BINARY_DIR}/../../../thirdparty/gnss-sim/brdc3540.14n DESTINATION share/gnss-sim)
+         install(FILES ${CMAKE_CURRENT_BINARY_DIR}/../../../thirdparty/gnss-sim/circle.csv DESTINATION share/gnss-sim)
+         set(SW_GENERATOR_BIN ${CMAKE_INSTALL_PREFIX}/bin/gnss_sim)
+         add_definitions(-DSW_GENERATOR_BIN="${SW_GENERATOR_BIN}")
+         add_definitions(-DDEFAULT_RINEX_NAV="${CMAKE_INSTALL_PREFIX}/share/gnss-sim/brdc3540.14n")
+         add_definitions(-DDEFAULT_POSITION_FILE="${CMAKE_INSTALL_PREFIX}/share/gnss-sim/circle.csv")
         else()
-            set(SW_GENERATOR_BIN ${CMAKE_CURRENT_BINARY_DIR}/../../gnss-sim/gnss_sim)
-            add_definitions(-DSW_GENERATOR_BIN="${SW_GENERATOR_BIN}")
-            add_definitions(-DDEFAULT_RINEX_NAV="${CMAKE_CURRENT_BINARY_DIR}/../../../thirdparty/gnss-sim/brdc3540.14n")
-            add_definitions(-DDEFAULT_POSITION_FILE="${CMAKE_CURRENT_BINARY_DIR}/../../../thirdparty/gnss-sim/circle.csv")
+         set(SW_GENERATOR_BIN ${CMAKE_CURRENT_BINARY_DIR}/../../gnss-sim/gnss_sim)
+         add_definitions(-DSW_GENERATOR_BIN="${SW_GENERATOR_BIN}")
+         add_definitions(-DDEFAULT_RINEX_NAV="${CMAKE_CURRENT_BINARY_DIR}/../../../thirdparty/gnss-sim/brdc3540.14n")
+         add_definitions(-DDEFAULT_POSITION_FILE="${CMAKE_CURRENT_BINARY_DIR}/../../../thirdparty/gnss-sim/circle.csv")
         endif()
     endif()
 
-    ################################################################################
-    # Local installation of GPSTk http://www.gpstk.org/
-    ################################################################################
-    find_package(GPSTK)
-    if(NOT GPSTK_FOUND OR ENABLE_OWN_GPSTK)
+   ################################################################################
+   # Local installation of GPSTk http://www.gpstk.org/
+   ################################################################################
+   find_package(GPSTK)
+   if(NOT GPSTK_FOUND OR ENABLE_OWN_GPSTK)
       message(STATUS "GPSTk v${GNSSSDR_GPSTK_LOCAL_VERSION} will be automatically downloaded and built when doing 'make'.")
-      if("${TOOLCHAIN_ARG}" STREQUAL "")
-          set(TOOLCHAIN_ARG "-DCMAKE_CXX_FLAGS=\"-Wno-deprecated\"")
-          set(CMAKE_CXX_FLAGS "${CMAKE_CXX_FLAGS} -Wno-deprecated")
+         if ("${TOOLCHAIN_ARG}" STREQUAL "")
+            set(TOOLCHAIN_ARG "-DCMAKE_CXX_FLAGS=\"-Wno-deprecated\"")
+            set(CMAKE_CXX_FLAGS "${CMAKE_CXX_FLAGS} -Wno-deprecated")     
       endif()
       include(GNUInstallDirs)
       string(REGEX REPLACE /[^/]*$ "" LIBDIR ${CMAKE_INSTALL_LIBDIR})
-      if(CMAKE_VERSION VERSION_LESS 3.2)
-          ExternalProject_Add(
-            gpstk-${GNSSSDR_GPSTK_LOCAL_VERSION}
-            GIT_REPOSITORY https://github.com/SGL-UT/GPSTk
-            GIT_TAG v${GNSSSDR_GPSTK_LOCAL_VERSION}
-            SOURCE_DIR ${CMAKE_CURRENT_SOURCE_DIR}/../../thirdparty/gpstk-${GNSSSDR_GPSTK_LOCAL_VERSION}
-            BINARY_DIR ${CMAKE_CURRENT_BINARY_DIR}/../../gpstk-${GNSSSDR_GPSTK_LOCAL_VERSION}
-            CMAKE_ARGS ${GTEST_COMPILER} ${TOOLCHAIN_ARG} -DCMAKE_INSTALL_PREFIX=${CMAKE_SOURCE_DIR}/thirdparty/gpstk-${GNSSSDR_GPSTK_LOCAL_VERSION}/install -DBUILD_EXT=OFF -DBUILD_PYTHON=OFF
-            UPDATE_COMMAND ""
-            PATCH_COMMAND ""
-          )
+          if(CMAKE_VERSION VERSION_LESS 3.2)
+           ExternalProject_Add(
+             gpstk-${GNSSSDR_GPSTK_LOCAL_VERSION}
+             GIT_REPOSITORY https://github.com/SGL-UT/GPSTk
+             GIT_TAG v${GNSSSDR_GPSTK_LOCAL_VERSION}
+             SOURCE_DIR ${CMAKE_CURRENT_SOURCE_DIR}/../../thirdparty/gpstk-${GNSSSDR_GPSTK_LOCAL_VERSION}
+             BINARY_DIR ${CMAKE_CURRENT_BINARY_DIR}/../../gpstk-${GNSSSDR_GPSTK_LOCAL_VERSION}
+             CMAKE_ARGS ${GTEST_COMPILER} ${TOOLCHAIN_ARG} -DCMAKE_INSTALL_PREFIX=${CMAKE_SOURCE_DIR}/thirdparty/gpstk-${GNSSSDR_GPSTK_LOCAL_VERSION}/install -DBUILD_EXT=OFF -DBUILD_PYTHON=OFF
+             UPDATE_COMMAND ""
+             PATCH_COMMAND ""
+           )
       else()
-          ExternalProject_Add(
-            gpstk-${GNSSSDR_GPSTK_LOCAL_VERSION}
-            GIT_REPOSITORY https://github.com/SGL-UT/GPSTk
-            GIT_TAG v${GNSSSDR_GPSTK_LOCAL_VERSION}
-            SOURCE_DIR ${CMAKE_CURRENT_SOURCE_DIR}/../../thirdparty/gpstk-${GNSSSDR_GPSTK_LOCAL_VERSION}
-            BINARY_DIR ${CMAKE_CURRENT_BINARY_DIR}/../../gpstk-${GNSSSDR_GPSTK_LOCAL_VERSION}
-            CMAKE_ARGS ${GTEST_COMPILER} ${TOOLCHAIN_ARG} -DCMAKE_INSTALL_PREFIX=${CMAKE_SOURCE_DIR}/thirdparty/gpstk-${GNSSSDR_GPSTK_LOCAL_VERSION}/install -DBUILD_EXT=OFF -DBUILD_PYTHON=OFF
+           ExternalProject_Add(
+             gpstk-${GNSSSDR_GPSTK_LOCAL_VERSION}
+             GIT_REPOSITORY https://github.com/SGL-UT/GPSTk
+             GIT_TAG v${GNSSSDR_GPSTK_LOCAL_VERSION}
+             SOURCE_DIR ${CMAKE_CURRENT_SOURCE_DIR}/../../thirdparty/gpstk-${GNSSSDR_GPSTK_LOCAL_VERSION}
+             BINARY_DIR ${CMAKE_CURRENT_BINARY_DIR}/../../gpstk-${GNSSSDR_GPSTK_LOCAL_VERSION}
+             CMAKE_ARGS ${GTEST_COMPILER} ${TOOLCHAIN_ARG} -DCMAKE_INSTALL_PREFIX=${CMAKE_SOURCE_DIR}/thirdparty/gpstk-${GNSSSDR_GPSTK_LOCAL_VERSION}/install -DBUILD_EXT=OFF -DBUILD_PYTHON=OFF
             BUILD_BYPRODUCTS ${CMAKE_SOURCE_DIR}/thirdparty/gpstk-${GNSSSDR_GPSTK_LOCAL_VERSION}/install/${LIBDIR}/${CMAKE_FIND_LIBRARY_PREFIXES}gpstk${CMAKE_SHARED_LIBRARY_SUFFIX}
-            UPDATE_COMMAND ""
-            PATCH_COMMAND ""
-          )
+             UPDATE_COMMAND ""
+             PATCH_COMMAND ""
+           )
       endif()
-      set(GPSTK_INCLUDE_DIRS ${CMAKE_CURRENT_SOURCE_DIR}/../../thirdparty/gpstk-${GNSSSDR_GPSTK_LOCAL_VERSION}/install/include CACHE PATH "Local GPSTK headers")
+          set(GPSTK_INCLUDE_DIRS ${CMAKE_CURRENT_SOURCE_DIR}/../../thirdparty/gpstk-${GNSSSDR_GPSTK_LOCAL_VERSION}/install/include CACHE PATH "Local GPSTK headers")
       set(GPSTK_LIBRARY ${CMAKE_CURRENT_SOURCE_DIR}/../../thirdparty/gpstk-${GNSSSDR_GPSTK_LOCAL_VERSION}/install/${LIBDIR}/${CMAKE_FIND_LIBRARY_PREFIXES}gpstk${CMAKE_SHARED_LIBRARY_SUFFIX})
-      set(GPSTK_BINDIR ${CMAKE_CURRENT_SOURCE_DIR}/../../thirdparty/gpstk-${GNSSSDR_GPSTK_LOCAL_VERSION}/install/bin/)
-      add_definitions(-DGPSTK_BINDIR="${GPSTK_BINDIR}")
-      set(OWN_GPSTK True)
-    else()
-      set(GPSTK_INCLUDE_DIRS ${GPSTK_INCLUDE_DIR})
-      set(GPSTK_BINDIR ${GPSTK_LIBRARY}/../bin/)
-      add_definitions(-DGPSTK_BINDIR="${GPSTK_BINDIR}")
-    endif()
-endif()
-
+          set(GPSTK_BINDIR ${CMAKE_CURRENT_SOURCE_DIR}/../../thirdparty/gpstk-${GNSSSDR_GPSTK_LOCAL_VERSION}/install/bin/ )
+          add_definitions(-DGPSTK_BINDIR="${GPSTK_BINDIR}")
+          set(OWN_GPSTK True)
+    else()
+       set(GPSTK_INCLUDE_DIRS ${GPSTK_INCLUDE_DIR})
+       set(GPSTK_BINDIR ${GPSTK_LIBRARY}/../bin/ )
+       add_definitions(-DGPSTK_BINDIR="${GPSTK_BINDIR}")
+    endif()
+endif()
+
+
+if (ENABLE_UNIT_TESTING_EXTRA)
+    set(GNSS_SDR_TEST_OPTIONAL_LIBS ${GNSS_SDR_TEST_OPTIONAL_LIBS} ${GPSTK_LIBRARY})
+	set(GNSS_SDR_TEST_OPTIONAL_HEADERS ${GNSS_SDR_TEST_OPTIONAL_HEADERS} ${GPSTK_INCLUDE_DIRS} ${GPSTK_INCLUDE_DIRS}/gpstk)
+endif()
 
 if(ENABLE_UNIT_TESTING_EXTRA)
-    set(GNSS_SDR_TEST_OPTIONAL_LIBS ${GNSS_SDR_TEST_OPTIONAL_LIBS} ${GPSTK_LIBRARY})
-    set(GNSS_SDR_TEST_OPTIONAL_HEADERS ${GNSS_SDR_TEST_OPTIONAL_HEADERS} ${GPSTK_INCLUDE_DIRS} ${GPSTK_INCLUDE_DIRS}/gpstk)
-endif()
-
-if(ENABLE_UNIT_TESTING_EXTRA)
-    add_definitions(-DEXTRA_TESTS)
-    if(NOT EXISTS ${CMAKE_SOURCE_DIR}/thirdparty/signal_samples/gps_l2c_m_prn7_5msps.dat)
+   add_definitions(-DEXTRA_TESTS)
+   if(NOT EXISTS ${CMAKE_SOURCE_DIR}/thirdparty/signal_samples/gps_l2c_m_prn7_5msps.dat)
       message(STATUS "Downloading some data files for testing...")
       file(DOWNLOAD https://sourceforge.net/projects/gnss-sdr/files/data/gps_l2c_m_prn7_5msps.dat ${CMAKE_CURRENT_SOURCE_DIR}/../../thirdparty/signal_samples/gps_l2c_m_prn7_5msps.dat
-            SHOW_PROGRESS
-            EXPECTED_HASH MD5=a6fcbefe155137945d3c33c5ef7bd0f9)
-    endif()
-    if(NOT EXISTS ${CMAKE_SOURCE_DIR}/thirdparty/signal_samples/Glonass_L1_CA_SIM_Fs_62Msps_4ms.dat)
+           SHOW_PROGRESS
+           EXPECTED_HASH MD5=a6fcbefe155137945d3c33c5ef7bd0f9 )
+    endif()
+   if(NOT EXISTS ${CMAKE_SOURCE_DIR}/thirdparty/signal_samples/Glonass_L1_CA_SIM_Fs_62Msps_4ms.dat)
       message(STATUS "Downloading some data files for testing...")
       file(DOWNLOAD https://sourceforge.net/projects/gnss-sdr/files/data/Glonass_L1_CA_SIM_Fs_62Msps_4ms.dat ${CMAKE_CURRENT_SOURCE_DIR}/../../thirdparty/signal_samples/Glonass_L1_CA_SIM_Fs_62Msps_4ms.dat
-            SHOW_PROGRESS
-            EXPECTED_HASH MD5=ffb72fc63c116be58d5e5ccb1daaed3a)
-    endif()
-    if(ENABLE_INSTALL_TESTS)
+           SHOW_PROGRESS
+           EXPECTED_HASH MD5=ffb72fc63c116be58d5e5ccb1daaed3a )
+    endif()
+   if(ENABLE_INSTALL_TESTS)
       install(FILES ${CMAKE_CURRENT_SOURCE_DIR}/../../thirdparty/signal_samples/gps_l2c_m_prn7_5msps.dat DESTINATION share/gnss-sdr/signal_samples)
       install(FILES ${CMAKE_CURRENT_SOURCE_DIR}/../../thirdparty/signal_samples/Glonass_L1_CA_SIM_Fs_62Msps_4ms.dat DESTINATION share/gnss-sdr/signal_samples)
-<<<<<<< HEAD
-      # install(FILES ${CMAKE_CURRENT_SOURCE_DIR}/../../thirdparty/signal_samples/NT1065_GLONASS_L2_20160831_fs6625e6_if0e3_4ms.bin DESTINATION share/gnss-sdr/signal_samples)
-      # install(FILES ${CMAKE_CURRENT_SOURCE_DIR}/../../thirdparty/signal_samples/USRP_BDS_B2a_201805171115_fs_25e6_if0e3_ishort_200ms.bin DESTINATION share/gnss-sdr/signal_samples)
-   endif(ENABLE_INSTALL_TESTS)
-endif(ENABLE_UNIT_TESTING_EXTRA)
-=======
-    endif()
-endif()
->>>>>>> 097dea2e
+    endif()
+endif()
 
 if(ENABLE_INSTALL_TESTS)
-    install(FILES ${CMAKE_SOURCE_DIR}/src/tests/signal_samples/GSoC_CTTC_capture_2012_07_26_4Msps_4ms.dat DESTINATION share/gnss-sdr/signal_samples)
-    install(FILES ${CMAKE_SOURCE_DIR}/src/tests/signal_samples/Galileo_E1_ID_1_Fs_4Msps_8ms.dat DESTINATION share/gnss-sdr/signal_samples)
-    install(FILES ${CMAKE_SOURCE_DIR}/src/tests/signal_samples/GPS_L1_CA_ID_1_Fs_4Msps_2ms.dat DESTINATION share/gnss-sdr/signal_samples)
-    install(FILES ${CMAKE_SOURCE_DIR}/src/tests/signal_samples/NT1065_GLONASS_L1_20160831_fs6625e6_if0e3_4ms.bin DESTINATION share/gnss-sdr/signal_samples)
-    install(FILES ${CMAKE_SOURCE_DIR}/src/tests/data/rtklib_test/obs_test1.xml DESTINATION share/gnss-sdr/data/rtklib_test)
-    install(FILES ${CMAKE_SOURCE_DIR}/src/tests/data/rtklib_test/eph_GPS_L1CA_test1.xml DESTINATION share/gnss-sdr/data/rtklib_test)
-    add_definitions(-DTEST_PATH="${CMAKE_INSTALL_PREFIX}/share/gnss-sdr/")
-else()
-    file(COPY ${CMAKE_SOURCE_DIR}/src/tests/signal_samples/GSoC_CTTC_capture_2012_07_26_4Msps_4ms.dat DESTINATION ${CMAKE_SOURCE_DIR}/thirdparty/signal_samples)
-    file(COPY ${CMAKE_SOURCE_DIR}/src/tests/signal_samples/Galileo_E1_ID_1_Fs_4Msps_8ms.dat DESTINATION ${CMAKE_SOURCE_DIR}/thirdparty/signal_samples)
-    file(COPY ${CMAKE_SOURCE_DIR}/src/tests/signal_samples/GPS_L1_CA_ID_1_Fs_4Msps_2ms.dat DESTINATION ${CMAKE_SOURCE_DIR}/thirdparty/signal_samples)
-    file(COPY ${CMAKE_SOURCE_DIR}/src/tests/signal_samples/NT1065_GLONASS_L1_20160831_fs6625e6_if0e3_4ms.bin DESTINATION ${CMAKE_SOURCE_DIR}/thirdparty/signal_samples)
-    file(COPY ${CMAKE_SOURCE_DIR}/src/tests/data/rtklib_test/obs_test1.xml DESTINATION ${CMAKE_SOURCE_DIR}/thirdparty/data/rtklib_test)
-    file(COPY ${CMAKE_SOURCE_DIR}/src/tests/data/rtklib_test/eph_GPS_L1CA_test1.xml DESTINATION ${CMAKE_SOURCE_DIR}/thirdparty/data/rtklib_test)
-    add_definitions(-DTEST_PATH="${CMAKE_SOURCE_DIR}/thirdparty/")
+   install(FILES ${CMAKE_SOURCE_DIR}/src/tests/signal_samples/GSoC_CTTC_capture_2012_07_26_4Msps_4ms.dat DESTINATION share/gnss-sdr/signal_samples)
+   install(FILES ${CMAKE_SOURCE_DIR}/src/tests/signal_samples/Galileo_E1_ID_1_Fs_4Msps_8ms.dat DESTINATION share/gnss-sdr/signal_samples)
+   install(FILES ${CMAKE_SOURCE_DIR}/src/tests/signal_samples/GPS_L1_CA_ID_1_Fs_4Msps_2ms.dat DESTINATION share/gnss-sdr/signal_samples)
+   install(FILES ${CMAKE_SOURCE_DIR}/src/tests/signal_samples/NT1065_GLONASS_L1_20160831_fs6625e6_if0e3_4ms.bin DESTINATION share/gnss-sdr/signal_samples)
+   install(FILES ${CMAKE_SOURCE_DIR}/src/tests/data/rtklib_test/obs_test1.xml DESTINATION share/gnss-sdr/data/rtklib_test)
+   install(FILES ${CMAKE_SOURCE_DIR}/src/tests/data/rtklib_test/eph_GPS_L1CA_test1.xml DESTINATION share/gnss-sdr/data/rtklib_test)
+   add_definitions(-DTEST_PATH="${CMAKE_INSTALL_PREFIX}/share/gnss-sdr/")
+else()
+   file(COPY ${CMAKE_SOURCE_DIR}/src/tests/signal_samples/GSoC_CTTC_capture_2012_07_26_4Msps_4ms.dat DESTINATION ${CMAKE_SOURCE_DIR}/thirdparty/signal_samples)
+   file(COPY ${CMAKE_SOURCE_DIR}/src/tests/signal_samples/Galileo_E1_ID_1_Fs_4Msps_8ms.dat DESTINATION ${CMAKE_SOURCE_DIR}/thirdparty/signal_samples)
+   file(COPY ${CMAKE_SOURCE_DIR}/src/tests/signal_samples/GPS_L1_CA_ID_1_Fs_4Msps_2ms.dat DESTINATION ${CMAKE_SOURCE_DIR}/thirdparty/signal_samples)
+   file(COPY ${CMAKE_SOURCE_DIR}/src/tests/signal_samples/NT1065_GLONASS_L1_20160831_fs6625e6_if0e3_4ms.bin DESTINATION ${CMAKE_SOURCE_DIR}/thirdparty/signal_samples)
+   file(COPY ${CMAKE_SOURCE_DIR}/src/tests/data/rtklib_test/obs_test1.xml DESTINATION ${CMAKE_SOURCE_DIR}/thirdparty/data/rtklib_test)
+   file(COPY ${CMAKE_SOURCE_DIR}/src/tests/data/rtklib_test/eph_GPS_L1CA_test1.xml DESTINATION ${CMAKE_SOURCE_DIR}/thirdparty/data/rtklib_test)
+   add_definitions(-DTEST_PATH="${CMAKE_SOURCE_DIR}/thirdparty/")
 endif()
 
 set(LIST_INCLUDE_DIRS
-    ${GTEST_INCLUDE_DIRECTORIES}
-    ${CMAKE_SOURCE_DIR}/src/core/system_parameters
-    ${CMAKE_SOURCE_DIR}/src/core/interfaces
-    ${CMAKE_SOURCE_DIR}/src/core/receiver
-    ${CMAKE_SOURCE_DIR}/src/core/libs
-    ${CMAKE_SOURCE_DIR}/src/core/libs/supl
-    ${CMAKE_SOURCE_DIR}/src/core/libs/supl/asn-rrlp
-    ${CMAKE_SOURCE_DIR}/src/core/libs/supl/asn-supl
-    ${CMAKE_SOURCE_DIR}/src/core/monitor
-    ${CMAKE_SOURCE_DIR}/src/algorithms/libs
-    ${CMAKE_SOURCE_DIR}/src/algorithms/libs/rtklib
-    ${CMAKE_SOURCE_DIR}/src/algorithms/data_type_adapter/adapters
-    ${CMAKE_SOURCE_DIR}/src/algorithms/data_type_adapter/gnuradio_blocks
-    ${CMAKE_SOURCE_DIR}/src/algorithms/resampler/adapters
-    ${CMAKE_SOURCE_DIR}/src/algorithms/resampler/gnuradio_blocks
-    ${CMAKE_SOURCE_DIR}/src/algorithms/channel/adapters
-    ${CMAKE_SOURCE_DIR}/src/algorithms/channel/libs
-    ${CMAKE_SOURCE_DIR}/src/algorithms/tracking/libs
-    ${CMAKE_SOURCE_DIR}/src/algorithms/tracking/adapters
-    ${CMAKE_SOURCE_DIR}/src/algorithms/tracking/gnuradio_blocks
-    ${CMAKE_SOURCE_DIR}/src/algorithms/telemetry_decoder/adapters
-    ${CMAKE_SOURCE_DIR}/src/algorithms/telemetry_decoder/gnuradio_blocks
-    ${CMAKE_SOURCE_DIR}/src/algorithms/telemetry_decoder/libs
-    ${CMAKE_SOURCE_DIR}/src/algorithms/observables/adapters
-    ${CMAKE_SOURCE_DIR}/src/algorithms/observables/gnuradio_blocks
-    ${CMAKE_SOURCE_DIR}/src/algorithms/signal_source/adapters
-    ${CMAKE_SOURCE_DIR}/src/algorithms/signal_source/gnuradio_blocks
-    ${CMAKE_SOURCE_DIR}/src/algorithms/signal_generator/adapters
-    ${CMAKE_SOURCE_DIR}/src/algorithms/signal_generator/gnuradio_blocks
-    ${CMAKE_SOURCE_DIR}/src/algorithms/input_filter/adapters
-    ${CMAKE_SOURCE_DIR}/src/algorithms/input_filter/gnuradio_blocks
-    ${CMAKE_SOURCE_DIR}/src/algorithms/acquisition/libs
-    ${CMAKE_SOURCE_DIR}/src/algorithms/acquisition/adapters
-    ${CMAKE_SOURCE_DIR}/src/algorithms/acquisition/gnuradio_blocks
-    ${CMAKE_SOURCE_DIR}/src/algorithms/PVT/libs
-    ${CMAKE_SOURCE_DIR}/src/tests/unit-tests/signal-processing-blocks/libs
-    ${CMAKE_SOURCE_DIR}/src/tests/system-tests/libs
-    ${CMAKE_SOURCE_DIR}/src/tests/common-files
-    ${GLOG_INCLUDE_DIRS}
-    ${GFlags_INCLUDE_DIRS}
-    ${Boost_INCLUDE_DIRS}
-    ${GNURADIO_RUNTIME_INCLUDE_DIRS}
-    ${ARMADILLO_INCLUDE_DIRS}
-    ${VOLK_INCLUDE_DIRS}
-    ${VOLK_GNSSSDR_INCLUDE_DIRS}
-    ${MATIO_INCLUDE_DIRS}
+     ${GTEST_INCLUDE_DIRECTORIES}
+     ${CMAKE_SOURCE_DIR}/src/core/system_parameters
+     ${CMAKE_SOURCE_DIR}/src/core/interfaces
+     ${CMAKE_SOURCE_DIR}/src/core/receiver
+     ${CMAKE_SOURCE_DIR}/src/core/libs
+     ${CMAKE_SOURCE_DIR}/src/core/libs/supl
+     ${CMAKE_SOURCE_DIR}/src/core/libs/supl/asn-rrlp
+     ${CMAKE_SOURCE_DIR}/src/core/libs/supl/asn-supl
+     ${CMAKE_SOURCE_DIR}/src/core/monitor
+     ${CMAKE_SOURCE_DIR}/src/algorithms/libs
+     ${CMAKE_SOURCE_DIR}/src/algorithms/libs/rtklib
+     ${CMAKE_SOURCE_DIR}/src/algorithms/data_type_adapter/adapters
+     ${CMAKE_SOURCE_DIR}/src/algorithms/data_type_adapter/gnuradio_blocks
+     ${CMAKE_SOURCE_DIR}/src/algorithms/resampler/adapters
+     ${CMAKE_SOURCE_DIR}/src/algorithms/resampler/gnuradio_blocks
+     ${CMAKE_SOURCE_DIR}/src/algorithms/channel/adapters
+     ${CMAKE_SOURCE_DIR}/src/algorithms/channel/libs
+     ${CMAKE_SOURCE_DIR}/src/algorithms/tracking/libs
+     ${CMAKE_SOURCE_DIR}/src/algorithms/tracking/adapters
+     ${CMAKE_SOURCE_DIR}/src/algorithms/tracking/gnuradio_blocks
+     ${CMAKE_SOURCE_DIR}/src/algorithms/telemetry_decoder/adapters
+     ${CMAKE_SOURCE_DIR}/src/algorithms/telemetry_decoder/gnuradio_blocks
+     ${CMAKE_SOURCE_DIR}/src/algorithms/telemetry_decoder/libs
+     ${CMAKE_SOURCE_DIR}/src/algorithms/observables/adapters
+     ${CMAKE_SOURCE_DIR}/src/algorithms/observables/gnuradio_blocks
+     ${CMAKE_SOURCE_DIR}/src/algorithms/signal_source/adapters
+     ${CMAKE_SOURCE_DIR}/src/algorithms/signal_source/gnuradio_blocks
+     ${CMAKE_SOURCE_DIR}/src/algorithms/signal_generator/adapters
+     ${CMAKE_SOURCE_DIR}/src/algorithms/signal_generator/gnuradio_blocks
+     ${CMAKE_SOURCE_DIR}/src/algorithms/input_filter/adapters
+     ${CMAKE_SOURCE_DIR}/src/algorithms/input_filter/gnuradio_blocks
+     ${CMAKE_SOURCE_DIR}/src/algorithms/acquisition/libs
+     ${CMAKE_SOURCE_DIR}/src/algorithms/acquisition/adapters
+     ${CMAKE_SOURCE_DIR}/src/algorithms/acquisition/gnuradio_blocks
+     ${CMAKE_SOURCE_DIR}/src/algorithms/PVT/libs
+     ${CMAKE_SOURCE_DIR}/src/tests/unit-tests/signal-processing-blocks/libs
+     ${CMAKE_SOURCE_DIR}/src/tests/system-tests/libs
+     ${CMAKE_SOURCE_DIR}/src/tests/common-files
+     ${GLOG_INCLUDE_DIRS}
+     ${GFlags_INCLUDE_DIRS}
+     ${Boost_INCLUDE_DIRS}
+     ${GNURADIO_RUNTIME_INCLUDE_DIRS}
+     ${ARMADILLO_INCLUDE_DIRS}
+     ${VOLK_INCLUDE_DIRS}
+     ${VOLK_GNSSSDR_INCLUDE_DIRS}
+     ${MATIO_INCLUDE_DIRS}
     ${PUGIXML_INCLUDE_DIR}
-    ${GNSS_SDR_TEST_OPTIONAL_HEADERS}
+     ${GNSS_SDR_TEST_OPTIONAL_HEADERS}
 )
 
 include_directories(${LIST_INCLUDE_DIRS})
@@ -416,34 +409,34 @@
         install(TARGETS run_tests RUNTIME DESTINATION bin COMPONENT "run_tests")
     else()
         add_custom_command(TARGET run_tests POST_BUILD
-            COMMAND ${CMAKE_COMMAND} -E copy $<TARGET_FILE:run_tests>
-            ${CMAKE_SOURCE_DIR}/install/$<TARGET_FILE_NAME:run_tests>)
+                           COMMAND ${CMAKE_COMMAND} -E copy $<TARGET_FILE:run_tests>
+                           ${CMAKE_SOURCE_DIR}/install/$<TARGET_FILE_NAME:run_tests>)
     endif()
 endif()
 
 if(ENABLE_FPGA)
     add_executable(gps_l1_ca_dll_pll_tracking_test_fpga
-        ${CMAKE_CURRENT_SOURCE_DIR}/single_test_main.cc
+                   ${CMAKE_CURRENT_SOURCE_DIR}/single_test_main.cc
         ${CMAKE_CURRENT_SOURCE_DIR}/unit-tests/signal-processing-blocks/tracking/gps_l1_ca_dll_pll_tracking_test_fpga.cc
     )
     target_link_libraries(gps_l1_ca_dll_pll_tracking_test_fpga
-        ${Boost_LIBRARIES}
-        ${GFlags_LIBS}
-        ${GLOG_LIBRARIES}
-        ${GTEST_LIBRARIES}
-        ${GNURADIO_RUNTIME_LIBRARIES}
-        ${GNURADIO_BLOCKS_LIBRARIES}
-        ${ARMADILLO_LIBRARIES}
-        ${VOLK_LIBRARIES}
-        ${MATIO_LIBRARIES}
-        channel_fsm
-        gnss_sp_libs
-        gnss_rx
-        gnss_system_parameters
-        signal_processing_testing_lib
-    )
+                             ${Boost_LIBRARIES}
+                             ${GFlags_LIBS}
+                             ${GLOG_LIBRARIES}
+                             ${GTEST_LIBRARIES}
+                             ${GNURADIO_RUNTIME_LIBRARIES}
+                             ${GNURADIO_BLOCKS_LIBRARIES}
+                             ${ARMADILLO_LIBRARIES}
+                             ${VOLK_LIBRARIES}
+                             ${MATIO_LIBRARIES}
+                             channel_fsm
+                             gnss_sp_libs
+                             gnss_rx
+                             gnss_system_parameters
+                             signal_processing_testing_lib
+                             )
     install(TARGETS gps_l1_ca_dll_pll_tracking_test_fpga
-        RUNTIME DESTINATION bin
+            RUNTIME DESTINATION bin
         COMPONENT "fpga-test"
     )
 endif()
@@ -464,13 +457,13 @@
     add_executable(${executable} ${SYSTEM_TEST_SOURCES})
 
     if(NOT ${GTEST_DIR_LOCAL})
-        add_dependencies(${executable} gtest-${GNSSSDR_GTEST_LOCAL_VERSION})
+        add_dependencies(${executable} gtest-${GNSSSDR_GTEST_LOCAL_VERSION} )
     else()
         add_dependencies(${executable} gtest)
     endif()
 
     include_directories(${OPT_INCLUDES_})
-    target_link_libraries(${executable} ${OPT_LIBS_})
+    target_link_libraries(${executable} ${OPT_LIBS_} )
 
     if(ENABLE_INSTALL_TESTS)
         if(EXISTS ${CMAKE_SOURCE_DIR}/install/${executable})
@@ -479,8 +472,8 @@
         install(TARGETS ${executable} RUNTIME DESTINATION bin COMPONENT "${executable}_test")
     else()
         add_custom_command(TARGET ${executable} POST_BUILD
-            COMMAND ${CMAKE_COMMAND} -E copy $<TARGET_FILE:${executable}>
-            ${CMAKE_SOURCE_DIR}/install/$<TARGET_FILE_NAME:${executable}>)
+                           COMMAND ${CMAKE_COMMAND} -E copy $<TARGET_FILE:${executable}>
+                           ${CMAKE_SOURCE_DIR}/install/$<TARGET_FILE_NAME:${executable}> )
     endif()
 endfunction()
 
@@ -502,7 +495,7 @@
                   ${GNURADIO_RUNTIME_LIBRARIES} ${GTEST_LIBRARIES}
                   ${GNURADIO_BLOCKS_LIBRARIES} ${GNURADIO_FILTER_LIBRARIES}
                   ${GNURADIO_ANALOG_LIBRARIES} gnss_sp_libs
-                  gnss_rx gnss_system_parameters)
+                  gnss_rx gnss_system_parameters )
 
     add_system_test(ttff)
 
@@ -518,13 +511,13 @@
     else()
         # Avoid working with old executables if they were switched ON and then OFF
         if(EXISTS ${CMAKE_SOURCE_DIR}/install/position_test)
-            file(REMOVE ${CMAKE_SOURCE_DIR}/install/position_test)
+           file(REMOVE ${CMAKE_SOURCE_DIR}/install/position_test)
         endif()
     endif()
 else()
     # Avoid working with old executables if they were switched ON and then OFF
     if(EXISTS ${CMAKE_SOURCE_DIR}/install/ttff)
-        file(REMOVE ${CMAKE_SOURCE_DIR}/install/ttff)
+       file(REMOVE ${CMAKE_SOURCE_DIR}/install/ttff)
     endif()
     if(EXISTS ${CMAKE_SOURCE_DIR}/install/position_test)
         file(REMOVE ${CMAKE_SOURCE_DIR}/install/position_test)
@@ -539,16 +532,16 @@
 add_custom_target(check COMMAND ${CMAKE_CTEST_COMMAND})
 
 add_executable(flowgraph_test ${CMAKE_CURRENT_SOURCE_DIR}/single_test_main.cc
-    ${CMAKE_CURRENT_SOURCE_DIR}/unit-tests/control-plane/gnss_flowgraph_test.cc)
+                                   ${CMAKE_CURRENT_SOURCE_DIR}/unit-tests/control-plane/gnss_flowgraph_test.cc )
 
 target_link_libraries(flowgraph_test ${Boost_LIBRARIES}
-    ${GFlags_LIBS}
-    ${GLOG_LIBRARIES}
-    ${GNURADIO_RUNTIME_LIBRARIES}
-    ${GTEST_LIBRARIES}
-    gnss_sp_libs
-    gnss_rx
-    gnss_system_parameters
+                                     ${GFlags_LIBS}
+                                     ${GLOG_LIBRARIES}
+                                     ${GNURADIO_RUNTIME_LIBRARIES}
+                                     ${GTEST_LIBRARIES}
+                                     gnss_sp_libs
+                                     gnss_rx
+                                     gnss_system_parameters
     ${VOLK_GNSSSDR_LIBRARIES}
 )
 
@@ -563,26 +556,26 @@
 #########################################################
 
 add_executable(gnss_block_test ${CMAKE_CURRENT_SOURCE_DIR}/single_test_main.cc
-    ${CMAKE_CURRENT_SOURCE_DIR}/unit-tests/signal-processing-blocks/sources/file_signal_source_test.cc
-    ${CMAKE_CURRENT_SOURCE_DIR}/unit-tests/signal-processing-blocks/filter/fir_filter_test.cc
-    ${CMAKE_CURRENT_SOURCE_DIR}/unit-tests/signal-processing-blocks/filter/pulse_blanking_filter_test.cc
-    ${CMAKE_CURRENT_SOURCE_DIR}/unit-tests/signal-processing-blocks/filter/notch_filter_test.cc
-    ${CMAKE_CURRENT_SOURCE_DIR}/unit-tests/signal-processing-blocks/filter/notch_filter_lite_test.cc
-    ${CMAKE_CURRENT_SOURCE_DIR}/unit-tests/signal-processing-blocks/adapter/pass_through_test.cc
-    ${CMAKE_CURRENT_SOURCE_DIR}/unit-tests/signal-processing-blocks/adapter/adapter_test.cc
+                               ${CMAKE_CURRENT_SOURCE_DIR}/unit-tests/signal-processing-blocks/sources/file_signal_source_test.cc
+                               ${CMAKE_CURRENT_SOURCE_DIR}/unit-tests/signal-processing-blocks/filter/fir_filter_test.cc
+                               ${CMAKE_CURRENT_SOURCE_DIR}/unit-tests/signal-processing-blocks/filter/pulse_blanking_filter_test.cc
+                               ${CMAKE_CURRENT_SOURCE_DIR}/unit-tests/signal-processing-blocks/filter/notch_filter_test.cc
+                               ${CMAKE_CURRENT_SOURCE_DIR}/unit-tests/signal-processing-blocks/filter/notch_filter_lite_test.cc
+                               ${CMAKE_CURRENT_SOURCE_DIR}/unit-tests/signal-processing-blocks/adapter/pass_through_test.cc
+                               ${CMAKE_CURRENT_SOURCE_DIR}/unit-tests/signal-processing-blocks/adapter/adapter_test.cc
     ${CMAKE_CURRENT_SOURCE_DIR}/unit-tests/control-plane/gnss_block_factory_test.cc
 )
 target_link_libraries(gnss_block_test ${Boost_LIBRARIES}
-    ${GFlags_LIBS}
-    ${GLOG_LIBRARIES}
-    ${GTEST_LIBRARIES}
-    ${GNURADIO_RUNTIME_LIBRARIES}
-    ${GNURADIO_BLOCKS_LIBRARIES}
-    ${GNURADIO_FILTER_LIBRARIES}
-    ${GNURADIO_ANALOG_LIBRARIES}
-    gnss_sp_libs
-    gnss_rx
-    gnss_system_parameters
+                                      ${GFlags_LIBS}
+                                      ${GLOG_LIBRARIES}
+                                      ${GTEST_LIBRARIES}
+                                      ${GNURADIO_RUNTIME_LIBRARIES}
+                                      ${GNURADIO_BLOCKS_LIBRARIES}
+                                      ${GNURADIO_FILTER_LIBRARIES}
+                                      ${GNURADIO_ANALOG_LIBRARIES}
+                                      gnss_sp_libs
+                                      gnss_rx
+                                      gnss_system_parameters
     ${VOLK_GNSSSDR_LIBRARIES}
 )
 add_test(gnss_block_test gnss_block_test)
@@ -599,16 +592,16 @@
     ${CMAKE_CURRENT_SOURCE_DIR}/unit-tests/signal-processing-blocks/sources/unpack_2bit_samples_test.cc
 )
 target_link_libraries(gnuradio_block_test ${Boost_LIBRARIES}
-    ${GFlags_LIBS}
-    ${GLOG_LIBRARIES}
-    ${GTEST_LIBRARIES}
-    ${GNURADIO_RUNTIME_LIBRARIES}
-    ${GNURADIO_BLOCKS_LIBRARIES}
-    ${GNURADIO_FILTER_LIBRARIES}
-    ${GNURADIO_ANALOG_LIBRARIES}
-    gnss_sp_libs
-    gnss_rx
-    gnss_system_parameters
+                                          ${GFlags_LIBS}
+                                          ${GLOG_LIBRARIES}
+                                          ${GTEST_LIBRARIES}
+                                          ${GNURADIO_RUNTIME_LIBRARIES}
+                                          ${GNURADIO_BLOCKS_LIBRARIES}
+                                          ${GNURADIO_FILTER_LIBRARIES}
+                                          ${GNURADIO_ANALOG_LIBRARIES}
+                                          gnss_sp_libs
+                                          gnss_rx
+                                          gnss_system_parameters
     ${VOLK_GNSSSDR_LIBRARIES}
 )
 add_test(gnuradio_block_test gnuradio_block_test)
@@ -625,10 +618,10 @@
     ${CMAKE_CURRENT_SOURCE_DIR}/unit-tests/arithmetic/matio_test.cc
 )
 target_link_libraries(matio_test ${Boost_LIBRARIES}
-    ${GFlags_LIBS}
-    ${GLOG_LIBRARIES}
-    ${GTEST_LIBRARIES}
-    ${MATIO_LIBRARIES}
+                                 ${GFlags_LIBS}
+                                 ${GLOG_LIBRARIES}
+                                 ${GTEST_LIBRARIES}
+                                 ${MATIO_LIBRARIES}
     gnss_system_parameters
 )
 add_test(matio_test matio_test)
@@ -639,7 +632,7 @@
         add_dependencies(matio_test gtest-${GNSSSDR_GTEST_LOCAL_VERSION} matio-${GNSSSDR_MATIO_LOCAL_VERSION})
     endif()
 else()
-    if(MATIO_FOUND)
+   if(MATIO_FOUND)
         add_dependencies(matio_test gtest)
     else()
         add_dependencies(matio_test gtest matio-${GNSSSDR_MATIO_LOCAL_VERSION})
@@ -650,22 +643,22 @@
 #########################################################
 
 add_executable(acq_test
-    ${CMAKE_CURRENT_SOURCE_DIR}/single_test_main.cc
-    ${CMAKE_CURRENT_SOURCE_DIR}/unit-tests/signal-processing-blocks/acquisition/gps_l1_ca_pcps_acquisition_test.cc)
+      ${CMAKE_CURRENT_SOURCE_DIR}/single_test_main.cc
+      ${CMAKE_CURRENT_SOURCE_DIR}/unit-tests/signal-processing-blocks/acquisition/gps_l1_ca_pcps_acquisition_test.cc )
 target_link_libraries(acq_test ${Boost_LIBRARIES}
-    ${GFlags_LIBS}
-    ${GLOG_LIBRARIES}
-    ${GTEST_LIBRARIES}
-    ${GNURADIO_RUNTIME_LIBRARIES}
-    ${GNURADIO_BLOCKS_LIBRARIES}
-    ${GNURADIO_FILTER_LIBRARIES}
-    ${GNURADIO_ANALOG_LIBRARIES}
-    gnss_sp_libs
-    gnss_rx
-    gnss_system_parameters
-    signal_generator_blocks
-    signal_processing_testing_lib
-    ${VOLK_GNSSSDR_LIBRARIES})
+                               ${GFlags_LIBS}
+                               ${GLOG_LIBRARIES}
+                               ${GTEST_LIBRARIES}
+                               ${GNURADIO_RUNTIME_LIBRARIES}
+                               ${GNURADIO_BLOCKS_LIBRARIES}
+                               ${GNURADIO_FILTER_LIBRARIES}
+                               ${GNURADIO_ANALOG_LIBRARIES}
+                               gnss_sp_libs
+                               gnss_rx
+                               gnss_system_parameters
+                               signal_generator_blocks
+                               signal_processing_testing_lib
+                               ${VOLK_GNSSSDR_LIBRARIES} )
 add_test(acq_test acq_test)
 if(NOT ${GTEST_DIR_LOCAL})
     add_dependencies(acq_test acq_test gtest-${GNSSSDR_GTEST_LOCAL_VERSION})
@@ -677,24 +670,24 @@
 #########################################################
 
 add_executable(trk_test ${CMAKE_CURRENT_SOURCE_DIR}/single_test_main.cc
-    ${CMAKE_CURRENT_SOURCE_DIR}/unit-tests/signal-processing-blocks/tracking/galileo_e1_dll_pll_veml_tracking_test.cc
-    ${CMAKE_CURRENT_SOURCE_DIR}/unit-tests/signal-processing-blocks/tracking/tracking_loop_filter_test.cc
-    ${CMAKE_CURRENT_SOURCE_DIR}/unit-tests/signal-processing-blocks/tracking/cpu_multicorrelator_real_codes_test.cc
+                        ${CMAKE_CURRENT_SOURCE_DIR}/unit-tests/signal-processing-blocks/tracking/galileo_e1_dll_pll_veml_tracking_test.cc
+                        ${CMAKE_CURRENT_SOURCE_DIR}/unit-tests/signal-processing-blocks/tracking/tracking_loop_filter_test.cc
+                        ${CMAKE_CURRENT_SOURCE_DIR}/unit-tests/signal-processing-blocks/tracking/cpu_multicorrelator_real_codes_test.cc
     ${CMAKE_CURRENT_SOURCE_DIR}/unit-tests/signal-processing-blocks/tracking/bayesian_estimation_test.cc
 )
 
 target_link_libraries(trk_test ${Boost_LIBRARIES}
-    ${GFlags_LIBS}
-    ${GLOG_LIBRARIES}
-    ${GTEST_LIBRARIES}
-    ${GNURADIO_RUNTIME_LIBRARIES}
-    ${GNURADIO_BLOCKS_LIBRARIES}
-    ${GNURADIO_FILTER_LIBRARIES}
-    ${GNURADIO_ANALOG_LIBRARIES}
-    gnss_sp_libs
-    gnss_rx
-    gnss_system_parameters
-    signal_generator_blocks
+                               ${GFlags_LIBS}
+                               ${GLOG_LIBRARIES}
+                               ${GTEST_LIBRARIES}
+                               ${GNURADIO_RUNTIME_LIBRARIES}
+                               ${GNURADIO_BLOCKS_LIBRARIES}
+                               ${GNURADIO_FILTER_LIBRARIES}
+                               ${GNURADIO_ANALOG_LIBRARIES}
+                               gnss_sp_libs
+                               gnss_rx
+                               gnss_system_parameters
+                               signal_generator_blocks
     ${VOLK_GNSSSDR_LIBRARIES}
 )
 add_test(trk_test trk_test)
@@ -710,14 +703,14 @@
 
 if(NOT ENABLE_PACKAGING)
     add_executable(control_thread_test ${CMAKE_CURRENT_SOURCE_DIR}/single_test_main.cc
-        ${CMAKE_CURRENT_SOURCE_DIR}/unit-tests/control-plane/control_message_factory_test.cc
+                                       ${CMAKE_CURRENT_SOURCE_DIR}/unit-tests/control-plane/control_message_factory_test.cc
         ${CMAKE_CURRENT_SOURCE_DIR}/unit-tests/control-plane/control_thread_test.cc
     )
 
     target_link_libraries(control_thread_test ${Boost_LIBRARIES}
-        ${GFlags_LIBS}
-        ${GLOG_LIBRARIES}
-        ${GTEST_LIBRARIES}
+                                              ${GFlags_LIBS}
+                                              ${GLOG_LIBRARIES}
+                                              ${GTEST_LIBRARIES}
         gnss_rx
     )
 
@@ -734,8 +727,8 @@
 
 if(ENABLE_PACKAGING)
     add_dependencies(check flowgraph_test gnss_block_test
-        gnuradio_block_test acq_test trk_test matio_test)
+                           gnuradio_block_test acq_test trk_test matio_test)
 else()
     add_dependencies(check control_thread_test flowgraph_test gnss_block_test
-        gnuradio_block_test acq_test trk_test matio_test)
+                           gnuradio_block_test acq_test trk_test matio_test)
 endif()